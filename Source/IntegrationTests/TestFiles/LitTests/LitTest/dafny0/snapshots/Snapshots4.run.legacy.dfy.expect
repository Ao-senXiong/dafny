<<<<<<< HEAD
Processing command (at Snapshots4.v0.dfy(9,14)) assert {:id "id0"} 0 == 0;
=======
Warning: this way of using the CLI is deprecated. Use 'dafny --help' to see help for the new Dafny CLI format
Processing command (at Snapshots4.v0.dfy(9,14)) assert {:id "id0"} LitInt(0) == LitInt(0);
>>>>>>> 4e586b56
  >>> DoNothingToAssert

Dafny program verifier finished with 1 verified, 0 errors
Processing command (at Snapshots4.v1.dfy(5,14)) assert {:id "id1"} 1 != 1;
  >>> DoNothingToAssert
Processing command (at Snapshots4.v1.dfy(9,14)) assert {:id "id2"} 0 == 0;
  >>> MarkAsFullyVerified
Processing command (at Snapshots4.v1.dfy(10,14)) assert {:id "id3"} 2 != 2;
  >>> DoNothingToAssert
Snapshots4.v1.dfy(5,13): Error: assertion might not hold
Snapshots4.v1.dfy(10,13): Error: assertion might not hold

Dafny program verifier finished with 0 verified, 2 errors<|MERGE_RESOLUTION|>--- conflicted
+++ resolved
@@ -1,9 +1,5 @@
-<<<<<<< HEAD
+Warning: this way of using the CLI is deprecated. Use 'dafny --help' to see help for the new Dafny CLI format
 Processing command (at Snapshots4.v0.dfy(9,14)) assert {:id "id0"} 0 == 0;
-=======
-Warning: this way of using the CLI is deprecated. Use 'dafny --help' to see help for the new Dafny CLI format
-Processing command (at Snapshots4.v0.dfy(9,14)) assert {:id "id0"} LitInt(0) == LitInt(0);
->>>>>>> 4e586b56
   >>> DoNothingToAssert
 
 Dafny program verifier finished with 1 verified, 0 errors
