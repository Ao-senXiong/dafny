﻿using Microsoft.Dafny.LanguageServer.Handlers.Custom;
using OmniSharp.Extensions.JsonRpc;
using OmniSharp.Extensions.LanguageServer.Server;

namespace Microsoft.Dafny.LanguageServer.Handlers {
  /// <summary>
  /// Extension methods to register the dafny related handlers to interact with the language server.
  /// </summary>
  public static class LanguageServerExtensions {
    /// <summary>
    /// Registers all handlers necessary to provide the language server integration of dafny.
    /// </summary>
    /// <param name="options">The language server where the handlers should be registered to.</param>
    /// <returns>The language server enriched with the dafny handlers.</returns>
    public static LanguageServerOptions WithDafnyHandlers(this LanguageServerOptions options) {
      return options
        .WithHandler<DafnyTextDocumentHandler>()
        .WithHandler<DafnyDocumentSymbolHandler>()
        .WithHandler<DafnyHoverHandler>()
        .WithHandler<DafnyDefinitionHandler>()
        .WithHandler<DafnyCompletionHandler>()
        .WithHandler<DafnySignatureHelpHandler>()
        .WithHandler<DafnyCounterExampleHandler>()
<<<<<<< HEAD
        .WithHandler<DafnyFoldingRangeHandler>();
=======
        .WithHandler<VerificationHandler>();
>>>>>>> bb24aeec
    }
  }
}<|MERGE_RESOLUTION|>--- conflicted
+++ resolved
@@ -21,11 +21,8 @@
         .WithHandler<DafnyCompletionHandler>()
         .WithHandler<DafnySignatureHelpHandler>()
         .WithHandler<DafnyCounterExampleHandler>()
-<<<<<<< HEAD
+        .WithHandler<VerificationHandler>()
         .WithHandler<DafnyFoldingRangeHandler>();
-=======
-        .WithHandler<VerificationHandler>();
->>>>>>> bb24aeec
     }
   }
 }