--- conflicted
+++ resolved
@@ -90,13 +90,8 @@
       if (tokenForMessage is BoogieRangeToken range) {
         var rangeLength = range.EndToken.pos + range.EndToken.val.Length - range.StartToken.pos;
         if (message == PostConditionFailingMessage) {
-<<<<<<< HEAD
-          var postcondition = entryDocumentsource.Substring(range.StartToken.pos, rangeLength);
+          var postcondition = entryDocumentSource.Substring(range.StartToken.pos, rangeLength);
           message = $"this postcondition could not be proven: {postcondition}";
-=======
-          var postcondition = entryDocumentSource.Substring(range.StartToken.pos, rangeLength);
-          message = $"This postcondition might not hold: {postcondition}";
->>>>>>> dcbd72fc
         } else if (message == "Related location") {
           var tokenUri = tokenForMessage.GetDocumentUri();
           if (tokenUri == entryDocumentUri) {
