--- conflicted
+++ resolved
@@ -79,10 +79,6 @@
     }
 
     public static readonly string PostConditionFailingMessage = new ProofObligationDescription.EnsuresDescription(null, null).FailureDescription;
-<<<<<<< HEAD
-    private readonly string entryDocumentSource;
-=======
->>>>>>> 7c47bf5a
 
     public static string FormatRelated(string related) {
       return $"could not prove: {related}";
@@ -92,13 +88,8 @@
       var (tokenForMessage, inner) = token is NestedToken nestedToken ? (nestedToken.Outer, nestedToken.Inner) : (token, null);
       if (tokenForMessage is BoogieRangeToken range) {
         if (message == PostConditionFailingMessage) {
-<<<<<<< HEAD
-          var postcondition = entryDocumentSource.Substring(range.StartToken.pos, rangeLength);
+          var postcondition = range.PrintOriginal();
           message = $"this postcondition could not be proved: {postcondition}";
-=======
-          var postcondition = range.PrintOriginal();
-          message = $"This postcondition might not hold: {postcondition}";
->>>>>>> 7c47bf5a
         } else if (message == "Related location") {
           message = FormatRelated(range.PrintOriginal());
         }
