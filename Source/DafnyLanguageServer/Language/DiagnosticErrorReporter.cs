--- conflicted
+++ resolved
@@ -78,13 +78,8 @@
       );
     }
 
-<<<<<<< HEAD
-    public static readonly string PostConditionFailingMessage = new ProofObligationDescription.EnsuresDescription(null, null).FailureDescription;
-    private readonly string entryDocumentSource;
-=======
     public static readonly string PostConditionFailingMessage = new ProofObligationDescription.EnsuresDescription().FailureDescription;
     private readonly string entryDocumentsource;
->>>>>>> 9d8d5051
 
     public static string FormatRelated(string related) {
       return $"Could not prove: {related}";
