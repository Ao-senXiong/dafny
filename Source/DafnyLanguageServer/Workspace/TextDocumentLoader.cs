--- conflicted
+++ resolved
@@ -10,13 +10,9 @@
 using System.Linq;
 using System.Threading;
 using System.Threading.Tasks;
-<<<<<<< HEAD
+using Microsoft.Boogie;
 using Microsoft.BaseTypes;
-using Microsoft.Boogie;
 using Microsoft.Dafny.LanguageServer.Util;
-=======
-using Microsoft.Boogie;
->>>>>>> c89b0396
 using Microsoft.Extensions.Logging;
 using Microsoft.Extensions.Options;
 using VC;
@@ -43,10 +39,6 @@
     private readonly IGhostStateDiagnosticCollector ghostStateDiagnosticCollector;
     private readonly ICompilationStatusNotificationPublisher notificationPublisher;
     private readonly ILoggerFactory loggerFactory;
-<<<<<<< HEAD
-    private readonly BlockingCollection<Request> requestQueue = new();
-=======
->>>>>>> c89b0396
     private readonly ILogger<TextDocumentLoader> logger;
     private readonly IDiagnosticPublisher diagnosticPublisher;
 
@@ -57,12 +49,8 @@
       IProgramVerifier verifier,
       ISymbolTableFactory symbolTableFactory,
       IGhostStateDiagnosticCollector ghostStateDiagnosticCollector,
-<<<<<<< HEAD
       ICompilationStatusNotificationPublisher notificationPublisher,
-      IOptions<DafnyPluginsOptions> dafnyPluginsOptions, IDiagnosticPublisher diagnosticPublisher) {
-=======
-      ICompilationStatusNotificationPublisher notificationPublisher) {
->>>>>>> c89b0396
+      IDiagnosticPublisher diagnosticPublisher) {
       this.parser = parser;
       this.symbolResolver = symbolResolver;
       this.verifier = verifier;
@@ -71,10 +59,7 @@
       this.notificationPublisher = notificationPublisher;
       this.loggerFactory = loggerFactory;
       this.logger = loggerFactory.CreateLogger<TextDocumentLoader>();
-<<<<<<< HEAD
       this.diagnosticPublisher = diagnosticPublisher;
-=======
->>>>>>> c89b0396
     }
 
     static readonly ThreadTaskScheduler LargeStackScheduler = new(MaxStackSize);
@@ -86,20 +71,10 @@
       ISymbolTableFactory symbolTableFactory,
       IGhostStateDiagnosticCollector ghostStateDiagnosticCollector,
       ICompilationStatusNotificationPublisher notificationPublisher,
-<<<<<<< HEAD
       ILoggerFactory loggerFactory,
-      IOptions<DafnyPluginsOptions> compilerOptions,
       IDiagnosticPublisher diagnosticPublisher
       ) {
-      var loader = new TextDocumentLoader(loggerFactory, parser, symbolResolver, verifier, symbolTableFactory, ghostStateDiagnosticCollector, notificationPublisher, compilerOptions, diagnosticPublisher);
-      var loadThread = new Thread(loader.Run, MaxStackSize) { IsBackground = true };
-      loadThread.Start();
-      return loader;
-=======
-      ILoggerFactory loggerFactory
-      ) {
-      return new TextDocumentLoader(loggerFactory, parser, symbolResolver, verifier, symbolTableFactory, ghostStateDiagnosticCollector, notificationPublisher);
->>>>>>> c89b0396
+      return new TextDocumentLoader(loggerFactory, parser, symbolResolver, verifier, symbolTableFactory, ghostStateDiagnosticCollector, notificationPublisher, diagnosticPublisher);
     }
 
     public DafnyDocument CreateUnloaded(TextDocumentItem textDocument, CancellationToken cancellationToken) {
@@ -186,27 +161,19 @@
         TaskCreationOptions.None, LargeStackScheduler).Unwrap();
     }
 
-<<<<<<< HEAD
     // Called only in the case there is a parsing or resolution error on the document
     public void PublishVerificationDiagnostics(DafnyDocument document) {
       diagnosticPublisher.PublishVerificationDiagnostics(document);
     }
 
-    private DafnyDocument VerifyInternal(VerifyRequest verifyRequest) {
-      var (document, cancellationToken) = verifyRequest;
+    private async Task<DafnyDocument> VerifyInternalAsync(DafnyDocument document, CancellationToken cancellationToken) {
       notificationPublisher.SendStatusNotification(document.Text, CompilationStatus.VerificationStarted);
       document.VerificationPass = false;
 
       var progressReporter = new VerificationProgressReporter(
         loggerFactory.CreateLogger<VerificationProgressReporter>(),
         document, notificationPublisher, diagnosticPublisher);
-      var verificationResult = verifier.Verify(document, progressReporter, cancellationToken);
-=======
-    private async Task<DafnyDocument> VerifyInternalAsync(DafnyDocument document, CancellationToken cancellationToken) {
-      notificationPublisher.SendStatusNotification(document.Text, CompilationStatus.VerificationStarted);
-      var progressReporter = new VerificationProgressReporter(document.Text, notificationPublisher);
-      var verificationResult = await verifier.VerifyAsync(document.Program, progressReporter, cancellationToken);
->>>>>>> c89b0396
+      var verificationResult = await verifier.VerifyAsync(document, progressReporter, cancellationToken);
       var compilationStatusAfterVerification = verificationResult.Verified
         ? CompilationStatus.VerificationSucceeded
         : CompilationStatus.VerificationFailed;
