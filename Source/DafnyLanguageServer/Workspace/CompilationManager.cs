--- conflicted
+++ resolved
@@ -194,21 +194,10 @@
     // Obtain additional diagnostics from the translation
     var errorReporter = (DiagnosticErrorReporter)loaded.Program.Reporter;
 
-<<<<<<< HEAD
-    var translated = new CompilationAfterTranslation(
-      loaded,
-      errorReporter.AllDiagnosticsCopy,
-      verificationTasks,
-      new(),
-      initialViews,
-      migratedVerificationTree ?? (loaded.Project.IsImplicitProject ? new DocumentVerificationTree(loaded.Program, loaded.Project.Uri) : null)
-    );
-=======
     var updated = false;
     var implementations = compilation.ImplementationsPerVerifiable.GetOrAdd(verifiable, _ => {
       var tasksForVerifiable =
         tasksForModule.GetValueOrDefault(verifiable.NameToken.GetFilePosition()) ?? new List<IImplementationTask>(0);
->>>>>>> 84e195f8
 
       verificationProgressReporter.ReportImplementationsBeforeVerification(compilation,
         verifiable, tasksForVerifiable.Select(t => t.Implementation).ToArray());
