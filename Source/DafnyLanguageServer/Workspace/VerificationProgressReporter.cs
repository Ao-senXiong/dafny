--- conflicted
+++ resolved
@@ -73,13 +73,8 @@
               var verificationTree = new TopLevelDeclMemberVerificationTree(
                 "datatype",
                 ctor.Name,
-<<<<<<< HEAD
-                ctor.CompileName,
+                ctor.GetCompileName(options),
                 ctor.tok.ActualFilename,
-=======
-                ctor.GetCompileName(options),
-                ctor.tok.Filename,
->>>>>>> 265c9852
                 verificationTreeRange,
                 ctor.tok.GetLspPosition());
               AddAndPossiblyMigrateVerificationTree(verificationTree);
@@ -104,13 +99,8 @@
               var verificationTree = new TopLevelDeclMemberVerificationTree(
                 "constant",
                 member.Name,
-<<<<<<< HEAD
-                member.CompileName,
+                member.GetCompileName(options),
                 member.tok.ActualFilename,
-=======
-                member.GetCompileName(options),
-                member.tok.Filename,
->>>>>>> 265c9852
                 verificationTreeRange,
                 member.tok.GetLspPosition());
               AddAndPossiblyMigrateVerificationTree(verificationTree);
@@ -119,13 +109,8 @@
               var verificationTree = new TopLevelDeclMemberVerificationTree(
                 (member is Method ? "method" : "function"),
                 member.Name,
-<<<<<<< HEAD
-                member.CompileName,
+                member.GetCompileName(options),
                 member.tok.ActualFilename,
-=======
-                member.GetCompileName(options),
-                member.tok.Filename,
->>>>>>> 265c9852
                 verificationTreeRange,
                 member.tok.GetLspPosition());
               AddAndPossiblyMigrateVerificationTree(verificationTree);
@@ -134,13 +119,8 @@
                 var verificationTreeByMethod = new TopLevelDeclMemberVerificationTree(
                   "by method part of function",
                   member.Name,
-<<<<<<< HEAD
-                  member.CompileName + "_by_method",
+                  member.GetCompileName(options) + "_by_method",
                   member.tok.ActualFilename,
-=======
-                  member.GetCompileName(options) + "_by_method",
-                  member.tok.Filename,
->>>>>>> 265c9852
                   verificationTreeRangeByMethod,
                   function.ByMethodTok.GetLspPosition());
                 AddAndPossiblyMigrateVerificationTree(verificationTreeByMethod);
@@ -158,13 +138,8 @@
           var verificationTree = new TopLevelDeclMemberVerificationTree(
             $"subset type",
             subsetTypeDecl.Name,
-<<<<<<< HEAD
-            subsetTypeDecl.CompileName,
+            subsetTypeDecl.GetCompileName(options),
             subsetTypeDecl.tok.ActualFilename,
-=======
-            subsetTypeDecl.GetCompileName(options),
-            subsetTypeDecl.tok.Filename,
->>>>>>> 265c9852
             verificationTreeRange,
             subsetTypeDecl.tok.GetLspPosition());
           AddAndPossiblyMigrateVerificationTree(verificationTree);
