--- conflicted
+++ resolved
@@ -1,69 +1,62 @@
-﻿using System;
-using System.IO;
-using System.Text;
-using System.Collections.Generic;
-using System.Runtime.Serialization;
-using System.Runtime.Serialization.Json;
-using Microsoft.Boogie;
-
-namespace Microsoft.Dafny {
-  class Interaction {
-    internal static string SUCCESS = "SUCCESS";
-    internal static string FAILURE = "FAILURE";
-    internal static string SERVER_EOM_TAG = "[[DAFNY-SERVER: EOM]]";
-    internal static string CLIENT_EOM_TAG = "[[DAFNY-CLIENT: EOM]]";
-
-    internal static void EOM(string header, string msg) {
-      var trailer = (msg == null) ? "" : "\n";
-      Console.Write("{0}{1}[{2}] {3}\n", msg ?? "", trailer, header, SERVER_EOM_TAG);
-      Console.Out.Flush();
-    }
-
-    internal static void EOM(string header, Exception ex, string subHeader = "") {
-      var aggregate = ex as AggregateException;
-      subHeader = String.IsNullOrEmpty(subHeader) ? "" : subHeader + " ";
-
-      if (aggregate == null) {
-        EOM(header, subHeader + ex.Message);
-      } else {
-        EOM(header, subHeader + aggregate.InnerExceptions.MapConcat(exn => exn.Message, ", "));
-      }
-    }
-  }
-
-  class ServerException : Exception {
-    internal ServerException(string message) : base(message) { }
-    internal ServerException(string message, params object[] args) : base(String.Format(message, args)) { }
-  }
-
-  class ServerUtils {
-    internal static void checkArgs(string[] command, int expectedLength) {
-      if (command.Length - 1 != expectedLength) {
-        throw new ServerException("Invalid argument count (got {0}, expected {1})", command.Length - 1, expectedLength);
-      }
-    }
-
-    internal static void ApplyArgs(string[] args, bool trace) {
-      Dafny.DafnyOptions.Install(new Dafny.DafnyOptions());
-      Dafny.DafnyOptions.O.ProverKillTime = 10;
-
-      if (CommandLineOptions.Clo.Parse(args)) {
-        // Dafny.DafnyOptions.O.ErrorTrace = 0; //FIXME
-        // Dafny.DafnyOptions.O.ModelViewFile = "-";
-<<<<<<< HEAD
-        Dafny.DafnyOptions.O.UnicodeOutput = true;
-        Dafny.DafnyOptions.O.VerifySnapshots = 2;
-        Dafny.DafnyOptions.O.VcsCores = Math.Max(1, System.Environment.ProcessorCount - 1);
-        Dafny.DafnyOptions.Clo.Trace = trace;
-=======
-        Dafny.DafnyOptions.O.ProverKillTime = 20; //FIXME: Should this explicitly override user prefs?
-        Dafny.DafnyOptions.O.VcsCores = Math.Max(1, System.Environment.ProcessorCount - 1); //FIXME
-        Dafny.DafnyOptions.O.VerifySnapshots = 2;
-        Dafny.DafnyOptions.O.Trace = true;
->>>>>>> 09ba7aee
-      } else {
-        throw new ServerException("Invalid command line options");
-      }
-    }
-  }
-}
+﻿using System;
+using System.IO;
+using System.Text;
+using System.Collections.Generic;
+using System.Runtime.Serialization;
+using System.Runtime.Serialization.Json;
+using Microsoft.Boogie;
+
+namespace Microsoft.Dafny {
+  class Interaction {
+    internal static string SUCCESS = "SUCCESS";
+    internal static string FAILURE = "FAILURE";
+    internal static string SERVER_EOM_TAG = "[[DAFNY-SERVER: EOM]]";
+    internal static string CLIENT_EOM_TAG = "[[DAFNY-CLIENT: EOM]]";
+
+    internal static void EOM(string header, string msg) {
+      var trailer = (msg == null) ? "" : "\n";
+      Console.Write("{0}{1}[{2}] {3}\n", msg ?? "", trailer, header, SERVER_EOM_TAG);
+      Console.Out.Flush();
+    }
+
+    internal static void EOM(string header, Exception ex, string subHeader = "") {
+      var aggregate = ex as AggregateException;
+      subHeader = String.IsNullOrEmpty(subHeader) ? "" : subHeader + " ";
+
+      if (aggregate == null) {
+        EOM(header, subHeader + ex.Message);
+      } else {
+        EOM(header, subHeader + aggregate.InnerExceptions.MapConcat(exn => exn.Message, ", "));
+      }
+    }
+  }
+
+  class ServerException : Exception {
+    internal ServerException(string message) : base(message) { }
+    internal ServerException(string message, params object[] args) : base(String.Format(message, args)) { }
+  }
+
+  class ServerUtils {
+    internal static void checkArgs(string[] command, int expectedLength) {
+      if (command.Length - 1 != expectedLength) {
+        throw new ServerException("Invalid argument count (got {0}, expected {1})", command.Length - 1, expectedLength);
+      }
+    }
+
+    internal static void ApplyArgs(string[] args, bool trace) {
+      Dafny.DafnyOptions.Install(new Dafny.DafnyOptions());
+      Dafny.DafnyOptions.O.ProverKillTime = 10;
+
+      if (CommandLineOptions.Clo.Parse(args)) {
+        // Dafny.DafnyOptions.O.ErrorTrace = 0; //FIXME
+        // Dafny.DafnyOptions.O.ModelViewFile = "-";
+        Dafny.DafnyOptions.O.UnicodeOutput = true;
+        Dafny.DafnyOptions.O.VerifySnapshots = 2;
+        Dafny.DafnyOptions.O.VcsCores = Math.Max(1, System.Environment.ProcessorCount - 1);
+        Dafny.DafnyOptions.O.Trace = trace;
+      } else {
+        throw new ServerException("Invalid command line options");
+      }
+    }
+  }
+}