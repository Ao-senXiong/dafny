using System;
using System.Collections.Generic;
using Dafny;
using JetBrains.Annotations;
using DAST;
using System.Numerics;
using Microsoft.BaseTypes;
using System.Linq;
using System.Diagnostics.Contracts;

namespace Microsoft.Dafny.Compilers {

  class BuilderSyntaxTree<T> : ConcreteSyntaxTree {
    public readonly T Builder;

    public BuilderSyntaxTree(T builder) {
      if (builder == null) {
        throw new ArgumentNullException(nameof(builder));
      }

      Builder = builder;
    }

    public override ConcreteSyntaxTree Fork(int relativeIndent = 0) {
      if (Builder is StatementContainer statementContainer) {
        return new BuilderSyntaxTree<StatementContainer>(statementContainer.Fork());
      } else {
        DafnyCompiler.throwGeneralUnsupported(); // Warning: this is an invalid operation: cannot fork builder of type Builder.GetType()
        throw new InvalidOperationException();
      }
    }

    public override ConcreteSyntaxTree ForkInParens() {
      // TODO(shadaj): perhaps should check if we are an expr container
      return new BuilderSyntaxTree<T>(Builder);
    }
  }

  class DafnyCompiler : SinglePassCompiler {
    ProgramBuilder items;
    public object currentBuilder;

    public void Start() {
      if (items != null) {
        throw new InvalidOperationException("");
      }

      items = new ProgramBuilder();
      this.currentBuilder = items;
    }

    public List<Module> Build() {
      var res = items.Finish();
      items = null;
      this.currentBuilder = null;
      return res;
    }

    public DafnyCompiler(DafnyOptions options, ErrorReporter reporter) : base(options, reporter) {
      options.SystemModuleTranslationMode = CommonOptionBag.SystemModuleMode.Include;
      if (Options?.CoverageLegendFile != null) {
        Imports.Add("DafnyProfiling");
      }
    }

    public static void throwGeneralUnsupported() {
      // throw new InvalidOperationException(); // (useful for debugging)
      throw new UnsupportedFeatureException(Token.NoToken, Feature.RunAllTests);
    }

    public override IReadOnlySet<Feature> UnsupportedFeatures => new HashSet<Feature> {
      Feature.Ordinals,
      Feature.Iterators,
      Feature.Multisets,
      Feature.MapComprehensions,
      Feature.MethodSynthesis,
      Feature.ExternalClasses,
      Feature.NewObject,
      Feature.NonSequentializableForallStatements,
      Feature.MapItems,
      Feature.RunAllTests,
      Feature.ExactBoundedPool,
      Feature.SequenceDisplaysOfCharacters,
      Feature.TypeTests,
      Feature.SubsetTypeTests,
      Feature.BitvectorRotateFunctions,
      Feature.AssignSuchThatWithNonFiniteBounds,
      Feature.SequenceUpdateExpressions,
      Feature.SequenceConstructionsWithNonLambdaInitializers,
      Feature.ExternalConstructors,
      Feature.SubtypeConstraintsInQuantifiers,
      Feature.TuplesWiderThan20,
      Feature.ForLoops,
      Feature.Traits
    };

    private readonly List<string> Imports = new() { DafnyDefaultModule };

    private const string DafnyRuntimeModule = "_dafny";
    private const string DafnyDefaultModule = "module_";

    protected override string AssignmentSymbol { get => null; }

    protected override void EmitHeader(Program program, ConcreteSyntaxTree wr) {
    }

    public override void EmitCallToMain(Method mainMethod, string baseName, ConcreteSyntaxTree wr) {
      throwGeneralUnsupported();
      throw new InvalidOperationException();
    }

    protected override ConcreteSyntaxTree CreateStaticMain(IClassWriter cw, string argsParameterName) {
      throwGeneralUnsupported();
      throw new InvalidOperationException();
    }

    protected override ConcreteSyntaxTree CreateModule(string moduleName, bool isDefault, ModuleDefinition externModule,
      string libraryName, ConcreteSyntaxTree wr) {
      if (currentBuilder is ModuleContainer moduleBuilder) {
        currentBuilder = moduleBuilder.Module(moduleName, externModule != null);
      } else {
        throw new InvalidOperationException();
      }

      return wr;
    }

    protected override void FinishModule() {
      if (currentBuilder is ModuleBuilder builder) {
        currentBuilder = builder.Finish();
      } else {
        throw new InvalidOperationException();
      }
    }

    protected override string GetHelperModuleName() => DafnyRuntimeModule;

    private static string MangleName(string name) {
      return name;
    }

    protected override ConcreteSyntaxTree EmitCoercionIfNecessary(Type from, Type to, IToken tok, ConcreteSyntaxTree wr, Type toOrig = null) {
      if (currentBuilder is ExprBuffer buf && wr is not BuilderSyntaxTree<ExprContainer>) {
        // the writers are not currently wired properly for DatatypeValue
        wr = new BuilderSyntaxTree<ExprContainer>(buf);
      }

      if (from == to) {
        return wr;
      }

      if (from != null && to != null && from.IsNonNullRefType != to.IsNonNullRefType) {
        if (wr is BuilderSyntaxTree<ExprContainer> stmt) {
          var nullConvert = stmt.Builder.Convert(GenType(from), GenType(to));

          if (from is UserDefinedType fromUdt && fromUdt.ResolvedClass is NonNullTypeDecl fromNonNull) {
            from = fromNonNull.RhsWithArgument(fromUdt.TypeArgs);
          }

          if (to is UserDefinedType toUdt && toUdt.ResolvedClass is NonNullTypeDecl toNonNull) {
            to = toNonNull.RhsWithArgument(toUdt.TypeArgs);
          }

          return EmitCoercionIfNecessary(from, to, tok, new BuilderSyntaxTree<ExprContainer>(nullConvert));
        } else {
          return base.EmitCoercionIfNecessary(from, to, tok, wr);
        }
      } else if (from != null && to != null && (from.AsSubsetType != null || to.AsSubsetType != null)) {
        if (wr is BuilderSyntaxTree<ExprContainer> stmt) {
          return new BuilderSyntaxTree<ExprContainer>(stmt.Builder.Convert(GenType(from), GenType(to)));
        } else {
          return base.EmitCoercionIfNecessary(from, to, tok, wr);
        }
      } else {
        if (from == null || to == null || from.Equals(to, true)) {
          return wr;
        } else {
          throwGeneralUnsupported();
          throw new InvalidOperationException();
        }
      }
    }

    protected override IClassWriter CreateClass(string moduleName, string name, bool isExtern, string fullPrintName,
      List<TypeParameter> typeParameters, TopLevelDecl cls, List<Type> superClasses, IToken tok, ConcreteSyntaxTree wr) {
      if (currentBuilder is ClassContainer builder) {
        List<DAST.Type> typeParams = new();
        foreach (var tp in typeParameters) {
          if (!isTpSupported(tp)) {
            throwGeneralUnsupported(); //("Contravariance in type parameters");
          }

          typeParams.Add((DAST.Type)DAST.Type.create_TypeArg(Sequence<Rune>.UnicodeFromString(IdProtect(tp.GetCompileName(Options)))));
        }

        return new ClassWriter(this, typeParams.Count > 0, builder.Class(name, moduleName, typeParams, superClasses.Select(t => GenType(t)).ToList()));
      } else {
        throw new InvalidOperationException();
      }
    }

    protected override IClassWriter CreateTrait(string name, bool isExtern, List<TypeParameter> typeParameters,
      TraitDecl trait, List<Type> superClasses, IToken tok, ConcreteSyntaxTree wr) {
      throw new UnsupportedFeatureException(Token.NoToken, Feature.Traits);
      // traits need a bit more work

      // if (currentBuilder is TraitContainer builder) {
      //   List<DAST.Type> typeParams = new();
      //   foreach (var tp in trait.TypeArgs) {
      //     typeParams.Add((DAST.Type)DAST.Type.create_TypeArg(Sequence<Rune>.UnicodeFromString(IdProtect(tp.GetCompileName(Options)))));
      //   }

      //   return new ClassWriter(this, builder.Trait(name, typeParams));
      // } else {
      //   throw new InvalidOperationException();
      // }
    }

    protected override ConcreteSyntaxTree CreateIterator(IteratorDecl iter, ConcreteSyntaxTree wr) {
      throw new UnsupportedFeatureException(Token.NoToken, Feature.Iterators);
    }

    private static bool isTpSupported(TypeParameter tp) {
      return tp.Variance == TypeParameter.TPVariance.Non &&
        tp.Characteristics.EqualitySupport == TypeParameter.EqualitySupportValue.Unspecified;
    }

    protected override IClassWriter DeclareDatatype(DatatypeDecl dt, ConcreteSyntaxTree wr) {
      if (currentBuilder is DatatypeContainer builder) {
        List<DAST.Type> typeParams = new();
        foreach (var tp in dt.TypeArgs) {
          if (!isTpSupported(tp) && !(dt is TupleTypeDecl)) {
            throwGeneralUnsupported(); //("Contravariance in type parameters");
          }

          typeParams.Add((DAST.Type)DAST.Type.create_TypeArg(Sequence<Rune>.UnicodeFromString(IdProtect(tp.GetCompileName(Options)))));
        }

        List<DAST.DatatypeCtor> ctors = new();
        foreach (var ctor in dt.Ctors) {
          List<DAST.Formal> args = new();
          foreach (var arg in ctor.Formals) {
            if (!arg.IsGhost) {
              args.Add((DAST.Formal)DAST.Formal.create_Formal(Sequence<Rune>.UnicodeFromString(arg.CompileName), GenType(arg.Type)));
            }
          }
          ctors.Add((DAST.DatatypeCtor)DAST.DatatypeCtor.create_DatatypeCtor(Sequence<Rune>.UnicodeFromString(ctor.GetCompileName(Options)), Sequence<DAST.Formal>.FromArray(args.ToArray()), ctor.Formals.Count > 0));
        }

        return new ClassWriter(this, typeParams.Count > 0, builder.Datatype(
          dt.GetCompileName(Options),
          dt.EnclosingModuleDefinition.GetCompileName(Options),
          typeParams,
          ctors,
          dt is CoDatatypeDecl
        ));
      } else {
        throw new InvalidOperationException("Cannot declare datatype outside of a module: " + currentBuilder);
      }
    }

    protected override IClassWriter DeclareNewtype(NewtypeDecl nt, ConcreteSyntaxTree wr) {
      if (currentBuilder is NewtypeContainer builder) {
        List<DAST.Statement> witnessStmts = new();
        DAST.Expression witness = null;
        if (nt.WitnessKind == SubsetTypeDecl.WKind.Compiled) {
          var buf = new ExprBuffer(null);
          var statementBuf = new StatementBuffer();
          EmitExpr(
            nt.Witness, false,
            EmitCoercionIfNecessary(nt.Witness.Type, nt.BaseType, null, new BuilderSyntaxTree<ExprContainer>(buf)),
            new BuilderSyntaxTree<StatementContainer>(statementBuf)
          );
          witness = buf.Finish();
          witnessStmts = statementBuf.PopAll();
        }

        return new ClassWriter(this, false, builder.Newtype(nt.GetCompileName(Options), new(), GenType(nt.BaseType), witnessStmts, witness));
      } else {
        throw new InvalidOperationException();
      }
    }

    private DAST.Type GenType(Type typ) {
      // TODO(shadaj): this is leaking Rust types into the AST, but we do need native types
      var xType = DatatypeWrapperEraser.SimplifyType(Options, typ, true);

      if (xType is BoolType) {
        return (DAST.Type)DAST.Type.create_Primitive(DAST.Primitive.create_Bool());
      } else if (xType is IntType) {
        return (DAST.Type)DAST.Type.create_Primitive(DAST.Primitive.create_Int());
      } else if (xType is RealType) {
        return (DAST.Type)DAST.Type.create_Primitive(DAST.Primitive.create_Real());
      } else if (xType.IsStringType) {
        return (DAST.Type)DAST.Type.create_Primitive(DAST.Primitive.create_String());
      } else if (xType.IsCharType) {
        return (DAST.Type)DAST.Type.create_Primitive(DAST.Primitive.create_Char());
      } else if (xType is UserDefinedType udt) {
        if (udt.ResolvedClass is TypeParameter tp) {
          if (thisContext != null && thisContext.ParentFormalTypeParametersToActuals.TryGetValue(tp, out var instantiatedTypeParameter)) {
            return GenType(instantiatedTypeParameter);
          }
        }

        return FullTypeNameAST(udt, null);
      } else if (AsNativeType(typ) != null) {
        return (DAST.Type)(AsNativeType(typ).Sel switch {
          NativeType.Selection.Byte => DAST.Type.create_Passthrough(Sequence<Rune>.UnicodeFromString("u8")),
          NativeType.Selection.SByte => DAST.Type.create_Passthrough(Sequence<Rune>.UnicodeFromString("i8")),
          NativeType.Selection.Short => DAST.Type.create_Passthrough(Sequence<Rune>.UnicodeFromString("i16")),
          NativeType.Selection.UShort => DAST.Type.create_Passthrough(Sequence<Rune>.UnicodeFromString("u16")),
          NativeType.Selection.Int => DAST.Type.create_Passthrough(Sequence<Rune>.UnicodeFromString("i32")),
          NativeType.Selection.UInt => DAST.Type.create_Passthrough(Sequence<Rune>.UnicodeFromString("u32")),
          NativeType.Selection.Long => DAST.Type.create_Passthrough(Sequence<Rune>.UnicodeFromString("i64")),
          NativeType.Selection.ULong => DAST.Type.create_Passthrough(Sequence<Rune>.UnicodeFromString("u64")),
          _ => throw new InvalidOperationException(),
        });
      } else if (xType is SeqType seq) {
        var argType = seq.Arg;
        return (DAST.Type)DAST.Type.create_Seq(GenType(argType));
      } else if (xType is SetType set) {
        var argType = set.Arg;
        return (DAST.Type)DAST.Type.create_Set(GenType(argType));
      } else if (xType is MultiSetType multiSet) {
        var argType = multiSet.Arg;
        return (DAST.Type)DAST.Type.create_Multiset(GenType(argType));
      } else if (xType is MapType map) {
        var keyType = map.Domain;
        var valueType = map.Range;
        return (DAST.Type)DAST.Type.create_Map(GenType(keyType), GenType(valueType));
      } else if (xType is BitvectorType) {
        throwGeneralUnsupported(); //("Bitvector types");
        throw new InvalidOperationException();
      } else {
        throwGeneralUnsupported(); //("Type name for " + xType + " (" + typ.GetType() + ")");
        throw new InvalidOperationException();
      }
    }

    protected override void DeclareSubsetType(SubsetTypeDecl sst, ConcreteSyntaxTree wr) {
      if (currentBuilder is NewtypeContainer builder) {
        var erasedType = EraseNewtypeLayers(sst);

        List<DAST.Statement> witnessStmts = new();
        DAST.Expression witness = null;
        if (sst.WitnessKind == SubsetTypeDecl.WKind.Compiled) {
          var statementBuf = new StatementBuffer();
          var buf = new ExprBuffer(null);
          EmitExpr(
            sst.Witness, false,
            EmitCoercionIfNecessary(sst.Witness.Type, erasedType, null, new BuilderSyntaxTree<ExprContainer>(buf)),
            new BuilderSyntaxTree<StatementContainer>(statementBuf)
          );
          witness = buf.Finish();
          witnessStmts = statementBuf.PopAll();
        }

        List<DAST.Type> typeParams = new();
        foreach (var tp in sst.TypeArgs) {
          if (!isTpSupported(tp)) {
            throwGeneralUnsupported(); //("Contravariance in type parameters");
          }

          typeParams.Add((DAST.Type)DAST.Type.create_TypeArg(Sequence<Rune>.UnicodeFromString(tp.Name)));
        }

        builder.Newtype(sst.GetCompileName(Options), typeParams, GenType(erasedType), witnessStmts, witness).Finish();
      } else {
        throw new InvalidOperationException();
      }
    }

    protected override void GetNativeInfo(NativeType.Selection sel, out string name, out string literalSuffix, out bool needsCastAfterArithmetic) {
      name = null;
      literalSuffix = null;
      needsCastAfterArithmetic = false;
    }

    private class ClassWriter : IClassWriter {
      private readonly DafnyCompiler compiler;
      private readonly ClassLike builder;
      private readonly bool hasTypeArgs;
      private readonly List<MethodBuilder> methods = new();

      public ClassWriter(DafnyCompiler compiler, bool hasTypeArgs, ClassLike builder) {
        this.compiler = compiler;
        this.hasTypeArgs = hasTypeArgs;
        this.builder = builder;
      }

      public ConcreteSyntaxTree CreateMethod(Method m, List<TypeArgumentInstantiation> typeArgs, bool createBody,
        bool forBodyInheritance, bool lookasideBody) {
        if (m.IsStatic && this.hasTypeArgs) {
          throwGeneralUnsupported(); //("Static methods with type arguments");
        }

        List<DAST.Type> astTypeArgs = new();
        foreach (var typeArg in typeArgs) {
          if (!isTpSupported(typeArg.Formal)) {
            throwGeneralUnsupported(); //("Contravariance in type parameters")
          }

          astTypeArgs.Add((DAST.Type)DAST.Type.create_TypeArg(Sequence<Rune>.UnicodeFromString(compiler.IdProtect(typeArg.Formal.GetCompileName(compiler.Options)))));
        }

        List<DAST.Formal> params_ = new();
        foreach (var param in m.Ins) {
          if (param is not ImplicitFormal && !param.IsGhost) {
            params_.Add((DAST.Formal)DAST.Formal.create_Formal(Sequence<Rune>.UnicodeFromString(compiler.IdProtect(param.CompileName)), compiler.GenType(param.Type)));
          }
        }

        List<ISequence<Rune>> outVars = new();
        List<DAST.Type> outTypes = new();
        foreach (var outVar in m.Outs) {
          if (!outVar.IsGhost) {
            outVars.Add(Sequence<Rune>.UnicodeFromString(compiler.IdProtect(outVar.CompileName)));
            outTypes.Add(compiler.GenType(outVar.Type));
          }
        }

        var overridingTrait = m.OverriddenMethod?.EnclosingClass;
        var builder = this.builder.Method(
          m.IsStatic, createBody,
          overridingTrait != null ? compiler.PathFromTopLevel(overridingTrait) : null,
          m.GetCompileName(compiler.Options),
          astTypeArgs, params_,
          outTypes, outVars
        );
        methods.Add(builder);

        if (createBody) {
          return new BuilderSyntaxTree<StatementContainer>(builder);
        } else {
          // TODO(shadaj): actually create a trait
          return null;
        }
      }

      public ConcreteSyntaxTree SynthesizeMethod(Method m, List<TypeArgumentInstantiation> typeArgs, bool createBody, bool forBodyInheritance, bool lookasideBody) {
        throw new UnsupportedFeatureException(Token.NoToken, Feature.MethodSynthesis);
      }

      public ConcreteSyntaxTree CreateFunction(string name, List<TypeArgumentInstantiation> typeArgs,
          List<Formal> formals, Type resultType, IToken tok, bool isStatic, bool createBody, MemberDecl member,
          bool forBodyInheritance, bool lookasideBody) {
        if (isStatic && this.hasTypeArgs) {
          throwGeneralUnsupported(); //("Static methods with type arguments");
        }

        List<DAST.Type> astTypeArgs = new();
        foreach (var typeArg in typeArgs) {
          if (!isTpSupported(typeArg.Formal)) {
            throwGeneralUnsupported(); //("Contravariance in type parameters");
          }

          astTypeArgs.Add((DAST.Type)DAST.Type.create_TypeArg(Sequence<Rune>.UnicodeFromString(compiler.IdProtect(typeArg.Formal.GetCompileName(compiler.Options)))));
        }

        List<DAST.Formal> params_ = new();
        foreach (var param in formals) {
          if (!param.IsGhost) {
            params_.Add((DAST.Formal)DAST.Formal.create_Formal(Sequence<Rune>.UnicodeFromString(compiler.IdProtect(param.CompileName)), compiler.GenType(param.Type)));
          }
        }

        var overridingTrait = member.OverriddenMember?.EnclosingClass;

        var builder = this.builder.Method(
          isStatic, createBody,
          overridingTrait != null ? compiler.PathFromTopLevel(overridingTrait) : null,
          name,
          astTypeArgs, params_,
          new() {
            compiler.GenType(resultType)
          }, null
        );
        methods.Add(builder);

        if (createBody) {
          return new BuilderSyntaxTree<StatementContainer>(builder);
        } else {
          return null;
        }
      }

      public ConcreteSyntaxTree CreateGetter(string name, TopLevelDecl enclosingDecl, Type resultType, IToken tok,
          bool isStatic, bool isConst, bool createBody, MemberDecl member, bool forBodyInheritance) {
        if (isStatic && this.hasTypeArgs) {
          throwGeneralUnsupported(); //("Static fields with type arguments");
        }

        var overridingTrait = member.OverriddenMember?.EnclosingClass;

        var builder = this.builder.Method(
          isStatic, createBody,
          overridingTrait != null ? compiler.PathFromTopLevel(overridingTrait) : null,
          name,
          new(), new(),
          new() {
            compiler.GenType(resultType)
          }, null
        );
        methods.Add(builder);

        if (createBody) {
          return new BuilderSyntaxTree<StatementContainer>(builder);
        } else {
          return null;
        }
      }

      public ConcreteSyntaxTree CreateGetterSetter(string name, Type resultType, IToken tok,
          bool createBody, MemberDecl member, out ConcreteSyntaxTree setterWriter, bool forBodyInheritance) {
        throwGeneralUnsupported();
        throw new InvalidOperationException();
      }

      public void DeclareField(string name, TopLevelDecl enclosingDecl, bool isStatic, bool isConst, Type type,
          IToken tok, string rhs, Field field) {
        _IOptional<DAST._IExpression> rhsExpr = null;
        if (rhs != null) {
          rhsExpr = compiler.bufferedInitializationValue;
          compiler.bufferedInitializationValue = null;

          if (rhsExpr == null) {
            throw new InvalidOperationException();
          }
        } else {
          rhsExpr = Optional<DAST._IExpression>.create_None();
        }

        builder.AddField((DAST.Formal)DAST.Formal.create_Formal(
          Sequence<Rune>.UnicodeFromString(name),
          compiler.GenType(type)
        ), rhsExpr);
      }

      public void InitializeField(Field field, Type instantiatedFieldType, TopLevelDeclWithMembers enclosingClass) {
        throw new cce.UnreachableException();
      }

      public ConcreteSyntaxTree ErrorWriter() => null;

      public void Finish() {
        foreach (var method in methods) {
          builder.AddMethod(method.Build());
        }

        compiler.currentBuilder = builder.Finish();
      }
    }

    protected override ConcreteSyntaxTree EmitReturnExpr(ConcreteSyntaxTree wr) {
      if (wr is BuilderSyntaxTree<StatementContainer> stmtContainer) {
        return new BuilderSyntaxTree<ExprContainer>(stmtContainer.Builder.Return());
      } else {
        throw new InvalidOperationException();
      }
    }

    protected override void EmitReturnExpr(string returnExpr, ConcreteSyntaxTree wr) {
      if (returnExpr == "BUFFERED") {
        if (bufferedInitializationValue == null) {
          throw new InvalidOperationException("Expected a buffered value to have been populated because rhs != null");
        }

        var rhsValue = bufferedInitializationValue;
        bufferedInitializationValue = null;

        if (wr is BuilderSyntaxTree<StatementContainer> stmtContainer) {
          var returnBuilder = stmtContainer.Builder.Return();
          returnBuilder.AddExpr((DAST.Expression)rhsValue.dtor_Some_a0);
        } else {
          throw new InvalidOperationException();
        }
      } else {
        // TODO(shadaj): this may not be robust, we should use the writer version directly
        EmitIdentifier(returnExpr, EmitReturnExpr(wr));
      }
    }

    protected override string TypeDescriptor(Type type, ConcreteSyntaxTree wr, IToken tok) {
      type = DatatypeWrapperEraser.SimplifyType(Options, type);
      return type.ToString();
    }

    protected override ConcreteSyntaxTree EmitMethodReturns(Method m, ConcreteSyntaxTree wr) {
      var beforeReturnBlock = wr.Fork();
      EmitReturn(m.Outs, wr);
      return beforeReturnBlock;
    }

    protected override ConcreteSyntaxTree EmitTailCallStructure(MemberDecl member, ConcreteSyntaxTree wr) {
      if (wr is BuilderSyntaxTree<StatementContainer> stmtContainer) {
        var recBuilder = stmtContainer.Builder.TailRecursive();
        return new BuilderSyntaxTree<StatementContainer>(recBuilder);
      } else {
        throw new InvalidOperationException();
      }
    }

    protected override void EmitJumpToTailCallStart(ConcreteSyntaxTree wr) {
      if (wr is BuilderSyntaxTree<StatementContainer> stmtContainer) {
        stmtContainer.Builder.AddStatement((DAST.Statement)DAST.Statement.create_JumpTailCallStart());
      } else {
        throw new InvalidOperationException();
      }
    }

    internal override string TypeName(Type type, ConcreteSyntaxTree wr, IToken tok, MemberDecl/*?*/ member = null) {
      return "PLACEBO_TYPE";
    }

    // sometimes, the compiler generates the initial value before the declaration,
    // so we buffer it here
    _IOptional<DAST._IExpression> bufferedInitializationValue = null;

    protected override string TypeInitializationValue(Type type, ConcreteSyntaxTree wr, IToken tok,
        bool usePlaceboValue, bool constructTypeParameterDefaultsFromTypeDescriptors) {
      if (bufferedInitializationValue != null) {
        throw new InvalidOperationException();
      } else {
        type = type.NormalizeExpandKeepConstraints();
        if (usePlaceboValue) {
          bufferedInitializationValue = Optional<DAST._IExpression>.create_None();
        } else {
          if (type.AsNewtype != null && type.AsNewtype.WitnessKind == SubsetTypeDecl.WKind.Compiled) {
            var buf = new ExprBuffer(null);
            EmitExpr(type.AsNewtype.Witness, false, new BuilderSyntaxTree<ExprContainer>(buf), null);
            bufferedInitializationValue = Optional<DAST._IExpression>.create_Some(buf.Finish());
          } else if (type.AsSubsetType != null && type.AsSubsetType.WitnessKind == SubsetTypeDecl.WKind.Compiled) {
            var buf = new ExprBuffer(null);
            EmitExpr(type.AsSubsetType.Witness, false, new BuilderSyntaxTree<ExprContainer>(buf), null);
            bufferedInitializationValue = Optional<DAST._IExpression>.create_Some(buf.Finish());
          } else if (type.AsDatatype != null && type.AsDatatype.Ctors.Count == 1 && type.AsDatatype.Ctors[0].EnclosingDatatype is TupleTypeDecl tupleDecl) {
            var elems = new List<DAST._IExpression>();
            for (var i = 0; i < tupleDecl.Ctors[0].Formals.Count; i++) {
              if (!tupleDecl.Ctors[0].Formals[i].IsGhost) {
                TypeInitializationValue(type.TypeArgs[i], wr, tok, usePlaceboValue, constructTypeParameterDefaultsFromTypeDescriptors);
                elems.Add(bufferedInitializationValue.dtor_Some_a0);
                bufferedInitializationValue = null;
              }
            }

            if (elems.Count == 1) {
              bufferedInitializationValue = Optional<DAST._IExpression>.create_Some(elems[0]);
            } else {
              bufferedInitializationValue = Optional<DAST._IExpression>.create_Some(
                DAST.Expression.create_Tuple(Sequence<DAST._IExpression>.FromArray(elems.ToArray()))
              );
            }
          } else if (type.IsArrowType) {
            throwGeneralUnsupported();
            throw new InvalidOperationException();
          } else {
            bufferedInitializationValue = Optional<DAST._IExpression>.create_Some(
              DAST.Expression.create_InitializationValue(GenType(type))
            );
          }
        }
        return "BUFFERED"; // used by DeclareLocal(Out)Var
      }
    }

    protected override string TypeName_UDT(string fullCompileName, List<TypeParameter.TPVariance> variance,
        List<Type> typeArgs, ConcreteSyntaxTree wr, IToken tok, bool omitTypeArguments) {
      return fullCompileName;
    }

    protected override string TypeName_Companion(Type type, ConcreteSyntaxTree wr, IToken tok, MemberDecl member) {
      ExprContainer actualBuilder;
      if (wr is BuilderSyntaxTree<ExprContainer> st) {
        actualBuilder = st.Builder;
      } else {
        throw new InvalidOperationException();
      }

      EmitTypeName_Companion(type, new BuilderSyntaxTree<ExprContainer>(actualBuilder), wr, tok, member);
      return "";
    }

    protected override void EmitTypeName_Companion(Type type, ConcreteSyntaxTree wr, ConcreteSyntaxTree surrounding, IToken tok, MemberDecl member) {
      if (wr is BuilderSyntaxTree<ExprContainer> container) {
        type = UserDefinedType.UpcastToMemberEnclosingType(type, member);

        if (type.NormalizeExpandKeepConstraints() is UserDefinedType udt && udt.ResolvedClass is DatatypeDecl dt &&
            DatatypeWrapperEraser.IsErasableDatatypeWrapper(Options, dt, out _)) {
          container.Builder.AddExpr((DAST.Expression)DAST.Expression.create_Companion(PathFromTopLevel(udt.ResolvedClass)));
        } else {
          container.Builder.AddExpr((DAST.Expression)DAST.Expression.create_Companion(PathFromTopLevel(type.AsTopLevelTypeWithMembers)));
        }
      } else {
        throw new InvalidOperationException();
      }
    }

    protected override void EmitNameAndActualTypeArgs(string protectedName, List<Type> typeArgs, IToken tok, ConcreteSyntaxTree wr) {
      if (wr is BuilderSyntaxTree<ExprContainer> st && st.Builder is CallExprBuilder callExpr) {
        callExpr.SetName(protectedName);
      } else if (wr is BuilderSyntaxTree<ExprContainer> st2 && st2.Builder is CallStmtBuilder callStmt) {
        callStmt.SetName(protectedName);
      } else {
        throwGeneralUnsupported();
      }

      base.EmitNameAndActualTypeArgs(protectedName, typeArgs, tok, wr);
    }

    protected override void TypeArgDescriptorUse(bool isStatic, bool lookasideBody, TopLevelDeclWithMembers cl, out bool needsTypeParameter, out bool needsTypeDescriptor) {
      needsTypeParameter = false;
      needsTypeDescriptor = false;
    }

    protected override bool DeclareFormal(string prefix, string name, Type type, IToken tok, bool isInParam, ConcreteSyntaxTree wr) {
      throwGeneralUnsupported();
      throw new InvalidOperationException();
    }

    protected override void DeclareLocalVar(string name, Type type, IToken tok, bool leaveRoomForRhs, string rhs,
        ConcreteSyntaxTree wr) {
      if (wr is BuilderSyntaxTree<StatementContainer> stmtContainer) {
        var typ = GenType(type);

        if (rhs == null) {
          // we expect an initializer to come *after* this declaration
          var variable = stmtContainer.Builder.DeclareAndAssign(typ, name);

          if (leaveRoomForRhs) {
            throw new InvalidOperationException();
          }
        } else if (rhs == "BUFFERED") {
          if (bufferedInitializationValue == null) {
            throw new InvalidOperationException("Expected a buffered value to have been populated because rhs != null");
          }

          var rhsValue = bufferedInitializationValue;
          bufferedInitializationValue = null;

          stmtContainer.Builder.AddStatement(
            (DAST.Statement)DAST.Statement.create_DeclareVar(
              Sequence<Rune>.UnicodeFromString(name),
              typ,
              rhsValue
            )
          );
        } else {
          throw new InvalidOperationException();
        }
      } else {
        throw new InvalidOperationException("Cannot declare local var outside of a statement container: " + wr);
      }
    }

    protected override ConcreteSyntaxTree DeclareLocalVar(string name, Type type, IToken tok, ConcreteSyntaxTree wr) {
      if (wr is BuilderSyntaxTree<StatementContainer> stmtContainer) {
        var variable = stmtContainer.Builder.DeclareAndAssign(GenType(type), name);
        return new BuilderSyntaxTree<ExprContainer>(variable);
      } else {
        throw new InvalidOperationException();
      }
    }

    protected override bool UseReturnStyleOuts(Method m, int nonGhostOutCount) => true;
    protected override bool SupportsMultipleReturns => true;

    protected override void DeclareLocalOutVar(string name, Type type, IToken tok, string rhs, bool useReturnStyleOuts,
        ConcreteSyntaxTree wr) {
      DeclareLocalVar(name, type, tok, true, rhs, wr);
    }

    protected override void EmitCallReturnOuts(List<string> outTmps, ConcreteSyntaxTree wr) {
      if (wr is BuilderSyntaxTree<ExprContainer> builder && builder.Builder is CallStmtBuilder call) {
        call.SetOuts(outTmps.Select(i => Sequence<Rune>.UnicodeFromString(i)).ToList());
      } else {
        throw new InvalidOperationException();
      }
    }

    protected override void TrCallStmt(CallStmt s, string receiverReplacement, ConcreteSyntaxTree wr, ConcreteSyntaxTree wrStmts, ConcreteSyntaxTree wrStmtsAfterCall) {
      if (wr is BuilderSyntaxTree<StatementContainer> stmtContainer) {
        if (s.Method == enclosingMethod && enclosingMethod.IsTailRecursive) {
          base.TrCallStmt(s, receiverReplacement, wr, wrStmts, wrStmtsAfterCall);
        } else {
          var callBuilder = stmtContainer.Builder.Call();
          base.TrCallStmt(s, receiverReplacement, new BuilderSyntaxTree<ExprContainer>(callBuilder), wrStmts, wrStmtsAfterCall);
        }
      } else {
        throw new InvalidOperationException("Cannot call statement in this context: " + currentBuilder);
      }
    }

    protected override void EmitCallToInheritedMethod(Method method, [CanBeNull] TopLevelDeclWithMembers heir, ConcreteSyntaxTree wr, ConcreteSyntaxTree wStmts, ConcreteSyntaxTree wStmtsAfterCall) {
      if (wr is BuilderSyntaxTree<StatementContainer> stmtContainer) {
        var callBuilder = stmtContainer.Builder.Call();
        base.EmitCallToInheritedMethod(method, heir, new BuilderSyntaxTree<ExprContainer>(callBuilder), wStmts, wStmtsAfterCall);
      } else {
        throw new InvalidOperationException("Cannot call statement in this context: " + currentBuilder);
      }
    }

    protected override void EmitMultiReturnTuple(List<Formal> outs, List<Type> outTypes, List<string> outTmps, IToken methodToken, ConcreteSyntaxTree wr) {
      // nothing to do, we auto-emit a return for the method
    }

    protected override void CompileFunctionCallExpr(FunctionCallExpr e, ConcreteSyntaxTree wr, bool inLetExprBody,
        ConcreteSyntaxTree wStmts, FCE_Arg_Translator tr, bool alreadyCoerced) {
      var toType = thisContext == null ? e.Type : e.Type.Subst(thisContext.ParentFormalTypeParametersToActuals);
      wr = EmitCoercionIfNecessary(e.Function.Original.ResultType, toType, e.tok, wr);

      if (wr is BuilderSyntaxTree<ExprContainer> builder) {
        var callBuilder = builder.Builder.Call();
        base.CompileFunctionCallExpr(e, new BuilderSyntaxTree<ExprContainer>(callBuilder), inLetExprBody, wStmts, tr, true);
      } else {
        throw new InvalidOperationException("Cannot call function in this context: " + currentBuilder);
      }
    }

    protected override void EmitActualTypeArgs(List<Type> typeArgs, IToken tok, ConcreteSyntaxTree wr) {
      if (wr is BuilderSyntaxTree<ExprContainer> st && st.Builder is CallExprBuilder callExpr) {
        callExpr.SetTypeArgs(typeArgs.Select(GenType).ToList());
      } else if (wr is BuilderSyntaxTree<ExprContainer> st2 && st2.Builder is CallStmtBuilder callStmt) {
        callStmt.SetTypeArgs(typeArgs.Select(GenType).ToList());
      } else {
        throw new InvalidOperationException("Cannot emit actual type args in this context: " + currentBuilder);
      }
    }

    private class BuilderLvalue : ILvalue {
      readonly string name;

      public BuilderLvalue(string name) {
        this.name = name;
      }

      public void EmitRead(ConcreteSyntaxTree wr) {
        throw new InvalidOperationException();
      }

      public ConcreteSyntaxTree EmitWrite(ConcreteSyntaxTree wr) {
        if (wr is BuilderSyntaxTree<StatementContainer> stmtContainer) {
          var assign = stmtContainer.Builder.Assign();
          assign.AddLhs((DAST.AssignLhs)DAST.AssignLhs.create_Ident(Sequence<Rune>.UnicodeFromString(name)));
          return new BuilderSyntaxTree<ExprContainer>(assign);
        } else {
          throw new InvalidOperationException();
        }
      }
    }

    private class ExprLvalue : ILvalue {
      readonly DAST.Expression expr;
      readonly DAST.AssignLhs assignExpr;

      public ExprLvalue(DAST.Expression expr, DAST.AssignLhs assignExpr) {
        this.expr = expr;
        this.assignExpr = assignExpr;
      }

      public void EmitRead(ConcreteSyntaxTree wr) {
        if (wr is BuilderSyntaxTree<ExprContainer> exprContainer) {
          exprContainer.Builder.AddExpr(expr);
        } else {
          throw new InvalidOperationException();
        }
      }

      public ConcreteSyntaxTree EmitWrite(ConcreteSyntaxTree wr) {
        if (assignExpr == null) {
          throw new InvalidOperationException();
        }

        if (wr is BuilderSyntaxTree<StatementContainer> stmtContainer) {
          var assign = stmtContainer.Builder.Assign();
          assign.AddLhs(assignExpr);
          return new BuilderSyntaxTree<ExprContainer>(assign);
        } else {
          throw new InvalidOperationException();
        }
      }
    }

    protected override void EmitAssignment(string lhs, Type/*?*/ lhsType, string rhs, Type/*?*/ rhsType, ConcreteSyntaxTree wr) {
      throw new InvalidOperationException("Cannot use stringified version of assignment");
    }

    protected override ILvalue IdentLvalue(string var) {
      return new BuilderLvalue(var);
    }

    protected override ILvalue SeqSelectLvalue(SeqSelectExpr ll, ConcreteSyntaxTree wr, ConcreteSyntaxTree wStmts) {
      var sourceBuf = new ExprBuffer(null);
      EmitExpr(
        ll.Seq, false,
        EmitCoercionIfNecessary(
          ll.Seq.Type,
          ll.Seq.Type.IsNonNullRefType || !ll.Seq.Type.IsRefType ? null : UserDefinedType.CreateNonNullType((UserDefinedType)ll.Seq.Type.NormalizeExpand()),
          null, new BuilderSyntaxTree<ExprContainer>(sourceBuf)
        ),
        wStmts
      );

      var indexBuf = new ExprBuffer(null);
      EmitExpr(ll.E0, false, new BuilderSyntaxTree<ExprContainer>(indexBuf), wStmts);

      var source = sourceBuf.Finish();
      var index = indexBuf.Finish();


      DAST._ICollKind collKind;
      if (ll.Seq.Type.IsArrayType) {
        collKind = DAST.CollKind.create_Array();
      } else if (ll.Seq.Type.IsMapType) {
        collKind = DAST.CollKind.create_Map();
      } else {
        collKind = DAST.CollKind.create_Seq();
      }

      return new ExprLvalue(
        (DAST.Expression)DAST.Expression.create_Index(source, collKind, Sequence<DAST.Expression>.FromElements(index)),
        (DAST.AssignLhs)DAST.AssignLhs.create_Index(source, Sequence<DAST.Expression>.FromElements(index))
      );
    }

    protected override ILvalue MultiSelectLvalue(MultiSelectExpr ll, ConcreteSyntaxTree wr, ConcreteSyntaxTree wStmts) {
      throwGeneralUnsupported();
      throw new InvalidOperationException();
    }

    protected override void EmitPrintStmt(ConcreteSyntaxTree wr, Expression arg) {
      if (wr is BuilderSyntaxTree<StatementContainer> stmtContainer) {
        ExprBuffer buffer = new(null);
        EmitExpr(arg, false, new BuilderSyntaxTree<ExprContainer>(buffer), wr);
        stmtContainer.Builder.Print(buffer.Finish());
      } else {
        throw new InvalidOperationException("Cannot print outside of a statement container: " + currentBuilder);
      }
    }

    protected override void EmitReturn(List<Formal> outParams, ConcreteSyntaxTree wr) {
      if (wr is BuilderSyntaxTree<StatementContainer> stmtContainer) {
        stmtContainer.Builder.AddStatement((DAST.Statement)DAST.Statement.create_EarlyReturn());
      } else {
        throw new InvalidOperationException("Cannot return outside of a statement container: " + currentBuilder);
      }
    }

    protected override ConcreteSyntaxTree CreateLabeledCode(string label, bool createContinueLabel, ConcreteSyntaxTree wr) {
      if (wr is BuilderSyntaxTree<StatementContainer> stmtContainer) {
        var labelBuilder = stmtContainer.Builder.Labeled((createContinueLabel ? "continue_" : "goto_") + label);
        return new BuilderSyntaxTree<StatementContainer>(labelBuilder);
      } else {
        throw new InvalidOperationException();
      }
    }

    protected override void EmitBreak(string label, ConcreteSyntaxTree wr) {
      if (wr is BuilderSyntaxTree<StatementContainer> stmtContainer) {
        stmtContainer.Builder.AddStatement((DAST.Statement)DAST.Statement.create_Break(
          label == null ? Optional<ISequence<Rune>>.create_None() : Optional<ISequence<Rune>>.create_Some(Sequence<Rune>.UnicodeFromString("goto_" + label))
        ));
      } else {
        throw new InvalidOperationException();
      }
    }

    protected override void EmitContinue(string label, ConcreteSyntaxTree wr) {
      if (wr is BuilderSyntaxTree<StatementContainer> stmtContainer) {
        stmtContainer.Builder.AddStatement((DAST.Statement)DAST.Statement.create_Break(
          Optional<ISequence<Rune>>.create_Some(Sequence<Rune>.UnicodeFromString("continue_" + label))
        ));
      } else {
        throw new InvalidOperationException();
      }
    }

    protected override void EmitYield(ConcreteSyntaxTree wr) {
      throw new UnsupportedFeatureException(Token.NoToken, Feature.Iterators);
    }

    protected override void EmitAbsurd(string message, ConcreteSyntaxTree wr) {
      // TODO(shadaj): emit correct message
      if (wr is BuilderSyntaxTree<StatementContainer> container) {
        container.Builder.AddStatement((DAST.Statement)DAST.Statement.create_Halt());
      } else {
        throw new InvalidOperationException();
      }
    }

    protected override void EmitHalt(IToken tok, Expression messageExpr, ConcreteSyntaxTree wr) {
      if (wr is BuilderSyntaxTree<StatementContainer> container) {
        container.Builder.AddStatement((DAST.Statement)DAST.Statement.create_Halt());
      } else {
        throw new InvalidOperationException();
      }
    }

    private readonly Stack<(ElseBuilder, StatementContainer)> elseBuilderStack = new();

    protected override ConcreteSyntaxTree EmitIf(out ConcreteSyntaxTree guardWriter, bool hasElse, ConcreteSyntaxTree wr) {
      if (wr is BuilderSyntaxTree<StatementContainer> statementContainer) {
        var containingBuilder = statementContainer.Builder;
        if (elseBuilderStack.Count > 0 && elseBuilderStack.Peek().Item2 == statementContainer.Builder) {
          var popped = elseBuilderStack.Pop();
          statementContainer = new BuilderSyntaxTree<StatementContainer>(popped.Item1);
          containingBuilder = popped.Item2;
        }

        var ifBuilder = statementContainer.Builder.IfElse();
        if (hasElse) {
          elseBuilderStack.Push((ifBuilder.Else(), containingBuilder));
        }

        guardWriter = new BuilderSyntaxTree<ExprContainer>(ifBuilder);
        return new BuilderSyntaxTree<StatementContainer>(ifBuilder);
      } else {
        throw new InvalidOperationException();
      }
    }

    protected override ConcreteSyntaxTree EmitBlock(ConcreteSyntaxTree wr) {
      if (wr is BuilderSyntaxTree<StatementContainer> statementContainer) {
        if (elseBuilderStack.Count > 0 && elseBuilderStack.Peek().Item2 == statementContainer.Builder) {
          return new BuilderSyntaxTree<StatementContainer>(elseBuilderStack.Pop().Item1);
        } else {
          return wr.Fork();
        }
      } else {
        throw new InvalidOperationException();
      }
    }

    protected override ConcreteSyntaxTree EmitForStmt(IToken tok, IVariable loopIndex, bool goingUp, string endVarName,
      List<Statement> body, LList<Label> labels, ConcreteSyntaxTree wr) {
      throw new UnsupportedFeatureException(Token.NoToken, Feature.ForLoops);
    }

    protected override ConcreteSyntaxTree CreateWhileLoop(out ConcreteSyntaxTree guardWriter, ConcreteSyntaxTree wr) {
      if (wr is BuilderSyntaxTree<StatementContainer> statementContainer) {
        var whileBuilder = statementContainer.Builder.While();
        guardWriter = new BuilderSyntaxTree<ExprContainer>(whileBuilder);
        return new BuilderSyntaxTree<StatementContainer>(whileBuilder);
      } else {
        throw new InvalidOperationException();
      }
    }

    protected override ConcreteSyntaxTree CreateForLoop(string indexVar, Action<ConcreteSyntaxTree> bound, ConcreteSyntaxTree wr, string start = null) {
      throw new UnsupportedFeatureException(Token.NoToken, Feature.ForLoops);
    }

    protected override ConcreteSyntaxTree CreateDoublingForLoop(string indexVar, int start, ConcreteSyntaxTree wr) {
      throw new UnsupportedFeatureException(Token.NoToken, Feature.ForLoops);
    }

    protected override void EmitIncrementVar(string varName, ConcreteSyntaxTree wr) {
      throwGeneralUnsupported();
    }

    protected override void EmitDecrementVar(string varName, ConcreteSyntaxTree wr) {
      throwGeneralUnsupported();
    }

    protected override ConcreteSyntaxTree EmitQuantifierExpr(Action<ConcreteSyntaxTree> collection, bool isForall, Type collectionElementType, BoundVar bv, ConcreteSyntaxTree wr) {
      if (wr is BuilderSyntaxTree<ExprContainer> builder) {
        var collectionBuf = new ExprBuffer(null);
        collection(new BuilderSyntaxTree<ExprContainer>(collectionBuf));
        var collectionAST = collectionBuf.Finish();

        builder.Builder.AddExpr((DAST.Expression)DAST.Expression.create_Literal(DAST.Literal.create_BoolLiteral(false)));

        return new BuilderSyntaxTree<ExprContainer>(new ExprBuffer(null));
      } else {
        throw new InvalidOperationException();
      }
    }

    protected override string GetQuantifierName(string bvType) {
      throw new InvalidOperationException();
    }

    protected override ConcreteSyntaxTree CreateForeachLoop(string tmpVarName, Type collectionElementType, IToken tok,
      out ConcreteSyntaxTree collectionWriter, ConcreteSyntaxTree wr) {
      if (wr is BuilderSyntaxTree<StatementContainer> statementContainer) {
        var foreachBuilder = statementContainer.Builder.Foreach(tmpVarName, GenType(collectionElementType));
        collectionWriter = new BuilderSyntaxTree<ExprContainer>(foreachBuilder);
        return new BuilderSyntaxTree<StatementContainer>(foreachBuilder);
      } else {
        throw new InvalidOperationException();
      }
    }

    protected override ConcreteSyntaxTree EmitDowncast(Type from, Type to, IToken tok, ConcreteSyntaxTree wr) {
      return EmitCoercionIfNecessary(from, to, tok, wr);
    }

    protected override void EmitDowncastVariableAssignment(string boundVarName, Type boundVarType, string tmpVarName,
      Type collectionElementType, bool introduceBoundVar, IToken tok, ConcreteSyntaxTree wr) {
      if (introduceBoundVar) {
        EmitIdentifier(
          tmpVarName,
          EmitCoercionIfNecessary(collectionElementType, boundVarType, tok, DeclareLocalVar(boundVarName, boundVarType, tok, wr))
        );
      } else {
        EmitIdentifier(
          tmpVarName,
          EmitCoercionIfNecessary(collectionElementType, boundVarType, tok, IdentLvalue(boundVarName).EmitWrite(wr))
        );
      }
    }

    protected override ConcreteSyntaxTree CreateForeachIngredientLoop(string boundVarName, int L, string tupleTypeArgs,
        out ConcreteSyntaxTree collectionWriter, ConcreteSyntaxTree wr) {
      throwGeneralUnsupported();
      throw new InvalidOperationException();
    }

    protected override void EmitNew(Type type, IToken tok, CallStmt initCall, ConcreteSyntaxTree wr, ConcreteSyntaxTree wStmts) {
      if (wr is BuilderSyntaxTree<ExprContainer> builder) {
        var ctor = (Constructor)initCall?.Method;
        var arguments = Enumerable.Empty<DAST.Expression>();
        if (ctor != null && ctor.IsExtern(Options, out _, out _)) {
          // the arguments of any external constructor are placed here
          arguments = ctor.Ins.Select((f, i) => (f, i))
            .Where(tp => !tp.f.IsGhost)
            .Select(tp => {
              var buf = new ExprBuffer(null);
              var localWriter = new BuilderSyntaxTree<ExprContainer>(buf);
              EmitExpr(initCall.Args[tp.i], false, localWriter, wStmts);
              return buf.Finish();
            });
        }

        var typeArgs = type.TypeArgs.Select(GenType).ToArray();

        builder.Builder.AddExpr((DAST.Expression)DAST.Expression.create_New(
          PathFromTopLevel(type.AsTopLevelTypeWithMembers),
          Sequence<DAST.Type>.FromArray(typeArgs),
          Sequence<DAST.Expression>.FromArray(arguments.ToArray())
        ));
      } else {
        throw new InvalidOperationException();
      }
    }

    protected override void EmitNewArray(Type elementType, IToken tok, List<string> dimensions,
      bool mustInitialize, [CanBeNull] string exampleElement, ConcreteSyntaxTree wr, ConcreteSyntaxTree wStmts) {
      throw new InvalidOperationException();
    }

    protected override void EmitNewArray(Type elementType, IToken tok, List<Expression> dimensions, bool mustInitialize, [CanBeNull] string exampleElement, ConcreteSyntaxTree wr, ConcreteSyntaxTree wStmts) {
      if (wr is BuilderSyntaxTree<ExprContainer> builder) {
        var dimensionsAST = dimensions.Select(d => {
          var buf = new ExprBuffer(null);
          var localWriter = new BuilderSyntaxTree<ExprContainer>(buf);
          EmitExpr(d, false, localWriter, wStmts);
          return buf.Finish();
        }).ToArray();

        builder.Builder.AddExpr((DAST.Expression)DAST.Expression.create_NewArray(
          Sequence<DAST.Expression>.FromArray(dimensionsAST),
          GenType(elementType)
        ));
      } else {
        throw new InvalidOperationException();
      }
    }

    protected override void EmitIdentifier(string ident, ConcreteSyntaxTree wr) {
      if (wr is BuilderSyntaxTree<ExprContainer> builder) {
        builder.Builder.AddExpr((DAST.Expression)DAST.Expression.create_Ident(
          Sequence<Rune>.UnicodeFromString(ident)
        ));
      } else {
        throw new InvalidOperationException("Expected ExprContainer, got " + wr.GetType());
      }
    }

    protected override void EmitLiteralExpr(ConcreteSyntaxTree wr, LiteralExpr e) {
      if (wr is BuilderSyntaxTree<ExprContainer> builder) {
        DAST.Expression baseExpr;

        switch (e) {
          case CharLiteralExpr c:
            if (UnicodeCharEnabled) {
              var codePoint = Util.UnescapedCharacters(Options, (string)c.Value, false).Single();
              baseExpr = (DAST.Expression)DAST.Expression.create_Literal(DAST.Literal.create_CharLiteral(
                new Rune(codePoint)
              ));
            } else {
              throwGeneralUnsupported();
              throw new InvalidOperationException();
            }
            break;
          case StringLiteralExpr str:
            baseExpr = (DAST.Expression)DAST.Expression.create_Literal(DAST.Literal.create_StringLiteral(
              Sequence<Rune>.UnicodeFromString(str.AsStringLiteral())
            ));
            break;
          case StaticReceiverExpr:
            if (e.Type.NormalizeExpandKeepConstraints() is UserDefinedType udt && udt.ResolvedClass is DatatypeDecl dt &&
                DatatypeWrapperEraser.IsErasableDatatypeWrapper(Options, dt, out _)) {
              baseExpr = (DAST.Expression)DAST.Expression.create_Companion(PathFromTopLevel(udt.ResolvedClass));
            } else {
              baseExpr = (DAST.Expression)DAST.Expression.create_Companion(PathFromTopLevel(e.Type.AsTopLevelTypeWithMembers));
            }
            break;
          default:
            DAST.Type baseType;
            if (e.Type.AsNewtype != null) {
              baseType = GenType(e.Type.AsNewtype.BaseType);
            } else if (e.Type.AsSubsetType != null) {
              baseType = GenType(e.Type.AsSubsetType.Rhs);
            } else {
              baseType = GenType(e.Type);
            }

            switch (e.Value) {
              case null:
                baseExpr = (DAST.Expression)DAST.Expression.create_Literal(DAST.Literal.create_Null(GenType(e.Type)));
                break;
              case bool value:
                baseExpr = (DAST.Expression)DAST.Expression.create_Literal(DAST.Literal.create_BoolLiteral(value));
                break;
              case BigInteger integer:
                baseExpr = (DAST.Expression)DAST.Expression.create_Literal(DAST.Literal.create_IntLiteral(
                  Sequence<Rune>.UnicodeFromString(integer.ToString()),
                  baseType
                ));
                break;
              case BigDec n:
                var mantissaStr = n.Mantissa.ToString();
                var denominator = "1";
                if (n.Exponent > 0) {
                  for (var i = 0; i < n.Exponent; i++) {
                    mantissaStr += "0";
                  }
                } else {
                  for (var i = 0; i < -n.Exponent; i++) {
                    denominator += "0";
                  }
                }

                baseExpr = (DAST.Expression)DAST.Expression.create_Literal(DAST.Literal.create_DecLiteral(
                  Sequence<Rune>.UnicodeFromString(mantissaStr),
                  Sequence<Rune>.UnicodeFromString(denominator),
                  baseType
                ));
                break;
              default:
                // TODO: This may not be exhaustive
                throw new cce.UnreachableException();
            }
            break;
        }

        if (e.Type.AsNewtype != null) {
          baseExpr = (DAST.Expression)DAST.Expression.create_Convert(baseExpr, GenType(e.Type.AsNewtype.BaseType), GenType(e.Type));
        } else if (e.Type.AsSubsetType != null) {
          baseExpr = (DAST.Expression)DAST.Expression.create_Convert(baseExpr, GenType(e.Type.AsSubsetType.Rhs), GenType(e.Type));
        }

        builder.Builder.AddExpr(baseExpr);
      } else {
        throw new InvalidOperationException("Cannot emit literal expression outside of expression context: " + wr.GetType());
      }
    }

    protected override void EmitStringLiteral(string str, bool isVerbatim, ConcreteSyntaxTree wr) {
      throwGeneralUnsupported();
      throw new InvalidOperationException();
    }

    protected override ConcreteSyntaxTree EmitBitvectorTruncation(BitvectorType bvType, bool surroundByUnchecked, ConcreteSyntaxTree wr) {
      throwGeneralUnsupported();
      throw new InvalidOperationException();
    }

    protected override void EmitRotate(Expression e0, Expression e1, bool isRotateLeft, ConcreteSyntaxTree wr,
        bool inLetExprBody, ConcreteSyntaxTree wStmts, FCE_Arg_Translator tr) {
      throw new UnsupportedFeatureException(e0.tok, Feature.BitvectorRotateFunctions);
    }

    protected override void EmitEmptyTupleList(string tupleTypeArgs, ConcreteSyntaxTree wr) {
      throw new UnsupportedFeatureException(Token.NoToken, Feature.NonSequentializableForallStatements);
    }

    protected override ConcreteSyntaxTree EmitIngredients(ConcreteSyntaxTree wr, string ingredients, int L,
      string tupleTypeArgs, ForallStmt s, AssignStmt s0, Expression rhs) {
      throw new UnsupportedFeatureException(Token.NoToken, Feature.NonSequentializableForallStatements);
    }
    protected override ConcreteSyntaxTree EmitAddTupleToList(string ingredients, string tupleTypeArgs, ConcreteSyntaxTree wr) {
      throw new UnsupportedFeatureException(Token.NoToken, Feature.NonSequentializableForallStatements);
    }

    protected override void EmitTupleSelect(string prefix, int i, ConcreteSyntaxTree wr) {
      throw new UnsupportedFeatureException(Token.NoToken, Feature.NonSequentializableForallStatements);
    }

    protected override string IdProtect(string name) {
      return PublicIdProtect(name);
    }

    public override string PublicIdProtect(string name) {
      return MangleName(name);
    }

    protected override string FullTypeName(UserDefinedType udt, MemberDecl member = null) {
      throwGeneralUnsupported();
      throw new InvalidOperationException();
    }

    private DAST.Type FullTypeNameAST(UserDefinedType udt, MemberDecl member = null) {
      if (udt.IsArrowType) {
        var arrow = udt.AsArrowType;
        return (DAST.Type)DAST.Type.create_Arrow(
          Sequence<DAST.Type>.FromArray(arrow.Args.Select(m => GenType(m)).ToArray()),
          GenType(arrow.Result)
        );
      } else if (udt.AsArrayType is var array && array != null) {
        if (udt.IsNonNullRefType) {
          return (DAST.Type)DAST.Type.create_Array(GenType(udt.TypeArgs[0]), array.Dims);
        } else {
          return (DAST.Type)DAST.Type.create_Nullable(
            (DAST.Type)DAST.Type.create_Array(GenType(udt.TypeArgs[0]), array.Dims)
          );
        }
      }

      var cl = udt.ResolvedClass;
      switch (cl) {
        case TypeParameter:
          return (DAST.Type)DAST.Type.create_TypeArg(Sequence<Rune>.UnicodeFromString(IdProtect(udt.GetCompileName(Options))));
        case TupleTypeDecl:
          return (DAST.Type)DAST.Type.create_Tuple(Sequence<DAST.Type>.FromArray(
            udt.TypeArgs.Select(m => GenType(m)).ToArray()
          ));
        default:
          return TypeNameASTFromTopLevel(cl, udt.TypeArgs);
      }
    }

    private ISequence<ISequence<Rune>> PathFromTopLevel(TopLevelDecl topLevel) {
      List<ISequence<Rune>> path = new();
      path.Add(Sequence<Rune>.UnicodeFromString(topLevel.EnclosingModuleDefinition.GetCompileName(Options)));
      path.Add(Sequence<Rune>.UnicodeFromString(topLevel.GetCompileName(Options)));
      return Sequence<ISequence<Rune>>.FromArray(path.ToArray());
    }

    private DAST.Type TypeNameASTFromTopLevel(TopLevelDecl topLevel, List<Type> typeArgs) {
      var path = PathFromTopLevel(topLevel);

      bool nonNull = true;
      if (topLevel is NonNullTypeDecl non) {
        topLevel = non.Rhs.AsTopLevelTypeWithMembers;
      } else if (topLevel is ClassLikeDecl) {
        nonNull = false;
      }

      ResolvedType resolvedType;
      if (topLevel is NewtypeDecl newType) {
        resolvedType = (DAST.ResolvedType)DAST.ResolvedType.create_Newtype(GenType(EraseNewtypeLayers(topLevel)));
      } else if (topLevel is TypeSynonymDecl typeSynonym) {
        resolvedType = (DAST.ResolvedType)DAST.ResolvedType.create_Newtype(GenType(EraseNewtypeLayers(topLevel)));
      } else if (topLevel is TraitDecl) {
        throw new UnsupportedFeatureException(Token.NoToken, Feature.Traits);
        // traits need a bit more work

        // resolvedType = (DAST.ResolvedType)DAST.ResolvedType.create_Trait(path);
      } else if (topLevel is DatatypeDecl) {
        resolvedType = (DAST.ResolvedType)DAST.ResolvedType.create_Datatype(path);
      } else if (topLevel is ClassDecl) {
        // TODO(shadaj): have a separate type when we properly support classes
        resolvedType = (DAST.ResolvedType)DAST.ResolvedType.create_Datatype(path);
      } else if (topLevel is SubsetTypeDecl subsetType) {
        resolvedType = (DAST.ResolvedType)DAST.ResolvedType.create_Newtype(GenType(EraseNewtypeLayers(topLevel)));
      } else {
        throw new InvalidOperationException(topLevel.GetType().ToString());
      }

      DAST.Type baseType = (DAST.Type)DAST.Type.create_Path(
        path,
        Sequence<DAST.Type>.FromArray(typeArgs.Select(m => GenType(m)).ToArray()),
        resolvedType
      );

      if (nonNull) {
        return baseType;
      } else {
        return (DAST.Type)DAST.Type.create_Nullable(baseType);
      }
    }

    private static Type EraseNewtypeLayers(TopLevelDecl topLevel) {
      Type topLevelType = null;

      while (true) {
        if (topLevel is SubsetTypeDecl subsetType) {
          var rhs = subsetType.Rhs;
          topLevelType = rhs;
          if (rhs is UserDefinedType udt) {
            if (topLevelType != null) {
              throwGeneralUnsupported(); // Warning: internal invariant error
              //topLevelType = udt.Subst(TypeParameter.SubstitutionMap(topLevel.TypeArgs, topLevelType.TypeArgs));
            } else {
              topLevelType = udt;
            }

            topLevel = udt.ResolvedClass;
          } else {
            break;
          }
        } else if (topLevel is NewtypeDecl newtypeDecl) {
          var rhs = newtypeDecl.BaseType;
          topLevelType = rhs;
          if (rhs is UserDefinedType udt) {
            if (topLevelType != null) {
              topLevelType = udt.Subst(TypeParameter.SubstitutionMap(topLevel.TypeArgs, topLevelType.TypeArgs));
            } else {
              topLevelType = udt;
            }

            topLevel = udt.ResolvedClass;
          } else {
            break;
          }
        } else if (topLevel is TypeSynonymDecl synonymDecl) {
          var rhs = synonymDecl.Rhs;
          topLevelType = rhs;
          if (rhs is UserDefinedType udt) {
            if (topLevelType != null) {
              topLevelType = udt.Subst(TypeParameter.SubstitutionMap(topLevel.TypeArgs, topLevelType.TypeArgs));
            } else {
              topLevelType = udt;
            }

            topLevel = udt.ResolvedClass;
          } else {
            break;
          }
        } else {
          break;
        }
      }

      return topLevelType;
    }

    public override ConcreteSyntaxTree Expr(Expression expr, bool inLetExprBody, ConcreteSyntaxTree wStmts) {
      if (currentBuilder is ExprContainer container) {
        EmitExpr(expr, inLetExprBody, new BuilderSyntaxTree<ExprContainer>(container), wStmts);
        return new ConcreteSyntaxTree();
      } else {
        throw new InvalidOperationException();
      }
    }

    public override void EmitExpr(Expression expr, bool inLetExprBody, ConcreteSyntaxTree wr, ConcreteSyntaxTree wStmts) {
      var actualWr = wr;
      if (currentBuilder is ExprBuffer buf && wr is not BuilderSyntaxTree<ExprContainer>) {
        // the writers are not currently wired properly for DatatypeValue
        actualWr = new BuilderSyntaxTree<ExprContainer>(buf);
      }

      if (expr is DatatypeValue) {
        ExprBuffer buffer = new(currentBuilder);
        var origBuilder = currentBuilder;
        currentBuilder = buffer;
        base.EmitExpr(expr, inLetExprBody, actualWr, wStmts);

        if (currentBuilder == buffer) {
          // sometimes, we don't actually call EmitDatatypeValue
          currentBuilder = origBuilder;
        }
      } else if (expr is BinaryExpr bin) {
        var origBuilder = currentBuilder;
        base.EmitExpr(expr, inLetExprBody, actualWr, wStmts);
        currentBuilder = origBuilder;
      } else if (expr is IdentifierExpr) {
        // we don't need to create a copy of the identifier, that's language specific
        base.EmitExpr(expr, false, actualWr, wStmts);
      } else if (expr is QuantifierExpr) {
        throw new UnsupportedFeatureException(expr.tok, Feature.SubtypeConstraintsInQuantifiers);
      } else {
<<<<<<< HEAD
        //throw new UnsupportedFeatureException(Token.NoToken, Feature.RunAllTests); // warning: the following code craches on multiple examples
=======
>>>>>>> 75a8bd9c
        base.EmitExpr(expr, inLetExprBody, actualWr, wStmts);
      }
    }

    protected override void EmitThis(ConcreteSyntaxTree wr, bool callToInheritedMember) {
      if (wr is BuilderSyntaxTree<ExprContainer> builder) {
        builder.Builder.AddExpr((DAST.Expression)DAST.Expression.create_This());
      } else {
        throw new InvalidOperationException();
      }
    }

    protected override void EmitDatatypeValue(DatatypeValue dtv, string typeDescriptorArguments, string arguments, ConcreteSyntaxTree wr) {
      if (wr is BuilderSyntaxTree<ExprContainer> builder && currentBuilder is ExprBuffer buf) {
        List<DAST.Expression> contents = buf.PopAll();
        currentBuilder = buf.parent; // pop early to make sure the receiving builder is in the expected state
        List<_System._ITuple2<ISequence<Rune>, DAST.Expression>> namedContents = new();

        int argI = 0;
        for (int i = 0; i < dtv.Ctor.Formals.Count; i++) {
          var formal = dtv.Ctor.Formals[i];
          if (formal.IsGhost) {
            continue;
          }

          var actual = contents[argI];
          namedContents.Add(_System.Tuple2<ISequence<Rune>, DAST.Expression>.create(
            Sequence<Rune>.UnicodeFromString(formal.CompileName),
            actual
          ));

          argI++;
        }

        if (argI != contents.Count) {
          throw new InvalidOperationException("Datatype constructor " + dtv.Ctor.Name + " expects " + dtv.Ctor.Formals.Count + " arguments, but " + contents.Count + " were provided");
        }

        if (dtv.Ctor.EnclosingDatatype is TupleTypeDecl tupleDecl) {
          builder.Builder.AddExpr((DAST.Expression)DAST.Expression.create_Tuple(
            Sequence<DAST.Expression>.FromArray(namedContents.Select(x => x.dtor__1).ToArray())
          ));
        } else {
          var dtPath = PathFromTopLevel(dtv.Ctor.EnclosingDatatype);
          var dtTypeArgs = Sequence<DAST.Type>.FromArray(dtv.InferredTypeArgs.Select(m => GenType(m)).ToArray());
          builder.Builder.AddExpr((DAST.Expression)DAST.Expression.create_DatatypeValue(
            dtPath,
            dtTypeArgs,
            Sequence<Rune>.UnicodeFromString(dtv.Ctor.GetCompileName(Options)),
            dtv.Ctor.EnclosingDatatype is CoDatatypeDecl,
            Sequence<_System._ITuple2<ISequence<Rune>, DAST.Expression>>.FromArray(namedContents.ToArray())
          ));
        }
      } else {
        throw new InvalidOperationException("Cannot emit datatype value outside of expression context: " + wr.GetType() + ", " + currentBuilder);
      }
    }

    protected override void GetSpecialFieldInfo(SpecialField.ID id, object idParam, Type receiverType,
        out string compiledName, out string preString, out string postString) {
      compiledName = "";
      preString = "";
      postString = "";
      switch (id) {
        case SpecialField.ID.UseIdParam:
          compiledName = (string)idParam;
          break;
        case SpecialField.ID.ArrayLength:
          break;
        default:
          throwGeneralUnsupported(); //("Special field: " + id);
          throw new InvalidOperationException();
      }
    }

    protected override ILvalue EmitMemberSelect(Action<ConcreteSyntaxTree> obj, Type objType, MemberDecl member,
      List<TypeArgumentInstantiation> typeArgs, Dictionary<TypeParameter, Type> typeMap, Type expectedType,
      string additionalCustomParameter = null, bool internalAccess = false) {
      var objReceiver = new ExprBuffer(null);

      var memberStatus = DatatypeWrapperEraser.GetMemberStatus(Options, member);

      if (memberStatus == DatatypeWrapperEraser.MemberCompileStatus.Identity) {
        obj(new BuilderSyntaxTree<ExprContainer>(objReceiver));
        var objExpr = objReceiver.Finish();
        return new ExprLvalue(objExpr, null);
      } else if (memberStatus == DatatypeWrapperEraser.MemberCompileStatus.AlwaysTrue) {
        return new ExprLvalue((DAST.Expression)DAST.Expression.create_Literal(DAST.Literal.create_BoolLiteral(true)), null);
      } else if (member is DatatypeDestructor dtor) {
        obj(new BuilderSyntaxTree<ExprContainer>(objReceiver));
        var objExpr = objReceiver.Finish();
        if (dtor.EnclosingClass is TupleTypeDecl) {
          return new ExprLvalue((DAST.Expression)DAST.Expression.create_TupleSelect(
            objExpr,
            int.Parse(dtor.CorrespondingFormals[0].NameForCompilation)
          ), null);
        } else {
          return new ExprLvalue((DAST.Expression)DAST.Expression.create_Select(
            objExpr,
            Sequence<Rune>.UnicodeFromString(member.GetCompileName(Options)),
            member is ConstantField,
            member.EnclosingClass is DatatypeDecl
          ), (DAST.AssignLhs)DAST.AssignLhs.create_Select(
            objExpr,
            Sequence<Rune>.UnicodeFromString(member.GetCompileName(Options))
          ));
        }
      } else if (member is SpecialField arraySpecial && arraySpecial.SpecialId == SpecialField.ID.ArrayLength) {
        obj(EmitCoercionIfNecessary(
            objType,
            objType.IsNonNullRefType || !objType.IsRefType ? null : UserDefinedType.CreateNonNullType((UserDefinedType)objType.NormalizeExpand()),
          null, new BuilderSyntaxTree<ExprContainer>(objReceiver)
        ));
        var objExpr = objReceiver.Finish();

        return new ExprLvalue((DAST.Expression)DAST.Expression.create_ArrayLen(
          objExpr,
          arraySpecial.IdParam != null ? ((int)arraySpecial.IdParam) : 0
        ), null);
      } else if (member is SpecialField sf && sf.SpecialId != SpecialField.ID.UseIdParam) {
        obj(new BuilderSyntaxTree<ExprContainer>(objReceiver));
        var objExpr = objReceiver.Finish();

        GetSpecialFieldInfo(sf.SpecialId, sf.IdParam, objType, out var compiledName, out _, out _);
        return new ExprLvalue((DAST.Expression)DAST.Expression.create_Select(
          objExpr,
          Sequence<Rune>.UnicodeFromString(compiledName),
          member is ConstantField,
          member.EnclosingClass is DatatypeDecl
        ), (DAST.AssignLhs)DAST.AssignLhs.create_Select(
          objExpr,
          Sequence<Rune>.UnicodeFromString(compiledName)
        ));
      } else if (member is SpecialField sf2 && sf2.SpecialId == SpecialField.ID.UseIdParam && sf2.IdParam is string fieldName && fieldName.StartsWith("is_")) {
        obj(new BuilderSyntaxTree<ExprContainer>(objReceiver));
        var objExpr = objReceiver.Finish();

        return new ExprLvalue((DAST.Expression)DAST.Expression.create_TypeTest(
          objExpr,
          PathFromTopLevel(objType.AsTopLevelTypeWithMembers),
          Sequence<Rune>.UnicodeFromString(fieldName.Substring(3))
        ), null);
      } else {
        obj(new BuilderSyntaxTree<ExprContainer>(objReceiver));
        var objExpr = objReceiver.Finish();

        if (expectedType.IsArrowType) {
          return new ExprLvalue((DAST.Expression)DAST.Expression.create_SelectFn(
            objExpr,
            Sequence<Rune>.UnicodeFromString(member.GetCompileName(Options)),
            member.EnclosingClass is DatatypeDecl,
            member.IsStatic,
            expectedType.AsArrowType.Arity
          ), null);
        } else if (internalAccess && (member is ConstantField || member.EnclosingClass is TraitDecl)) {
          return new ExprLvalue((DAST.Expression)DAST.Expression.create_Select(
            objExpr,
            Sequence<Rune>.UnicodeFromString("_" + member.GetCompileName(Options)),
            false,
            member.EnclosingClass is DatatypeDecl
          ), (DAST.AssignLhs)DAST.AssignLhs.create_Select(
            objExpr,
            Sequence<Rune>.UnicodeFromString("_" + member.GetCompileName(Options))
          ));
        } else {
          return new ExprLvalue((DAST.Expression)DAST.Expression.create_Select(
            objExpr,
            Sequence<Rune>.UnicodeFromString(member.GetCompileName(Options)),
            member is ConstantField,
            member.EnclosingClass is DatatypeDecl
          ), (DAST.AssignLhs)DAST.AssignLhs.create_Select(
            objExpr,
            Sequence<Rune>.UnicodeFromString(member.GetCompileName(Options))
          ));
        }
      }
    }

    protected override ConcreteSyntaxTree EmitArraySelect(List<Action<ConcreteSyntaxTree>> indices, Type elmtType, ConcreteSyntaxTree wr) {
      if (wr is BuilderSyntaxTree<ExprContainer> builder) {
        var indicesAST = indices.Select(i => {
          var buf = new ExprBuffer(null);
          var localWriter = new BuilderSyntaxTree<ExprContainer>(buf);
          i(localWriter);
          return buf.Finish();
        }).ToList();

        return new BuilderSyntaxTree<ExprContainer>(builder.Builder.Index(indicesAST, DAST.CollKind.create_Array()));
      } else {
        throw new InvalidOperationException();
      }
    }

    protected override ConcreteSyntaxTree EmitArraySelect(List<Expression> indices, Type elmtType, bool inLetExprBody,
        ConcreteSyntaxTree wr, ConcreteSyntaxTree wStmts) {
      if (wr is BuilderSyntaxTree<ExprContainer> builder) {
        var indicesAST = indices.Select(i => {
          var buf = new ExprBuffer(null);
          var localWriter = new BuilderSyntaxTree<ExprContainer>(buf);
          EmitExpr(i, inLetExprBody, localWriter, wStmts);
          return buf.Finish();
        }).ToList();

        return new BuilderSyntaxTree<ExprContainer>(builder.Builder.Index(indicesAST, DAST.CollKind.create_Array()));
      } else {
        throw new InvalidOperationException();
      }
    }

    protected override (ConcreteSyntaxTree wArray, ConcreteSyntaxTree wRhs) EmitArrayUpdate(List<Action<ConcreteSyntaxTree>> indices, Type elmtType, ConcreteSyntaxTree wr) {
      if (wr is BuilderSyntaxTree<StatementContainer> builder) {
        var indicesAST = indices.Select(i => {
          var buf = new ExprBuffer(null);
          var localWriter = new BuilderSyntaxTree<ExprContainer>(buf);
          i(localWriter);
          return buf.Finish();
        }).ToList();

        var assign = builder.Builder.Assign();

        return (new BuilderSyntaxTree<ExprContainer>(((LhsContainer)assign).Array(indicesAST)), new BuilderSyntaxTree<ExprContainer>(assign));
      } else {
        throw new InvalidOperationException();
      }
    }

    protected override void EmitExprAsNativeInt(Expression expr, bool inLetExprBody, ConcreteSyntaxTree wr,
      ConcreteSyntaxTree wStmts) {
      EmitExpr(expr, inLetExprBody, wr, wStmts);
    }

    protected override void EmitIndexCollectionSelect(Expression source, Expression index, bool inLetExprBody,
      ConcreteSyntaxTree wr, ConcreteSyntaxTree wStmts) {
      var sourceBuf = new ExprBuffer(null);
      EmitExpr(source, inLetExprBody, new BuilderSyntaxTree<ExprContainer>(sourceBuf), wStmts);

      var indexBuf = new ExprBuffer(null);
      EmitExpr(index, inLetExprBody, new BuilderSyntaxTree<ExprContainer>(indexBuf), wStmts);

      DAST._ICollKind collKind;
      if (source.Type.IsArrayType) {
        collKind = DAST.CollKind.create_Array();
      } else if (source.Type.IsMapType) {
        collKind = DAST.CollKind.create_Map();
      } else {
        collKind = DAST.CollKind.create_Seq();
      }

      if (wr is BuilderSyntaxTree<ExprContainer> builder) {
        builder.Builder.AddExpr((DAST.Expression)DAST.Expression.create_Index(
          sourceBuf.Finish(),
          collKind,
          Sequence<DAST.Expression>.FromElements(indexBuf.Finish())
        ));
      } else {
        throw new InvalidOperationException();
      }
    }

    protected override void EmitIndexCollectionUpdate(Expression source, Expression index, Expression value,
      CollectionType resultCollectionType, bool inLetExprBody, ConcreteSyntaxTree wr, ConcreteSyntaxTree wStmts) {
      throwGeneralUnsupported();
    }

    protected override void EmitSeqSelectRange(Expression source, Expression lo, Expression hi, bool fromArray,
      bool inLetExprBody, ConcreteSyntaxTree wr, ConcreteSyntaxTree wStmts) {
      var sourceBuf = new ExprBuffer(null);
      EmitExpr(
        source,
        inLetExprBody,
        EmitCoercionIfNecessary(
          source.Type,
          source.Type.IsNonNullRefType || !source.Type.IsRefType ? null : UserDefinedType.CreateNonNullType((UserDefinedType)source.Type.NormalizeExpand()),
          null, new BuilderSyntaxTree<ExprContainer>(sourceBuf)
        ),
        wStmts
      );
      var sourceExpr = sourceBuf.Finish();

      DAST.Expression loExpr = null;
      if (lo != null) {
        var loBuf = new ExprBuffer(null);
        EmitExpr(lo, inLetExprBody, new BuilderSyntaxTree<ExprContainer>(loBuf), wStmts);
        loExpr = loBuf.Finish();
      }

      DAST.Expression hiExpr = null;
      if (hi != null) {
        var hiBuf = new ExprBuffer(null);
        EmitExpr(hi, inLetExprBody, new BuilderSyntaxTree<ExprContainer>(hiBuf), wStmts);
        hiExpr = hiBuf.Finish();
      }

      if (wr is BuilderSyntaxTree<ExprContainer> builder) {
        builder.Builder.AddExpr((DAST.Expression)DAST.Expression.create_IndexRange(
          sourceExpr,
          fromArray,
          loExpr != null ? Optional<DAST._IExpression>.create_Some(loExpr) : Optional<DAST._IExpression>.create_None(),
          hiExpr != null ? Optional<DAST._IExpression>.create_Some(hiExpr) : Optional<DAST._IExpression>.create_None()
        ));
      } else {
        throw new InvalidOperationException();
      }
    }

    protected override void EmitSeqConstructionExpr(SeqConstructionExpr expr, bool inLetExprBody, ConcreteSyntaxTree wr, ConcreteSyntaxTree wStmts) {
      if (wr is BuilderSyntaxTree<ExprContainer> builder) {
        var elem = new ExprBuffer(null);
        EmitExpr(expr.Initializer, inLetExprBody, new BuilderSyntaxTree<ExprContainer>(elem), wStmts);

        var n = new ExprBuffer(null);
        EmitExpr(expr.N, inLetExprBody, new BuilderSyntaxTree<ExprContainer>(n), wStmts);

        builder.Builder.AddExpr((DAST.Expression)DAST.Expression.create_SeqConstruct(
          n.Finish(),
          elem.Finish()
        ));
      } else {
        throw new InvalidOperationException();
      }
    }

    protected override void EmitMultiSetFormingExpr(MultiSetFormingExpr expr, bool inLetExprBody, ConcreteSyntaxTree wr,
      ConcreteSyntaxTree wStmts) {
      throw new UnsupportedFeatureException(expr.tok, Feature.Multisets);
    }

    protected override void EmitApplyExpr(Type functionType, IToken tok, Expression function,
        List<Expression> arguments, bool inLetExprBody, ConcreteSyntaxTree wr, ConcreteSyntaxTree wStmts) {
      if (wr is BuilderSyntaxTree<ExprContainer> builder) {
        var argsAST = new List<DAST.Expression>();
        foreach (var arg in arguments) {
          var argReceiver = new ExprBuffer(null);
          EmitExpr(arg, inLetExprBody, new BuilderSyntaxTree<ExprContainer>(argReceiver), wStmts);
          argsAST.Add(argReceiver.Finish());
        }

        var funcReceiver = new ExprBuffer(null);
        EmitExpr(function, inLetExprBody, new BuilderSyntaxTree<ExprContainer>(funcReceiver), wStmts);
        var funcAST = funcReceiver.Finish();

        builder.Builder.AddExpr((DAST.Expression)DAST.Expression.create_Apply(funcAST, Sequence<DAST.Expression>.FromArray(argsAST.ToArray())));
      } else {
        throw new InvalidOperationException();
      }
    }

    protected override ConcreteSyntaxTree EmitBetaRedex(List<string> boundVars, List<Expression> arguments,
      List<Type> boundTypes, Type resultType, IToken resultTok, bool inLetExprBody, ConcreteSyntaxTree wr,
      ref ConcreteSyntaxTree wStmts) {
      if (wr is BuilderSyntaxTree<ExprContainer> builder) {
        var argsAST = new List<_System.Tuple2<DAST.Formal, DAST.Expression>>();
        for (int i = 0; i < arguments.Count; ++i) {
          var argReceiver = new ExprBuffer(null);
          EmitExpr(arguments[i], inLetExprBody, new BuilderSyntaxTree<ExprContainer>(argReceiver), wStmts);
          argsAST.Add((_System.Tuple2<DAST.Formal, DAST.Expression>)_System.Tuple2<DAST.Formal, DAST.Expression>.create(
            (DAST.Formal)DAST.Formal.create_Formal(
              Sequence<Rune>.UnicodeFromString(boundVars[i]),
              GenType(boundTypes[i])
            ),
            argReceiver.Finish()
          ));
        }

        var retType = GenType(resultType);

        return new BuilderSyntaxTree<ExprContainer>(builder.Builder.BetaRedex(
          argsAST, retType
        ));
      } else {
        throw new InvalidOperationException();
      }
    }

    protected override void EmitDestructor(Action<ConcreteSyntaxTree> source, Formal dtor, int formalNonGhostIndex, DatatypeCtor ctor,
        List<Type> typeArgs, Type bvType, ConcreteSyntaxTree wr) {
      if (wr is BuilderSyntaxTree<ExprContainer> builder) {
        if (DatatypeWrapperEraser.IsErasableDatatypeWrapper(Options, ctor.EnclosingDatatype, out var coreDtor)) {
          Contract.Assert(coreDtor.CorrespondingFormals.Count == 1);
          Contract.Assert(dtor == coreDtor.CorrespondingFormals[0]); // any other destructor is a ghost
          source(wr);
        } else {
          var buf = new ExprBuffer(null);
          source(new BuilderSyntaxTree<ExprContainer>(buf));
          var sourceAST = buf.Finish();
          if (ctor.EnclosingDatatype is TupleTypeDecl) {
            builder.Builder.AddExpr((DAST.Expression)DAST.Expression.create_TupleSelect(
              sourceAST,
              int.Parse(dtor.NameForCompilation)
            ));
          } else {
            builder.Builder.AddExpr((DAST.Expression)DAST.Expression.create_Select(
              sourceAST,
              Sequence<Rune>.UnicodeFromString(dtor.CompileName),
              false,
              true
            ));
          }
        }
      }
    }

    protected override bool TargetLambdasRestrictedToExpressions => true;
    protected override ConcreteSyntaxTree CreateLambda(List<Type> inTypes, IToken tok, List<string> inNames,
        Type resultType, ConcreteSyntaxTree wr, ConcreteSyntaxTree wStmts, bool untyped = false) {
      if (wr is BuilderSyntaxTree<ExprContainer> builder) {
        var formals = new List<DAST.Formal>();
        for (int i = 0; i < inTypes.Count; ++i) {
          formals.Add((DAST.Formal)DAST.Formal.create_Formal(
            Sequence<Rune>.UnicodeFromString(inNames[i]),
            GenType(inTypes[i])
          ));
        }

        var retType = GenType(resultType);

        return new BuilderSyntaxTree<StatementContainer>(builder.Builder.Lambda(formals, retType));
      } else {
        throw new InvalidOperationException();
      }
    }

    protected override void EmitLambdaApply(ConcreteSyntaxTree wr, out ConcreteSyntaxTree wLambda, out ConcreteSyntaxTree wArg) {
      if (wr is BuilderSyntaxTree<ExprContainer> exprBuilder) {
        var lambda = exprBuilder.Builder.Apply();
        wLambda = new BuilderSyntaxTree<ExprContainer>(lambda);
        wArg = new BuilderSyntaxTree<ExprContainer>(lambda);
      } else {
        throw new InvalidOperationException();
      }
    }

    protected override ConcreteSyntaxTree EmitAnd(Action<ConcreteSyntaxTree> lhs, ConcreteSyntaxTree wr) {
      if (wr is BuilderSyntaxTree<ExprContainer> builder) {
        var binOp = builder.Builder.BinOp((DAST.BinOp)DAST.BinOp.create_Passthrough(
          Sequence<Rune>.UnicodeFromString("&&")
        ));
        lhs(new BuilderSyntaxTree<ExprContainer>(binOp));

        return new BuilderSyntaxTree<ExprContainer>(binOp);
      } else {
        throw new InvalidOperationException();
      }
    }

    protected override void EmitBoolBoundedPool(bool inLetExprBody, ConcreteSyntaxTree wr, ConcreteSyntaxTree wStmts) {
      if (wr is BuilderSyntaxTree<ExprContainer> exprBuilder) {
        exprBuilder.Builder.AddExpr((DAST.Expression)DAST.Expression.create_BoolBoundedPool());
      } else {
        throw new InvalidOperationException();
      }
    }

    protected override void EmitCharBoundedPool(bool inLetExprBody, ConcreteSyntaxTree wr, ConcreteSyntaxTree wStmts) {
      throwGeneralUnsupported();
    }

    protected override void EmitWiggleWaggleBoundedPool(bool inLetExprBody, ConcreteSyntaxTree wr, ConcreteSyntaxTree wStmts) {
      throwGeneralUnsupported();
    }

    protected override void EmitSetBoundedPool(Expression of, string propertySuffix, bool inLetExprBody, ConcreteSyntaxTree wr, ConcreteSyntaxTree wStmts) {
      if (wr is BuilderSyntaxTree<ExprContainer> exprBuilder) {
        var buf = new ExprBuffer(null);
        EmitExpr(of, inLetExprBody, new BuilderSyntaxTree<ExprContainer>(buf), wStmts);

        exprBuilder.Builder.AddExpr((DAST.Expression)DAST.Expression.create_SetBoundedPool(
          buf.Finish()
        ));
      } else {
        throw new InvalidOperationException();
      }
    }

    protected override void EmitMultiSetBoundedPool(Expression of, bool includeDuplicates, string propertySuffix, bool inLetExprBody, ConcreteSyntaxTree wr, ConcreteSyntaxTree wStmts) {
      throwGeneralUnsupported();
    }

    protected override void EmitSubSetBoundedPool(Expression of, string propertySuffix, bool inLetExprBody, ConcreteSyntaxTree wr, ConcreteSyntaxTree wStmts) {
      throwGeneralUnsupported();
    }

    protected override void EmitMapBoundedPool(Expression map, string propertySuffix, bool inLetExprBody, ConcreteSyntaxTree wr, ConcreteSyntaxTree wStmts) {
      throwGeneralUnsupported();
    }

    protected override void EmitSeqBoundedPool(Expression of, bool includeDuplicates, string propertySuffix, bool inLetExprBody, ConcreteSyntaxTree wr, ConcreteSyntaxTree wStmts) {
      if (wr is BuilderSyntaxTree<ExprContainer> exprBuilder) {
        var buf = new ExprBuffer(null);
        EmitExpr(of, inLetExprBody, new BuilderSyntaxTree<ExprContainer>(buf), wStmts);

        exprBuilder.Builder.AddExpr((DAST.Expression)DAST.Expression.create_SeqBoundedPool(
          buf.Finish(),
          includeDuplicates
        ));
      } else {
        throw new InvalidOperationException();
      }
    }

    protected override void EmitDatatypeBoundedPool(IVariable bv, string propertySuffix, bool inLetExprBody, ConcreteSyntaxTree wr, ConcreteSyntaxTree wStmts) {
      throwGeneralUnsupported();
    }

    protected override void CreateIIFE(string bvName, Type bvType, IToken bvTok, Type bodyType, IToken bodyTok,
      ConcreteSyntaxTree wr, ref ConcreteSyntaxTree wStmts, out ConcreteSyntaxTree wrRhs, out ConcreteSyntaxTree wrBody) {
      if (wr is BuilderSyntaxTree<ExprContainer> builder) {
        var iife = builder.Builder.IIFE(bvName, GenType(bvType));
        wrRhs = new BuilderSyntaxTree<ExprContainer>(iife.RhsBuilder());
        wrBody = new BuilderSyntaxTree<ExprContainer>(iife);
      } else {
        throw new InvalidOperationException("Invalid context for IIFE: " + wr.GetType());
      }
    }

    protected override ConcreteSyntaxTree CreateIIFE0(Type resultType, IToken resultTok, ConcreteSyntaxTree wr,
        ConcreteSyntaxTree wStmts) {
      EmitLambdaApply(wr, out var wLambda, out var wArg);
      return CreateLambda(new(), null, new(), resultType, wLambda, wStmts);
    }

    protected override ConcreteSyntaxTree CreateIIFE1(int source, Type resultType, IToken resultTok, string bvName,
        ConcreteSyntaxTree wr, ConcreteSyntaxTree wStmts) {
      EmitLambdaApply(wr, out var wLambda, out var wArg);
      var ret = CreateLambda(new() { Type.Int }, null, new() { bvName }, resultType, wLambda, wStmts);
      EmitLiteralExpr(wArg, new LiteralExpr(null, source) {
        Type = Type.Int
      });
      return ret;
    }

    protected override void EmitUnaryExpr(ResolvedUnaryOp op, Expression expr, bool inLetExprBody,
        ConcreteSyntaxTree wr, ConcreteSyntaxTree wStmts) {
      if (wr is BuilderSyntaxTree<ExprContainer> container) {
        var buf = new ExprBuffer(null);
        EmitExpr(expr, inLetExprBody, new BuilderSyntaxTree<ExprContainer>(buf), wStmts);

        switch (op) {
          case ResolvedUnaryOp.BoolNot: {
              container.Builder.AddExpr((DAST.Expression)DAST.Expression.create_UnOp(
                UnaryOp.create_Not(),
                buf.Finish()
              ));
              break;
            }
          case ResolvedUnaryOp.BitwiseNot: {
              container.Builder.AddExpr((DAST.Expression)DAST.Expression.create_UnOp(
                UnaryOp.create_BitwiseNot(),
                buf.Finish()
              ));
              break;
            }
          case ResolvedUnaryOp.Cardinality: {
              container.Builder.AddExpr((DAST.Expression)DAST.Expression.create_UnOp(
                UnaryOp.create_Cardinality(),
                buf.Finish()
              ));
              break;
            }
        }
      } else {
        throw new InvalidOperationException();
      }
    }

    protected override void CompileBinOp(BinaryExpr.ResolvedOpcode op,
      Expression e0, Expression e1, IToken tok, Type resultType,
      out string opString,
      out string preOpString,
      out string postOpString,
      out string callString,
      out string staticCallString,
      out bool reverseArguments,
      out bool truncateResult,
      out bool convertE1_to_int,
      out bool coerceE1,
      ConcreteSyntaxTree errorWr) {
      if (errorWr is BuilderSyntaxTree<ExprContainer> builder) {
        opString = null;
        preOpString = "";
        postOpString = "";
        callString = null;
        staticCallString = null;
        reverseArguments = false;
        truncateResult = false;
        convertE1_to_int = false;
        coerceE1 = false;

        opString = op switch {
          BinaryExpr.ResolvedOpcode.Iff => "<==>",
          BinaryExpr.ResolvedOpcode.And => "&&",
          BinaryExpr.ResolvedOpcode.Or => "||",
          BinaryExpr.ResolvedOpcode.BitwiseAnd => "&",
          BinaryExpr.ResolvedOpcode.BitwiseOr => "|",
          BinaryExpr.ResolvedOpcode.BitwiseXor => "^",
          BinaryExpr.ResolvedOpcode.Lt => "<",
          BinaryExpr.ResolvedOpcode.LtChar => "<",
          BinaryExpr.ResolvedOpcode.Le => "<=",
          BinaryExpr.ResolvedOpcode.LeChar => "<=",
          BinaryExpr.ResolvedOpcode.Ge => ">=",
          BinaryExpr.ResolvedOpcode.GeChar => ">=",
          BinaryExpr.ResolvedOpcode.Gt => ">",
          BinaryExpr.ResolvedOpcode.GtChar => ">",
          BinaryExpr.ResolvedOpcode.LeftShift => "<<",
          BinaryExpr.ResolvedOpcode.RightShift => ">>",
          BinaryExpr.ResolvedOpcode.Add => "+",
          BinaryExpr.ResolvedOpcode.Sub => "-",
          BinaryExpr.ResolvedOpcode.Mul => "*",
          BinaryExpr.ResolvedOpcode.SetEq => "==",
          BinaryExpr.ResolvedOpcode.SetNeq => "!=",
          BinaryExpr.ResolvedOpcode.MultiSetEq => "==",
          BinaryExpr.ResolvedOpcode.MultiSetNeq => "!=",
          BinaryExpr.ResolvedOpcode.SeqEq => "==",
          BinaryExpr.ResolvedOpcode.SeqNeq => "!=",
          BinaryExpr.ResolvedOpcode.MapEq => "==",
          BinaryExpr.ResolvedOpcode.MapNeq => "!=",
          BinaryExpr.ResolvedOpcode.ProperSubset => "<",
          BinaryExpr.ResolvedOpcode.ProperMultiSubset => "<",
          BinaryExpr.ResolvedOpcode.Subset => "<=",
          BinaryExpr.ResolvedOpcode.MultiSubset => "<=",
          BinaryExpr.ResolvedOpcode.Disjoint => "!!",
          BinaryExpr.ResolvedOpcode.MultiSetDisjoint => "!!",
          BinaryExpr.ResolvedOpcode.InMultiSet => "in",
          BinaryExpr.ResolvedOpcode.InMap => "in",
          BinaryExpr.ResolvedOpcode.NotInMap => "notin",
          BinaryExpr.ResolvedOpcode.Union => "+",
          BinaryExpr.ResolvedOpcode.MultiSetUnion => "+",
          BinaryExpr.ResolvedOpcode.MapMerge => "+",
          BinaryExpr.ResolvedOpcode.Intersection => "*",
          BinaryExpr.ResolvedOpcode.MultiSetIntersection => "*",
          BinaryExpr.ResolvedOpcode.MultiSetDifference => "-",
          BinaryExpr.ResolvedOpcode.MapSubtraction => "-",
          BinaryExpr.ResolvedOpcode.ProperPrefix => "<=",
          BinaryExpr.ResolvedOpcode.Prefix => "<",
          _ => null
        };

        var opAst = op switch {
          BinaryExpr.ResolvedOpcode.EqCommon => DAST.BinOp.create_Eq(
            e0.Type.IsRefType,
            !e0.Type.IsNonNullRefType
          ),
          BinaryExpr.ResolvedOpcode.NeqCommon => DAST.BinOp.create_Neq(
            e0.Type.IsRefType,
            !e0.Type.IsNonNullRefType
          ),
          BinaryExpr.ResolvedOpcode.Div => NeedsEuclideanDivision(resultType) ? DAST.BinOp.create_EuclidianDiv() : DAST.BinOp.create_Div(),
          BinaryExpr.ResolvedOpcode.Mod => NeedsEuclideanDivision(resultType) ? DAST.BinOp.create_EuclidianMod() : DAST.BinOp.create_Mod(),
          BinaryExpr.ResolvedOpcode.Imp => DAST.BinOp.create_Implies(),
          BinaryExpr.ResolvedOpcode.InSet => DAST.BinOp.create_In(),
          BinaryExpr.ResolvedOpcode.InSeq => DAST.BinOp.create_In(),
          BinaryExpr.ResolvedOpcode.NotInSet => DAST.BinOp.create_NotIn(),
          BinaryExpr.ResolvedOpcode.NotInSeq => DAST.BinOp.create_NotIn(),
          BinaryExpr.ResolvedOpcode.SetDifference => DAST.BinOp.create_SetDifference(),
          BinaryExpr.ResolvedOpcode.Concat => DAST.BinOp.create_Concat(),
          _ => DAST.BinOp.create_Passthrough(Sequence<Rune>.UnicodeFromString(opString)),
        };

        opString = "";

        currentBuilder = builder.Builder.BinOp((DAST.BinOp)opAst);
        // cleaned up by EmitExpr
      } else {
        throw new InvalidOperationException();
      }
    }

    protected override void EmitITE(Expression guard, Expression thn, Expression els, Type resultType, bool inLetExprBody, ConcreteSyntaxTree wr, ConcreteSyntaxTree wStmts) {
      if (wr is BuilderSyntaxTree<ExprContainer> builder) {
        var guardBuffer = new ExprBuffer(null);
        var thnBuffer = new ExprBuffer(null);
        var elsBuffer = new ExprBuffer(null);
        EmitExpr(guard, false, new BuilderSyntaxTree<ExprContainer>(guardBuffer), wStmts);
        EmitExpr(thn, false, new BuilderSyntaxTree<ExprContainer>(thnBuffer), wStmts);
        EmitExpr(els, false, new BuilderSyntaxTree<ExprContainer>(elsBuffer), wStmts);
        builder.Builder.AddExpr((DAST.Expression)DAST.Expression.create_Ite(
          guardBuffer.Finish(),
          thnBuffer.Finish(),
          elsBuffer.Finish()
        ));
      } else {
        throw new InvalidOperationException();
      }
    }

    protected override void EmitIsZero(string varName, ConcreteSyntaxTree wr) {
      throwGeneralUnsupported();
    }

    protected override void EmitConversionExpr(ConversionExpr e, bool inLetExprBody, ConcreteSyntaxTree wr, ConcreteSyntaxTree wStmts) {
      if (wr is BuilderSyntaxTree<ExprContainer> builder) {
        if (e.ToType.Equals(e.E.Type)) {
          EmitExpr(e.E, inLetExprBody, builder, wStmts);
        } else {
          EmitExpr(e.E, inLetExprBody, new BuilderSyntaxTree<ExprContainer>(builder.Builder.Convert(
            GenType(e.E.Type),
            GenType(e.ToType)
          )), wStmts);
        }
      } else {
        throw new InvalidOperationException();
      }
    }

    protected override void EmitConstructorCheck(string source, DatatypeCtor ctor, ConcreteSyntaxTree wr) {
      if (wr is BuilderSyntaxTree<ExprContainer> builder) {
        builder.Builder.AddExpr((DAST.Expression)DAST.Expression.create_TypeTest(
          DAST.Expression.create_Ident(Sequence<Rune>.UnicodeFromString(source)),
          PathFromTopLevel(ctor.EnclosingDatatype),
          Sequence<Rune>.UnicodeFromString(ctor.GetCompileName(Options))
        ));
      } else {
        throw new InvalidOperationException();
      }
    }

    protected override void EmitTypeTest(string localName, Type fromType, Type toType, IToken tok, ConcreteSyntaxTree wr) {
      throw new UnsupportedFeatureException(tok, Feature.TypeTests);
    }

    protected override void EmitCollectionDisplay(CollectionType ct, IToken tok, List<Expression> elements,
      bool inLetExprBody, ConcreteSyntaxTree wr, ConcreteSyntaxTree wStmts) {
      if (wr is BuilderSyntaxTree<ExprContainer> builder) {
        var elementsAST = new List<DAST.Expression>();
        foreach (var e in elements) {
          var buffer = new ExprBuffer(null);
          EmitExpr(e, false, new BuilderSyntaxTree<ExprContainer>(buffer), wStmts);
          elementsAST.Add(buffer.Finish());
        }

        if (ct is SetType set) {
          builder.Builder.AddExpr((DAST.Expression)DAST.Expression.create_SetValue(
            Sequence<DAST.Expression>.FromArray(elementsAST.ToArray())
          ));
        } else if (ct is MultiSetType multiSet) {
          throwGeneralUnsupported();
        } else if (ct is SeqType seq) {
          builder.Builder.AddExpr((DAST.Expression)DAST.Expression.create_SeqValue(
            Sequence<DAST.Expression>.FromArray(elementsAST.ToArray()),
            GenType(ct.TypeArgs[0])
          ));
        } else {
          throw new InvalidOperationException();
        }
      } else {
        throw new InvalidOperationException();
      }
    }

    protected override void EmitMapDisplay(MapType mt, IToken tok, List<ExpressionPair> elements, bool inLetExprBody,
      ConcreteSyntaxTree wr, ConcreteSyntaxTree wStmts) {
      if (wr is BuilderSyntaxTree<ExprContainer> builder) {
        var elementsAST = new List<_System.Tuple2<DAST.Expression, DAST.Expression>>();
        foreach (var e in elements) {
          var buffer0 = new ExprBuffer(null);
          EmitExpr(e.A, false, new BuilderSyntaxTree<ExprContainer>(buffer0), wStmts);
          var buffer1 = new ExprBuffer(null);
          EmitExpr(e.B, false, new BuilderSyntaxTree<ExprContainer>(buffer1), wStmts);
          elementsAST.Add((_System.Tuple2<DAST.Expression, DAST.Expression>)_System.Tuple2<DAST.Expression, DAST.Expression>.create(
            buffer0.Finish(),
            buffer1.Finish()
          ));
        }

        builder.Builder.AddExpr((DAST.Expression)DAST.Expression.create_MapValue(
          Sequence<_System.Tuple2<DAST.Expression, DAST.Expression>>.FromArray(elementsAST.ToArray())
        ));
      } else {
        throw new InvalidOperationException();
      }
    }

    protected override void EmitSetBuilder_New(ConcreteSyntaxTree wr, SetComprehension e, string collectionName) {
      throwGeneralUnsupported();
      throw new InvalidOperationException();
    }

    protected override void EmitMapBuilder_New(ConcreteSyntaxTree wr, MapComprehension e, string collectionName) {
      throwGeneralUnsupported();
      throw new InvalidOperationException();
    }

    protected override void EmitSetBuilder_Add(CollectionType ct, string collName, Expression elmt, bool inLetExprBody,
        ConcreteSyntaxTree wr) {
      throwGeneralUnsupported();
      throw new InvalidOperationException();
    }

    protected override ConcreteSyntaxTree EmitMapBuilder_Add(MapType mt, IToken tok, string collName, Expression term,
        bool inLetExprBody, ConcreteSyntaxTree wr) {
      throwGeneralUnsupported();
      throw new InvalidOperationException();
    }

    protected override Action<ConcreteSyntaxTree> GetSubtypeCondition(string tmpVarName, Type boundVarType, IToken tok, ConcreteSyntaxTree wPreconditions) {
      Action<ConcreteSyntaxTree> typeTest;

      if (boundVarType.IsRefType) {
        DAST._IExpression baseExpr;
        if (boundVarType.IsObject || boundVarType.IsObjectQ) {
          baseExpr = DAST.Expression.create_Literal(DAST.Literal.create_BoolLiteral(true));
        } else {
          // typeTest = $"{tmpVarName} instanceof {TypeName(boundVarType, wPreconditions, tok)}";
          throwGeneralUnsupported();
          throw new InvalidOperationException();
        }

        if (boundVarType.IsNonNullRefType) {
          typeTest = wr => {
            if (wr is BuilderSyntaxTree<ExprContainer> builder) {
              builder.Builder.AddExpr((DAST.Expression)DAST.Expression.create_BinOp(
                DAST.BinOp.create_Passthrough(Sequence<Rune>.UnicodeFromString("&&")),
                DAST.Expression.create_BinOp(
                  DAST.BinOp.create_Passthrough(Sequence<Rune>.UnicodeFromString("!=")),
                  DAST.Expression.create_Ident(Sequence<Rune>.UnicodeFromString(tmpVarName)),
                  DAST.Expression.create_Literal(DAST.Literal.create_Null(GenType(boundVarType)))
                ),
                baseExpr
              ));
            } else {
              throw new InvalidOperationException();
            }
          };
        } else {
          typeTest = wr => {
            if (wr is BuilderSyntaxTree<ExprContainer> builder) {
              builder.Builder.AddExpr((DAST.Expression)DAST.Expression.create_BinOp(
                DAST.BinOp.create_Passthrough(Sequence<Rune>.UnicodeFromString("||")),
                DAST.Expression.create_BinOp(
                  DAST.BinOp.create_Passthrough(Sequence<Rune>.UnicodeFromString("==")),
                  DAST.Expression.create_Ident(Sequence<Rune>.UnicodeFromString(tmpVarName)),
                  DAST.Expression.create_Literal(DAST.Literal.create_Null(GenType(boundVarType)))
                ),
                baseExpr
              ));
            } else {
              throw new InvalidOperationException();
            }
          };
        }
      } else {
        typeTest = wr => EmitExpr(new LiteralExpr(tok, true) {
          Type = Type.Bool
        }, false, wr, null);
      }

      return typeTest;
    }

    protected override string GetCollectionBuilder_Build(CollectionType ct, IToken tok, string collName, ConcreteSyntaxTree wr) {
      throwGeneralUnsupported();
      throw new InvalidOperationException();
    }

    protected override (Type, Action<ConcreteSyntaxTree>) EmitIntegerRange(Type type, Action<ConcreteSyntaxTree> wLo, Action<ConcreteSyntaxTree> wHi) {
      Type result;
      if (AsNativeType(type) != null) {
        result = type;
      } else {
        result = new IntType();
      }

      return (result, (wr) => {
        var loBuf = new ExprBuffer(null);
        wLo(new BuilderSyntaxTree<ExprContainer>(loBuf));
        var hiBuf = new ExprBuffer(null);
        wHi(new BuilderSyntaxTree<ExprContainer>(hiBuf));

        if (wr is BuilderSyntaxTree<ExprContainer> builder) {
          builder.Builder.AddExpr((DAST.Expression)DAST.Expression.create_IntRange(
            loBuf.Finish(),
            hiBuf.Finish()
          ));
        } else {
          throw new InvalidOperationException();
        }
      }
      );
    }

    protected override void EmitNull(Type _, ConcreteSyntaxTree wr) {
      throwGeneralUnsupported();
    }

    protected override void EmitSingleValueGenerator(Expression e, bool inLetExprBody, string type,
      ConcreteSyntaxTree wr, ConcreteSyntaxTree wStmts) {
      throw new UnsupportedFeatureException(Token.NoToken, Feature.ExactBoundedPool);
    }

    protected override void EmitHaltRecoveryStmt(Statement body, string haltMessageVarName, Statement recoveryBody, ConcreteSyntaxTree wr) {
      throwGeneralUnsupported();
    }

  }
}<|MERGE_RESOLUTION|>--- conflicted
+++ resolved
@@ -1482,10 +1482,6 @@
       } else if (expr is QuantifierExpr) {
         throw new UnsupportedFeatureException(expr.tok, Feature.SubtypeConstraintsInQuantifiers);
       } else {
-<<<<<<< HEAD
-        //throw new UnsupportedFeatureException(Token.NoToken, Feature.RunAllTests); // warning: the following code craches on multiple examples
-=======
->>>>>>> 75a8bd9c
         base.EmitExpr(expr, inLetExprBody, actualWr, wStmts);
       }
     }
