--- conflicted
+++ resolved
@@ -278,11 +278,7 @@
       Bpl.Expr o_ty; // to hold TClassA(G)
       var isGoodHeap = FunctionCall(c.tok, BuiltinFunction.IsGoodHeap, null, h);
       Bpl.Expr isalloc_o;
-<<<<<<< HEAD
       if (c is not ClassLikeDecl { IsReferenceTypeDecl: true }) {
-=======
-      if (c is (not ClassLikeDecl) or TraitDecl { IsReferenceTypeDecl: false }) {
->>>>>>> eb042e7b
         var udt = UserDefinedType.FromTopLevelDecl(c.tok, c);
         o_ty = ClassTyCon(c, tyexprs);
         isalloc_o = MkIsAlloc(o, udt, h);
@@ -354,13 +350,9 @@
 
       Bpl.Expr is_o = BplAnd(
         ReceiverNotNull(o),
-<<<<<<< HEAD
         !o.Type.Equals(predef.RefType) || c is TraitDecl
           ? MkIs(o, o_ty, ModeledAsBoxType(ModuleResolver.GetThisType(c.tok, c))) // $Is(o, ..)
           : DType(o, o_ty)); // dtype(o) == o_ty
-=======
-        !o.Type.Equals(predef.RefType) || c is TraitDecl ? MkIs(o, UserDefinedType.FromTopLevelDecl(c.tok, c)) : DType(o, o_ty)); // $Is(o, ..)  or  dtype(o) == o_ty
->>>>>>> eb042e7b
       ante = BplAnd(ante, is_o);
 
       ante = BplAnd(ante, indexBounds);
