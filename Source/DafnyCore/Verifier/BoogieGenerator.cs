--- conflicted
+++ resolved
@@ -2076,13 +2076,8 @@
       Bpl.Expr oNotNull = Bpl.Expr.Neq(o, predef.Null);
       Bpl.Expr ante = BplAnd(oNotNull, etran.IsAlloced(tok, o));
       Bpl.Expr consequent = InRWClause(tok, o, f, frameClause, etran, null, null);
-<<<<<<< HEAD
-      Bpl.Expr lambda = new Bpl.LambdaExpr(tok, new List<TypeVariable> { alpha }, new List<Variable> { oVar, fVar }, null,
+      Bpl.Expr lambda = new Bpl.LambdaExpr(tok, new List<TypeVariable> { }, new List<Variable> { oVar, fVar }, null,
                                            BplImp(ante, consequent));
-=======
-      Bpl.Expr lambda = new Bpl.LambdaExpr(tok, new List<TypeVariable> { }, new List<Variable> { oVar, fVar }, null,
-                                           Bpl.Expr.Imp(ante, consequent));
->>>>>>> 3de14c4a
 
       builder.Add(Bpl.Cmd.SimpleAssign(tok, new Bpl.IdentifierExpr(tok, frame), lambda));
     }
@@ -2110,32 +2105,17 @@
       Contract.Requires(MakeAssert != null);
       Contract.Requires(predef != null);
 
-<<<<<<< HEAD
-      // emit: assert (forall<alpha> o: ref, f: Field alpha :: o != null && $Heap[o,alloc] && (o,f) in subFrame ==> enclosingFrame[o,f]);
-      Bpl.TypeVariable alpha = new Bpl.TypeVariable(tok, "alpha");
-      Bpl.BoundVariable oVar = new Bpl.BoundVariable(tok, new Bpl.TypedIdent(tok, "$o", predef.RefType));
-      Bpl.IdentifierExpr o = new Bpl.IdentifierExpr(tok, oVar);
-      Bpl.BoundVariable fVar = new Bpl.BoundVariable(tok, new Bpl.TypedIdent(tok, "$f", predef.FieldName(tok, alpha)));
-      Bpl.IdentifierExpr f = new Bpl.IdentifierExpr(tok, fVar);
-      Bpl.Expr ante = BplAnd(Bpl.Expr.Neq(o, predef.Null), etran.IsAlloced(tok, o));
-      Bpl.Expr oInCallee = InRWClause(tok, o, f, calleeFrame, etran, receiverReplacement, substMap);
-      Bpl.Expr inEnclosingFrame = Bpl.Expr.Select(enclosingFrame, o, f);
-
-      Bpl.Expr q = new Bpl.ForallExpr(tok, new List<TypeVariable> { alpha }, new List<Variable> { oVar, fVar },
-                                      BplImp(BplAnd(ante, oInCallee), inEnclosingFrame));
-=======
       // emit: assert (forall o: ref, f: Field :: o != null && $Heap[o,alloc] && (o,f) in subFrame ==> enclosingFrame[o,f]);
       var oVar = new Bpl.BoundVariable(tok, new Bpl.TypedIdent(tok, "$o", predef.RefType));
       var o = new Bpl.IdentifierExpr(tok, oVar);
       var fVar = new Bpl.BoundVariable(tok, new Bpl.TypedIdent(tok, "$f", predef.FieldName(tok)));
       var f = new Bpl.IdentifierExpr(tok, fVar);
-      var ante = Bpl.Expr.And(Bpl.Expr.Neq(o, predef.Null), etran.IsAlloced(tok, o));
+      var ante = BplAnd(Bpl.Expr.Neq(o, predef.Null), etran.IsAlloced(tok, o));
       var oInCallee = InRWClause(tok, o, f, calleeFrame, etran, receiverReplacement, substMap);
       var inEnclosingFrame = Bpl.Expr.Select(enclosingFrame, o, f);
 
       var q = new Bpl.ForallExpr(tok, new List<TypeVariable> { }, new List<Variable> { oVar, fVar },
-                                      Bpl.Expr.Imp(Bpl.Expr.And(ante, oInCallee), inEnclosingFrame));
->>>>>>> 3de14c4a
+                                      BplImp(BplAnd(ante, oInCallee), inEnclosingFrame));
       if (IsExprAlways(q, true)) {
         return;
       }
@@ -2161,13 +2141,8 @@
       var inFrame = Bpl.Expr.Select(frame, o, f);
       var notInFrame = Bpl.Expr.Not(inFrame);
 
-<<<<<<< HEAD
-      var q = new Bpl.ForallExpr(tok, new List<TypeVariable> { alpha }, new List<Variable> { oVar, fVar },
+      var q = new Bpl.ForallExpr(tok, new List<TypeVariable> { }, new List<Variable> { oVar, fVar },
         BplImp(ante, notInFrame));
-=======
-      var q = new Bpl.ForallExpr(tok, new List<TypeVariable> { }, new List<Variable> { oVar, fVar },
-        Bpl.Expr.Imp(ante, notInFrame));
->>>>>>> 3de14c4a
       if (IsExprAlways(q, true)) {
         return;
       }
@@ -2960,25 +2935,13 @@
         Bpl.Expr wh;
         var receiver = new Bpl.IdentifierExpr(tok, "this", TrType(receiverType));
         if (m is Constructor && kind == MethodTranslationKind.Implementation) {
-<<<<<<< HEAD
-          var th = new Bpl.IdentifierExpr(tok, "this", TrType(receiverType));
           wh = BplAnd(
-            ReceiverNotNull(th),
-            GetWhereClause(tok, th, receiverType, etran, IsAllocType.NEVERALLOC));
-        } else {
-          var th = new Bpl.IdentifierExpr(tok, "this", TrType(receiverType));
-          wh = BplAnd(
-            ReceiverNotNull(th),
-            (m is TwoStateLemma ? etran.Old : etran).GoodRef(tok, th, receiverType));
-=======
-          wh = Bpl.Expr.And(
             ReceiverNotNull(receiver),
             GetWhereClause(tok, receiver, receiverType, etran, IsAllocType.NEVERALLOC));
         } else {
-          wh = Bpl.Expr.And(
+          wh = BplAnd(
             ReceiverNotNull(receiver),
             (m is TwoStateLemma ? etran.Old : etran).GoodRef(tok, receiver, receiverType));
->>>>>>> 3de14c4a
         }
         // for class constructors, the receiver is encoded as an output parameter
         Bpl.Formal thVar = new Bpl.Formal(tok, new Bpl.TypedIdent(tok, "this", TrType(receiverType), wh),
@@ -3204,25 +3167,15 @@
       Bpl.BoundVariable fVar = new Bpl.BoundVariable(tok, new Bpl.TypedIdent(tok, "$f", predef.FieldName(tok)));
       Bpl.IdentifierExpr f = new Bpl.IdentifierExpr(tok, fVar);
 
-<<<<<<< HEAD
-      Bpl.Expr heapOF = ReadHeap(tok, etran.HeapExpr, o, f, alpha);
-      Bpl.Expr preHeapOF = ReadHeap(tok, etranPre.HeapExpr, o, f, alpha);
-      Bpl.Expr ante = BplAnd(Bpl.Expr.Neq(o, predef.Null), etranPre.IsAlloced(tok, o));
-=======
       Bpl.Expr heapOF = ReadHeap(tok, etran.HeapExpr, o, f);
       Bpl.Expr preHeapOF = ReadHeap(tok, etranPre.HeapExpr, o, f);
-      Bpl.Expr ante = Bpl.Expr.And(Bpl.Expr.Neq(o, predef.Null), etranPre.IsAlloced(tok, o));
->>>>>>> 3de14c4a
+      Bpl.Expr ante = BplAnd(Bpl.Expr.Neq(o, predef.Null), etranPre.IsAlloced(tok, o));
       Bpl.Expr consequent = Bpl.Expr.Eq(heapOF, preHeapOF);
 
       consequent = BplOr(consequent, Bpl.Expr.SelectTok(tok, frameExpr, o, f));
 
       Bpl.Trigger tr = new Bpl.Trigger(tok, true, new List<Bpl.Expr> { heapOF });
-<<<<<<< HEAD
-      return new Bpl.ForallExpr(tok, new List<TypeVariable> { alpha }, new List<Variable> { oVar, fVar }, null, tr, BplImp(ante, consequent));
-=======
-      return new Bpl.ForallExpr(tok, new List<TypeVariable> { }, new List<Variable> { oVar, fVar }, null, tr, Bpl.Expr.Imp(ante, consequent));
->>>>>>> 3de14c4a
+      return new Bpl.ForallExpr(tok, new List<TypeVariable> { }, new List<Variable> { oVar, fVar }, null, tr, BplImp(ante, consequent));
     }
     // ----- Type ---------------------------------------------------------------------------------
     // Translates a type into the representation Boogie type,
