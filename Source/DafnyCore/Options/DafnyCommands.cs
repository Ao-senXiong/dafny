--- conflicted
+++ resolved
@@ -45,12 +45,9 @@
     CommonOptionBag.WarnRedundantAssumptions,
     CommonOptionBag.NoTimeStampForCoverageReport,
     CommonOptionBag.VerificationCoverageReport,
-<<<<<<< HEAD
-    CommonOptionBag.ExtractCounterexample
-=======
+    CommonOptionBag.ExtractCounterexample,
     CommonOptionBag.ShowInference,
     CommonOptionBag.ManualTriggerOption
->>>>>>> 3b8420b8
   }.ToList();
 
   public static IReadOnlyList<Option> TranslationOptions = new Option[] {
