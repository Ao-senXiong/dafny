--- conflicted
+++ resolved
@@ -720,68 +720,7 @@
   public override IEnumerable<INode> Children => (Attributes != null ? new List<INode> { Attributes } : Enumerable.Empty<INode>()).Concat(type.Nodes);
 }
 
-<<<<<<< HEAD
-/// <summary>
-/// A CallStmt is always resolved.  It is typically produced as a resolved counterpart of the syntactic AST note ApplySuffix.
-/// </summary>
-public class CallStmt : Statement {
-  [ContractInvariantMethod]
-  void ObjectInvariant() {
-    Contract.Invariant(MethodSelect.Member is Method);
-    Contract.Invariant(cce.NonNullElements(Lhs));
-    Contract.Invariant(cce.NonNullElements(Args));
-  }
-
-  public readonly List<Expression> Lhs;
-  public readonly MemberSelectExpr MethodSelect;
-  public readonly ActualBindings Bindings;
-  public List<Expression> Args => Bindings.Arguments;
-  public Expression OriginalInitialLhs = null;
-
-  public Expression Receiver { get { return MethodSelect.Obj; } }
-  public Method Method { get { return (Method)MethodSelect.Member; } }
-
-  public CallStmt(IToken tok, IToken endTok, List<Expression> lhs, MemberSelectExpr memSel, List<ActualBinding> args)
-    : base(tok, endTok) {
-    Contract.Requires(tok != null);
-    Contract.Requires(endTok != null);
-    Contract.Requires(cce.NonNullElements(lhs));
-    Contract.Requires(memSel != null);
-    Contract.Requires(memSel.Member is Method);
-    Contract.Requires(cce.NonNullElements(args));
-
-    this.Lhs = lhs;
-    this.MethodSelect = memSel;
-    this.Bindings = new ActualBindings(args);
-  }
-
-  /// <summary>
-  /// This constructor is intended to be used when constructing a resolved CallStmt. The "args" are expected
-  /// to be already resolved, and are all given positionally.
-  /// </summary>
-  public CallStmt(IToken tok, IToken endTok, List<Expression> lhs, MemberSelectExpr memSel, List<Expression> args)
-    : this(tok, endTok, lhs, memSel, args.ConvertAll(e => new ActualBinding(null, e))) {
-    Bindings.AcceptArgumentExpressionsAsExactParameterList();
-  }
-
-  public override IEnumerable<Expression> NonSpecificationSubExpressions {
-    get {
-      foreach (var e in base.NonSpecificationSubExpressions) { yield return e; }
-      foreach (var ee in Lhs) {
-        yield return ee;
-      }
-      yield return MethodSelect;
-      foreach (var ee in Args) {
-        yield return ee;
-      }
-    }
-  }
-}
-
 public class GuardedAlternative : INode, IAttributeBearingDeclaration {
-=======
-public class GuardedAlternative : IAttributeBearingDeclaration {
->>>>>>> 2311d540
   public readonly IToken Tok;
   public readonly bool IsBindingGuard;
   public readonly Expression Guard;
