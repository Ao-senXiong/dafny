// Dafny program the_program compiled into C#
// To recompile, you will need the libraries
//     System.Runtime.Numerics.dll System.Collections.Immutable.dll
// but the 'dotnet' tool in net6.0 should pick those up automatically.
// Optionally, you may want to include compiler switches like
//     /debug /nowarn:162,164,168,183,219,436,1717,1718

using System;
using System.Numerics;
using System.Collections;
#pragma warning disable CS0164 // This label has not been referenced
#pragma warning disable CS0162 // Unreachable code detected
#pragma warning disable CS1717 // Assignment made to same variable

namespace DCOMP {

  public partial class __default {
    public static bool is__tuple__numeric(Dafny.ISequence<Dafny.Rune> i) {
      return ((((new BigInteger((i).Count)) >= (new BigInteger(2))) && (((i).Select(BigInteger.Zero)) == (new Dafny.Rune('_')))) && ((Dafny.Sequence<Dafny.Rune>.UnicodeFromString("0123456789")).Contains((i).Select(BigInteger.One)))) && (((new BigInteger((i).Count)) == (new BigInteger(2))) || (((new BigInteger((i).Count)) == (new BigInteger(3))) && ((Dafny.Sequence<Dafny.Rune>.UnicodeFromString("0123456789")).Contains((i).Select(new BigInteger(2))))));
    }
    public static bool has__special(Dafny.ISequence<Dafny.Rune> i) {
    TAIL_CALL_START: ;
      if ((new BigInteger((i).Count)).Sign == 0) {
        return false;
      } else if (((i).Select(BigInteger.Zero)) == (new Dafny.Rune('.'))) {
        return true;
      } else if (((i).Select(BigInteger.Zero)) == (new Dafny.Rune('#'))) {
        return true;
      } else if (((i).Select(BigInteger.Zero)) == (new Dafny.Rune('_'))) {
        if ((new BigInteger(2)) <= (new BigInteger((i).Count))) {
          if (((i).Select(BigInteger.One)) != (new Dafny.Rune('_'))) {
            return true;
          } else {
            Dafny.ISequence<Dafny.Rune> _in0 = (i).Drop(new BigInteger(2));
            i = _in0;
            goto TAIL_CALL_START;
          }
        } else {
          return true;
        }
      } else {
        Dafny.ISequence<Dafny.Rune> _in1 = (i).Drop(BigInteger.One);
        i = _in1;
        goto TAIL_CALL_START;
      }
    }
    public static Dafny.ISequence<Dafny.Rune> idiomatic__rust(Dafny.ISequence<Dafny.Rune> i) {
      Dafny.ISequence<Dafny.Rune> _0___accumulator = Dafny.Sequence<Dafny.Rune>.FromElements();
    TAIL_CALL_START: ;
      if ((new BigInteger((i).Count)).Sign == 0) {
        return Dafny.Sequence<Dafny.Rune>.Concat(_0___accumulator, Dafny.Sequence<Dafny.Rune>.UnicodeFromString(""));
      } else if (((i).Select(BigInteger.Zero)) == (new Dafny.Rune('_'))) {
        _0___accumulator = Dafny.Sequence<Dafny.Rune>.Concat(_0___accumulator, Dafny.Sequence<Dafny.Rune>.UnicodeFromString("_"));
        Dafny.ISequence<Dafny.Rune> _in0 = (i).Drop(new BigInteger(2));
        i = _in0;
        goto TAIL_CALL_START;
      } else {
        _0___accumulator = Dafny.Sequence<Dafny.Rune>.Concat(_0___accumulator, Dafny.Sequence<Dafny.Rune>.FromElements((i).Select(BigInteger.Zero)));
        Dafny.ISequence<Dafny.Rune> _in1 = (i).Drop(BigInteger.One);
        i = _in1;
        goto TAIL_CALL_START;
      }
    }
    public static Dafny.ISequence<Dafny.Rune> replaceDots(Dafny.ISequence<Dafny.Rune> i) {
      Dafny.ISequence<Dafny.Rune> _0___accumulator = Dafny.Sequence<Dafny.Rune>.FromElements();
    TAIL_CALL_START: ;
      if ((new BigInteger((i).Count)).Sign == 0) {
        return Dafny.Sequence<Dafny.Rune>.Concat(_0___accumulator, Dafny.Sequence<Dafny.Rune>.UnicodeFromString(""));
      } else if (((i).Select(BigInteger.Zero)) == (new Dafny.Rune('.'))) {
        _0___accumulator = Dafny.Sequence<Dafny.Rune>.Concat(_0___accumulator, Dafny.Sequence<Dafny.Rune>.UnicodeFromString("_d"));
        Dafny.ISequence<Dafny.Rune> _in0 = (i).Drop(BigInteger.One);
        i = _in0;
        goto TAIL_CALL_START;
      } else {
        _0___accumulator = Dafny.Sequence<Dafny.Rune>.Concat(_0___accumulator, Dafny.Sequence<Dafny.Rune>.FromElements((i).Select(BigInteger.Zero)));
        Dafny.ISequence<Dafny.Rune> _in1 = (i).Drop(BigInteger.One);
        i = _in1;
        goto TAIL_CALL_START;
      }
    }
    public static bool is__tuple__builder(Dafny.ISequence<Dafny.Rune> i) {
      return ((((new BigInteger((i).Count)) >= (new BigInteger(9))) && (((i).Take(new BigInteger(8))).Equals(Dafny.Sequence<Dafny.Rune>.UnicodeFromString("___hMake")))) && ((Dafny.Sequence<Dafny.Rune>.UnicodeFromString("0123456789")).Contains((i).Select(new BigInteger(8))))) && (((new BigInteger((i).Count)) == (new BigInteger(9))) || (((new BigInteger((i).Count)) == (new BigInteger(10))) && ((Dafny.Sequence<Dafny.Rune>.UnicodeFromString("0123456789")).Contains((i).Select(new BigInteger(9))))));
    }
    public static Dafny.ISequence<Dafny.Rune> better__tuple__builder__name(Dafny.ISequence<Dafny.Rune> i) {
      return Dafny.Sequence<Dafny.Rune>.Concat(Dafny.Sequence<Dafny.Rune>.UnicodeFromString("_T"), (i).Drop(new BigInteger(8)));
    }
    public static bool is__dafny__generated__id(Dafny.ISequence<Dafny.Rune> i) {
      return ((((new BigInteger((i).Count)).Sign == 1) && (((i).Select(BigInteger.Zero)) == (new Dafny.Rune('_')))) && (!(DCOMP.__default.has__special((i).Drop(BigInteger.One))))) && (!((new BigInteger((i).Count)) >= (new BigInteger(2))) || (((i).Select(BigInteger.One)) != (new Dafny.Rune('T'))));
    }
    public static bool is__idiomatic__rust__id(Dafny.ISequence<Dafny.Rune> i) {
      return ((((new BigInteger((i).Count)).Sign == 1) && (!(DCOMP.__default.has__special(i)))) && (!(DCOMP.__default.reserved__rust).Contains(i))) && (!(DCOMP.__default.reserved__rust__need__prefix).Contains(i));
    }
    public static Dafny.ISequence<Dafny.Rune> escapeName(Dafny.ISequence<Dafny.Rune> n) {
      return DCOMP.__default.escapeIdent((n));
    }
    public static Dafny.ISequence<Dafny.Rune> escapeIdent(Dafny.ISequence<Dafny.Rune> i) {
      if (DCOMP.__default.is__tuple__numeric(i)) {
        return i;
      } else if (DCOMP.__default.is__tuple__builder(i)) {
        return DCOMP.__default.better__tuple__builder__name(i);
      } else if (((i).Equals(Dafny.Sequence<Dafny.Rune>.UnicodeFromString("self"))) || ((i).Equals(Dafny.Sequence<Dafny.Rune>.UnicodeFromString("Self")))) {
        return Dafny.Sequence<Dafny.Rune>.Concat(Dafny.Sequence<Dafny.Rune>.UnicodeFromString("r#_"), i);
      } else if ((DCOMP.__default.reserved__rust).Contains(i)) {
        return Dafny.Sequence<Dafny.Rune>.Concat(Dafny.Sequence<Dafny.Rune>.UnicodeFromString("r#"), i);
      } else if (DCOMP.__default.is__idiomatic__rust__id(i)) {
        return DCOMP.__default.idiomatic__rust(i);
      } else if (DCOMP.__default.is__dafny__generated__id(i)) {
        return i;
      } else {
        Dafny.ISequence<Dafny.Rune> _0_r = DCOMP.__default.replaceDots(i);
        return Dafny.Sequence<Dafny.Rune>.Concat(Dafny.Sequence<Dafny.Rune>.UnicodeFromString("r#_"), _0_r);
      }
    }
    public static Dafny.ISequence<Dafny.Rune> escapeVar(Dafny.ISequence<Dafny.Rune> f) {
      Dafny.ISequence<Dafny.Rune> _0_r = (f);
      if ((DCOMP.__default.reserved__vars).Contains(_0_r)) {
        return Dafny.Sequence<Dafny.Rune>.Concat(Dafny.Sequence<Dafny.Rune>.UnicodeFromString("_"), _0_r);
      } else {
        return DCOMP.__default.escapeIdent((f));
      }
    }
    public static Dafny.ISequence<Dafny.Rune> AddAssignedPrefix(Dafny.ISequence<Dafny.Rune> rustName) {
      if (((new BigInteger((rustName).Count)) >= (new BigInteger(2))) && (((rustName).Subsequence(BigInteger.Zero, new BigInteger(2))).Equals(Dafny.Sequence<Dafny.Rune>.UnicodeFromString("r#")))) {
        return Dafny.Sequence<Dafny.Rune>.Concat(DCOMP.__default.ASSIGNED__PREFIX, (rustName).Drop(new BigInteger(2)));
      } else {
        return Dafny.Sequence<Dafny.Rune>.Concat(Dafny.Sequence<Dafny.Rune>.Concat(DCOMP.__default.ASSIGNED__PREFIX, Dafny.Sequence<Dafny.Rune>.UnicodeFromString("_")), rustName);
      }
    }
    public static Std.Wrappers._IOption<DAST._IResolvedType> TraitTypeContainingMethodAux(Dafny.ISequence<DAST._IType> rs, Dafny.ISequence<Dafny.Rune> dafnyName)
    {
      if ((new BigInteger((rs).Count)).Sign == 0) {
        return Std.Wrappers.Option<DAST._IResolvedType>.create_None();
      } else {
        Std.Wrappers._IOption<DAST._IResolvedType> _0_res = ((System.Func<Std.Wrappers._IOption<DAST._IResolvedType>>)(() => {
          DAST._IType _source0 = (rs).Select(BigInteger.Zero);
          {
            if (_source0.is_UserDefined) {
              DAST._IResolvedType _1_resolvedType = _source0.dtor_resolved;
              return DCOMP.__default.TraitTypeContainingMethod(_1_resolvedType, dafnyName);
            }
          }
          {
            return Std.Wrappers.Option<DAST._IResolvedType>.create_None();
          }
        }))();
        Std.Wrappers._IOption<DAST._IResolvedType> _source1 = _0_res;
        {
          if (_source1.is_Some) {
            return _0_res;
          }
        }
        {
          return DCOMP.__default.TraitTypeContainingMethodAux((rs).Drop(BigInteger.One), dafnyName);
        }
      }
    }
    public static Std.Wrappers._IOption<DAST._IResolvedType> TraitTypeContainingMethod(DAST._IResolvedType r, Dafny.ISequence<Dafny.Rune> dafnyName)
    {
      DAST._IResolvedType _let_tmp_rhs0 = r;
      Dafny.ISequence<Dafny.ISequence<Dafny.Rune>> _0_path = _let_tmp_rhs0.dtor_path;
      Dafny.ISequence<DAST._IType> _1_typeArgs = _let_tmp_rhs0.dtor_typeArgs;
      DAST._IResolvedTypeBase _2_kind = _let_tmp_rhs0.dtor_kind;
      Dafny.ISequence<DAST._IAttribute> _3_attributes = _let_tmp_rhs0.dtor_attributes;
      Dafny.ISequence<Dafny.ISequence<Dafny.Rune>> _4_properMethods = _let_tmp_rhs0.dtor_properMethods;
      Dafny.ISequence<DAST._IType> _5_extendedTypes = _let_tmp_rhs0.dtor_extendedTypes;
      if ((_4_properMethods).Contains(dafnyName)) {
        return Std.Wrappers.Option<DAST._IResolvedType>.create_Some(r);
      } else {
        return DCOMP.__default.TraitTypeContainingMethodAux(_5_extendedTypes, dafnyName);
      }
    }
    public static Std.Wrappers._IOption<DCOMP._IExternAttribute> OptExtern(DAST._IAttribute attr, Dafny.ISequence<Dafny.Rune> dafnyName)
    {
      if (((attr).dtor_name).Equals(Dafny.Sequence<Dafny.Rune>.UnicodeFromString("extern"))) {
        return Std.Wrappers.Option<DCOMP._IExternAttribute>.create_Some((((new BigInteger(((attr).dtor_args).Count)).Sign == 0) ? (DCOMP.ExternAttribute.create_SimpleExtern(DCOMP.__default.escapeName(dafnyName))) : ((((new BigInteger(((attr).dtor_args).Count)) == (BigInteger.One)) ? (DCOMP.ExternAttribute.create_SimpleExtern(((attr).dtor_args).Select(BigInteger.Zero))) : ((((new BigInteger(((attr).dtor_args).Count)) == (new BigInteger(2))) ? (DCOMP.ExternAttribute.create_AdvancedExtern(DCOMP.__default.ReplaceDotByDoubleColon(((attr).dtor_args).Select(BigInteger.Zero)), ((attr).dtor_args).Select(BigInteger.One))) : (DCOMP.ExternAttribute.create_UnsupportedExtern(Dafny.Sequence<Dafny.Rune>.Concat(Dafny.Sequence<Dafny.Rune>.UnicodeFromString("{:extern} supports only 0, 1 or 2 attributes, got "), Std.Strings.__default.OfNat(new BigInteger(((attr).dtor_args).Count)))))))))));
      } else {
        return Std.Wrappers.Option<DCOMP._IExternAttribute>.create_None();
      }
    }
    public static Dafny.ISequence<Dafny.Rune> ReplaceDotByDoubleColon(Dafny.ISequence<Dafny.Rune> s) {
      Dafny.ISequence<Dafny.Rune> _0___accumulator = Dafny.Sequence<Dafny.Rune>.FromElements();
    TAIL_CALL_START: ;
      if ((new BigInteger((s).Count)).Sign == 0) {
        return Dafny.Sequence<Dafny.Rune>.Concat(_0___accumulator, Dafny.Sequence<Dafny.Rune>.UnicodeFromString(""));
      } else if (((s).Select(BigInteger.Zero)) == (new Dafny.Rune(' '))) {
        return Dafny.Sequence<Dafny.Rune>.Concat(_0___accumulator, s);
      } else {
        _0___accumulator = Dafny.Sequence<Dafny.Rune>.Concat(_0___accumulator, ((((s).Select(BigInteger.Zero)) == (new Dafny.Rune('.'))) ? (Dafny.Sequence<Dafny.Rune>.UnicodeFromString("::")) : (Dafny.Sequence<Dafny.Rune>.FromElements((s).Select(BigInteger.Zero)))));
        Dafny.ISequence<Dafny.Rune> _in0 = (s).Drop(BigInteger.One);
        s = _in0;
        goto TAIL_CALL_START;
      }
    }
    public static DCOMP._IExternAttribute ExtractExtern(Dafny.ISequence<DAST._IAttribute> attributes, Dafny.ISequence<Dafny.Rune> dafnyName)
    {
      DCOMP._IExternAttribute res = DCOMP.ExternAttribute.Default();
      BigInteger _hi0 = new BigInteger((attributes).Count);
      for (BigInteger _0_i = BigInteger.Zero; _0_i < _hi0; _0_i++) {
        Std.Wrappers._IOption<DCOMP._IExternAttribute> _1_attr;
        _1_attr = DCOMP.__default.OptExtern((attributes).Select(_0_i), dafnyName);
        Std.Wrappers._IOption<DCOMP._IExternAttribute> _source0 = _1_attr;
        {
          if (_source0.is_Some) {
            DCOMP._IExternAttribute _2_n = _source0.dtor_value;
            res = _2_n;
            return res;
            goto after_match0;
          }
        }
        {
        }
      after_match0: ;
      }
      res = DCOMP.ExternAttribute.create_NoExtern();
      return res;
    }
    public static DCOMP._IExternAttribute ExtractExternMod(DAST._IModule mod) {
      return DCOMP.__default.ExtractExtern((mod).dtor_attributes, (mod).dtor_name);
    }
    public static Dafny.ISet<Dafny.ISequence<Dafny.Rune>> reserved__rust { get {
      return Dafny.Set<Dafny.ISequence<Dafny.Rune>>.FromElements(Dafny.Sequence<Dafny.Rune>.UnicodeFromString("as"), Dafny.Sequence<Dafny.Rune>.UnicodeFromString("async"), Dafny.Sequence<Dafny.Rune>.UnicodeFromString("await"), Dafny.Sequence<Dafny.Rune>.UnicodeFromString("break"), Dafny.Sequence<Dafny.Rune>.UnicodeFromString("const"), Dafny.Sequence<Dafny.Rune>.UnicodeFromString("continue"), Dafny.Sequence<Dafny.Rune>.UnicodeFromString("crate"), Dafny.Sequence<Dafny.Rune>.UnicodeFromString("dyn"), Dafny.Sequence<Dafny.Rune>.UnicodeFromString("else"), Dafny.Sequence<Dafny.Rune>.UnicodeFromString("enum"), Dafny.Sequence<Dafny.Rune>.UnicodeFromString("extern"), Dafny.Sequence<Dafny.Rune>.UnicodeFromString("false"), Dafny.Sequence<Dafny.Rune>.UnicodeFromString("fn"), Dafny.Sequence<Dafny.Rune>.UnicodeFromString("for"), Dafny.Sequence<Dafny.Rune>.UnicodeFromString("if"), Dafny.Sequence<Dafny.Rune>.UnicodeFromString("impl"), Dafny.Sequence<Dafny.Rune>.UnicodeFromString("in"), Dafny.Sequence<Dafny.Rune>.UnicodeFromString("let"), Dafny.Sequence<Dafny.Rune>.UnicodeFromString("loop"), Dafny.Sequence<Dafny.Rune>.UnicodeFromString("match"), Dafny.Sequence<Dafny.Rune>.UnicodeFromString("mod"), Dafny.Sequence<Dafny.Rune>.UnicodeFromString("move"), Dafny.Sequence<Dafny.Rune>.UnicodeFromString("mut"), Dafny.Sequence<Dafny.Rune>.UnicodeFromString("pub"), Dafny.Sequence<Dafny.Rune>.UnicodeFromString("ref"), Dafny.Sequence<Dafny.Rune>.UnicodeFromString("return"), Dafny.Sequence<Dafny.Rune>.UnicodeFromString("static"), Dafny.Sequence<Dafny.Rune>.UnicodeFromString("struct"), Dafny.Sequence<Dafny.Rune>.UnicodeFromString("super"), Dafny.Sequence<Dafny.Rune>.UnicodeFromString("trait"), Dafny.Sequence<Dafny.Rune>.UnicodeFromString("true"), Dafny.Sequence<Dafny.Rune>.UnicodeFromString("type"), Dafny.Sequence<Dafny.Rune>.UnicodeFromString("union"), Dafny.Sequence<Dafny.Rune>.UnicodeFromString("unsafe"), Dafny.Sequence<Dafny.Rune>.UnicodeFromString("use"), Dafny.Sequence<Dafny.Rune>.UnicodeFromString("where"), Dafny.Sequence<Dafny.Rune>.UnicodeFromString("while"), Dafny.Sequence<Dafny.Rune>.UnicodeFromString("Keywords"), Dafny.Sequence<Dafny.Rune>.UnicodeFromString("The"), Dafny.Sequence<Dafny.Rune>.UnicodeFromString("abstract"), Dafny.Sequence<Dafny.Rune>.UnicodeFromString("become"), Dafny.Sequence<Dafny.Rune>.UnicodeFromString("box"), Dafny.Sequence<Dafny.Rune>.UnicodeFromString("do"), Dafny.Sequence<Dafny.Rune>.UnicodeFromString("final"), Dafny.Sequence<Dafny.Rune>.UnicodeFromString("macro"), Dafny.Sequence<Dafny.Rune>.UnicodeFromString("override"), Dafny.Sequence<Dafny.Rune>.UnicodeFromString("priv"), Dafny.Sequence<Dafny.Rune>.UnicodeFromString("try"), Dafny.Sequence<Dafny.Rune>.UnicodeFromString("typeof"), Dafny.Sequence<Dafny.Rune>.UnicodeFromString("unsized"), Dafny.Sequence<Dafny.Rune>.UnicodeFromString("virtual"), Dafny.Sequence<Dafny.Rune>.UnicodeFromString("yield"));
    } }
    public static Dafny.ISet<Dafny.ISequence<Dafny.Rune>> reserved__rust__need__prefix { get {
      return Dafny.Set<Dafny.ISequence<Dafny.Rune>>.FromElements(Dafny.Sequence<Dafny.Rune>.UnicodeFromString("u8"), Dafny.Sequence<Dafny.Rune>.UnicodeFromString("u16"), Dafny.Sequence<Dafny.Rune>.UnicodeFromString("u32"), Dafny.Sequence<Dafny.Rune>.UnicodeFromString("u64"), Dafny.Sequence<Dafny.Rune>.UnicodeFromString("u128"), Dafny.Sequence<Dafny.Rune>.UnicodeFromString("i8"), Dafny.Sequence<Dafny.Rune>.UnicodeFromString("i16"), Dafny.Sequence<Dafny.Rune>.UnicodeFromString("i32"), Dafny.Sequence<Dafny.Rune>.UnicodeFromString("i64"), Dafny.Sequence<Dafny.Rune>.UnicodeFromString("i128"));
    } }
    public static Dafny.ISet<Dafny.ISequence<Dafny.Rune>> reserved__vars { get {
      return Dafny.Set<Dafny.ISequence<Dafny.Rune>>.FromElements(Dafny.Sequence<Dafny.Rune>.UnicodeFromString("None"), Dafny.Sequence<Dafny.Rune>.UnicodeFromString("hash"));
    } }
    public static Dafny.ISequence<Dafny.Rune> ASSIGNED__PREFIX { get {
      return Dafny.Sequence<Dafny.Rune>.UnicodeFromString("_set");
    } }
    public static Dafny.ISequence<Dafny.Rune> IND { get {
      return RAST.__default.IND;
    } }
    public static DAST._IAttribute AttributeOwned { get {
      return DAST.Attribute.create(Dafny.Sequence<Dafny.Rune>.UnicodeFromString("owned"), Dafny.Sequence<Dafny.ISequence<Dafny.Rune>>.FromElements());
    } }
  }

  public interface _IOwnership {
    bool is_OwnershipOwned { get; }
    bool is_OwnershipOwnedBox { get; }
    bool is_OwnershipBorrowed { get; }
    bool is_OwnershipBorrowedMut { get; }
    bool is_OwnershipAutoBorrowed { get; }
    _IOwnership DowncastClone();
  }
  public abstract class Ownership : _IOwnership {
    public Ownership() {
    }
    private static readonly DCOMP._IOwnership theDefault = create_OwnershipOwned();
    public static DCOMP._IOwnership Default() {
      return theDefault;
    }
    private static readonly Dafny.TypeDescriptor<DCOMP._IOwnership> _TYPE = new Dafny.TypeDescriptor<DCOMP._IOwnership>(DCOMP.Ownership.Default());
    public static Dafny.TypeDescriptor<DCOMP._IOwnership> _TypeDescriptor() {
      return _TYPE;
    }
    public static _IOwnership create_OwnershipOwned() {
      return new Ownership_OwnershipOwned();
    }
    public static _IOwnership create_OwnershipOwnedBox() {
      return new Ownership_OwnershipOwnedBox();
    }
    public static _IOwnership create_OwnershipBorrowed() {
      return new Ownership_OwnershipBorrowed();
    }
    public static _IOwnership create_OwnershipBorrowedMut() {
      return new Ownership_OwnershipBorrowedMut();
    }
    public static _IOwnership create_OwnershipAutoBorrowed() {
      return new Ownership_OwnershipAutoBorrowed();
    }
    public bool is_OwnershipOwned { get { return this is Ownership_OwnershipOwned; } }
    public bool is_OwnershipOwnedBox { get { return this is Ownership_OwnershipOwnedBox; } }
    public bool is_OwnershipBorrowed { get { return this is Ownership_OwnershipBorrowed; } }
    public bool is_OwnershipBorrowedMut { get { return this is Ownership_OwnershipBorrowedMut; } }
    public bool is_OwnershipAutoBorrowed { get { return this is Ownership_OwnershipAutoBorrowed; } }
    public static System.Collections.Generic.IEnumerable<_IOwnership> AllSingletonConstructors {
      get {
        yield return Ownership.create_OwnershipOwned();
        yield return Ownership.create_OwnershipOwnedBox();
        yield return Ownership.create_OwnershipBorrowed();
        yield return Ownership.create_OwnershipBorrowedMut();
        yield return Ownership.create_OwnershipAutoBorrowed();
      }
    }
    public abstract _IOwnership DowncastClone();
  }
  public class Ownership_OwnershipOwned : Ownership {
    public Ownership_OwnershipOwned() : base() {
    }
    public override _IOwnership DowncastClone() {
      if (this is _IOwnership dt) { return dt; }
      return new Ownership_OwnershipOwned();
    }
    public override bool Equals(object other) {
      var oth = other as DCOMP.Ownership_OwnershipOwned;
      return oth != null;
    }
    public override int GetHashCode() {
      ulong hash = 5381;
      hash = ((hash << 5) + hash) + 0;
      return (int) hash;
    }
    public override string ToString() {
      string s = "DafnyToRustCompiler.Ownership.OwnershipOwned";
      return s;
    }
  }
  public class Ownership_OwnershipOwnedBox : Ownership {
    public Ownership_OwnershipOwnedBox() : base() {
    }
    public override _IOwnership DowncastClone() {
      if (this is _IOwnership dt) { return dt; }
      return new Ownership_OwnershipOwnedBox();
    }
    public override bool Equals(object other) {
      var oth = other as DCOMP.Ownership_OwnershipOwnedBox;
      return oth != null;
    }
    public override int GetHashCode() {
      ulong hash = 5381;
      hash = ((hash << 5) + hash) + 1;
      return (int) hash;
    }
    public override string ToString() {
      string s = "DafnyToRustCompiler.Ownership.OwnershipOwnedBox";
      return s;
    }
  }
  public class Ownership_OwnershipBorrowed : Ownership {
    public Ownership_OwnershipBorrowed() : base() {
    }
    public override _IOwnership DowncastClone() {
      if (this is _IOwnership dt) { return dt; }
      return new Ownership_OwnershipBorrowed();
    }
    public override bool Equals(object other) {
      var oth = other as DCOMP.Ownership_OwnershipBorrowed;
      return oth != null;
    }
    public override int GetHashCode() {
      ulong hash = 5381;
      hash = ((hash << 5) + hash) + 2;
      return (int) hash;
    }
    public override string ToString() {
      string s = "DafnyToRustCompiler.Ownership.OwnershipBorrowed";
      return s;
    }
  }
  public class Ownership_OwnershipBorrowedMut : Ownership {
    public Ownership_OwnershipBorrowedMut() : base() {
    }
    public override _IOwnership DowncastClone() {
      if (this is _IOwnership dt) { return dt; }
      return new Ownership_OwnershipBorrowedMut();
    }
    public override bool Equals(object other) {
      var oth = other as DCOMP.Ownership_OwnershipBorrowedMut;
      return oth != null;
    }
    public override int GetHashCode() {
      ulong hash = 5381;
      hash = ((hash << 5) + hash) + 3;
      return (int) hash;
    }
    public override string ToString() {
      string s = "DafnyToRustCompiler.Ownership.OwnershipBorrowedMut";
      return s;
    }
  }
  public class Ownership_OwnershipAutoBorrowed : Ownership {
    public Ownership_OwnershipAutoBorrowed() : base() {
    }
    public override _IOwnership DowncastClone() {
      if (this is _IOwnership dt) { return dt; }
      return new Ownership_OwnershipAutoBorrowed();
    }
    public override bool Equals(object other) {
      var oth = other as DCOMP.Ownership_OwnershipAutoBorrowed;
      return oth != null;
    }
    public override int GetHashCode() {
      ulong hash = 5381;
      hash = ((hash << 5) + hash) + 4;
      return (int) hash;
    }
    public override string ToString() {
      string s = "DafnyToRustCompiler.Ownership.OwnershipAutoBorrowed";
      return s;
    }
  }

  public interface _IEnvironment {
    bool is_Environment { get; }
    Dafny.ISequence<Dafny.ISequence<Dafny.Rune>> dtor_names { get; }
    Dafny.IMap<Dafny.ISequence<Dafny.Rune>,RAST._IType> dtor_types { get; }
    _IEnvironment DowncastClone();
    DCOMP._IEnvironment ToOwned();
    bool CanReadWithoutClone(Dafny.ISequence<Dafny.Rune> name);
    bool HasCloneSemantics(Dafny.ISequence<Dafny.Rune> name);
    Std.Wrappers._IOption<RAST._IType> GetType(Dafny.ISequence<Dafny.Rune> name);
    bool IsBorrowed(Dafny.ISequence<Dafny.Rune> name);
    bool IsBorrowedMut(Dafny.ISequence<Dafny.Rune> name);
    DCOMP._IEnvironment AddAssigned(Dafny.ISequence<Dafny.Rune> name, RAST._IType tpe);
    DCOMP._IEnvironment merge(DCOMP._IEnvironment other);
    DCOMP._IEnvironment RemoveAssigned(Dafny.ISequence<Dafny.Rune> name);
  }
  public class Environment : _IEnvironment {
    public readonly Dafny.ISequence<Dafny.ISequence<Dafny.Rune>> _names;
    public readonly Dafny.IMap<Dafny.ISequence<Dafny.Rune>,RAST._IType> _types;
    public Environment(Dafny.ISequence<Dafny.ISequence<Dafny.Rune>> names, Dafny.IMap<Dafny.ISequence<Dafny.Rune>,RAST._IType> types) {
      this._names = names;
      this._types = types;
    }
    public _IEnvironment DowncastClone() {
      if (this is _IEnvironment dt) { return dt; }
      return new Environment(_names, _types);
    }
    public override bool Equals(object other) {
      var oth = other as DCOMP.Environment;
      return oth != null && object.Equals(this._names, oth._names) && object.Equals(this._types, oth._types);
    }
    public override int GetHashCode() {
      ulong hash = 5381;
      hash = ((hash << 5) + hash) + 0;
      hash = ((hash << 5) + hash) + ((ulong)Dafny.Helpers.GetHashCode(this._names));
      hash = ((hash << 5) + hash) + ((ulong)Dafny.Helpers.GetHashCode(this._types));
      return (int) hash;
    }
    public override string ToString() {
      string s = "DafnyToRustCompiler.Environment.Environment";
      s += "(";
      s += Dafny.Helpers.ToString(this._names);
      s += ", ";
      s += Dafny.Helpers.ToString(this._types);
      s += ")";
      return s;
    }
    private static readonly DCOMP._IEnvironment theDefault = create(Dafny.Sequence<Dafny.ISequence<Dafny.Rune>>.Empty, Dafny.Map<Dafny.ISequence<Dafny.Rune>, RAST._IType>.Empty);
    public static DCOMP._IEnvironment Default() {
      return theDefault;
    }
    private static readonly Dafny.TypeDescriptor<DCOMP._IEnvironment> _TYPE = new Dafny.TypeDescriptor<DCOMP._IEnvironment>(DCOMP.Environment.Default());
    public static Dafny.TypeDescriptor<DCOMP._IEnvironment> _TypeDescriptor() {
      return _TYPE;
    }
    public static _IEnvironment create(Dafny.ISequence<Dafny.ISequence<Dafny.Rune>> names, Dafny.IMap<Dafny.ISequence<Dafny.Rune>,RAST._IType> types) {
      return new Environment(names, types);
    }
    public static _IEnvironment create_Environment(Dafny.ISequence<Dafny.ISequence<Dafny.Rune>> names, Dafny.IMap<Dafny.ISequence<Dafny.Rune>,RAST._IType> types) {
      return create(names, types);
    }
    public bool is_Environment { get { return true; } }
    public Dafny.ISequence<Dafny.ISequence<Dafny.Rune>> dtor_names {
      get {
        return this._names;
      }
    }
    public Dafny.IMap<Dafny.ISequence<Dafny.Rune>,RAST._IType> dtor_types {
      get {
        return this._types;
      }
    }
    public DCOMP._IEnvironment ToOwned() {
      DCOMP._IEnvironment _0_dt__update__tmp_h0 = this;
      Dafny.IMap<Dafny.ISequence<Dafny.Rune>,RAST._IType> _1_dt__update_htypes_h0 = ((System.Func<Dafny.IMap<Dafny.ISequence<Dafny.Rune>,RAST._IType>>)(() => {
        var _coll0 = new System.Collections.Generic.List<Dafny.Pair<Dafny.ISequence<Dafny.Rune>,RAST._IType>>();
        foreach (Dafny.ISequence<Dafny.Rune> _compr_0 in ((this).dtor_types).Keys.Elements) {
          Dafny.ISequence<Dafny.Rune> _2_k = (Dafny.ISequence<Dafny.Rune>)_compr_0;
          if (((this).dtor_types).Contains(_2_k)) {
            _coll0.Add(new Dafny.Pair<Dafny.ISequence<Dafny.Rune>,RAST._IType>(_2_k, (Dafny.Map<Dafny.ISequence<Dafny.Rune>, RAST._IType>.Select((this).dtor_types,_2_k)).ToOwned()));
          }
        }
        return Dafny.Map<Dafny.ISequence<Dafny.Rune>,RAST._IType>.FromCollection(_coll0);
      }))();
      return DCOMP.Environment.create((_0_dt__update__tmp_h0).dtor_names, _1_dt__update_htypes_h0);
    }
    public static DCOMP._IEnvironment Empty() {
      return DCOMP.Environment.create(Dafny.Sequence<Dafny.ISequence<Dafny.Rune>>.FromElements(), Dafny.Map<Dafny.ISequence<Dafny.Rune>, RAST._IType>.FromElements());
    }
    public bool CanReadWithoutClone(Dafny.ISequence<Dafny.Rune> name) {
      return (((this).dtor_types).Contains(name)) && ((Dafny.Map<Dafny.ISequence<Dafny.Rune>, RAST._IType>.Select((this).dtor_types,name)).CanReadWithoutClone());
    }
    public bool HasCloneSemantics(Dafny.ISequence<Dafny.Rune> name) {
      return !((this).CanReadWithoutClone(name));
    }
    public Std.Wrappers._IOption<RAST._IType> GetType(Dafny.ISequence<Dafny.Rune> name) {
      if (((this).dtor_types).Contains(name)) {
        return Std.Wrappers.Option<RAST._IType>.create_Some(Dafny.Map<Dafny.ISequence<Dafny.Rune>, RAST._IType>.Select((this).dtor_types,name));
      } else {
        return Std.Wrappers.Option<RAST._IType>.create_None();
      }
    }
    public bool IsBorrowed(Dafny.ISequence<Dafny.Rune> name) {
      return (((this).dtor_types).Contains(name)) && ((Dafny.Map<Dafny.ISequence<Dafny.Rune>, RAST._IType>.Select((this).dtor_types,name)).is_Borrowed);
    }
    public bool IsBorrowedMut(Dafny.ISequence<Dafny.Rune> name) {
      return (((this).dtor_types).Contains(name)) && ((Dafny.Map<Dafny.ISequence<Dafny.Rune>, RAST._IType>.Select((this).dtor_types,name)).is_BorrowedMut);
    }
    public DCOMP._IEnvironment AddAssigned(Dafny.ISequence<Dafny.Rune> name, RAST._IType tpe)
    {
      return DCOMP.Environment.create(Dafny.Sequence<Dafny.ISequence<Dafny.Rune>>.Concat((this).dtor_names, Dafny.Sequence<Dafny.ISequence<Dafny.Rune>>.FromElements(name)), Dafny.Map<Dafny.ISequence<Dafny.Rune>, RAST._IType>.Update((this).dtor_types, name, tpe));
    }
    public DCOMP._IEnvironment merge(DCOMP._IEnvironment other) {
      return DCOMP.Environment.create(Dafny.Sequence<Dafny.ISequence<Dafny.Rune>>.Concat((this).dtor_names, (other).dtor_names), Dafny.Map<Dafny.ISequence<Dafny.Rune>, RAST._IType>.Merge((this).dtor_types, (other).dtor_types));
    }
    public DCOMP._IEnvironment RemoveAssigned(Dafny.ISequence<Dafny.Rune> name) {
      BigInteger _0_indexInEnv = Std.Collections.Seq.__default.IndexOf<Dafny.ISequence<Dafny.Rune>>((this).dtor_names, name);
      return DCOMP.Environment.create(Dafny.Sequence<Dafny.ISequence<Dafny.Rune>>.Concat(((this).dtor_names).Subsequence(BigInteger.Zero, _0_indexInEnv), ((this).dtor_names).Drop((_0_indexInEnv) + (BigInteger.One))), Dafny.Map<Dafny.ISequence<Dafny.Rune>, RAST._IType>.Subtract((this).dtor_types, Dafny.Set<Dafny.ISequence<Dafny.Rune>>.FromElements(name)));
    }
  }

  public interface _IObjectType {
    bool is_RawPointers { get; }
    bool is_RcMut { get; }
    _IObjectType DowncastClone();
  }
  public abstract class ObjectType : _IObjectType {
    public ObjectType() {
    }
    private static readonly DCOMP._IObjectType theDefault = create_RawPointers();
    public static DCOMP._IObjectType Default() {
      return theDefault;
    }
    private static readonly Dafny.TypeDescriptor<DCOMP._IObjectType> _TYPE = new Dafny.TypeDescriptor<DCOMP._IObjectType>(DCOMP.ObjectType.Default());
    public static Dafny.TypeDescriptor<DCOMP._IObjectType> _TypeDescriptor() {
      return _TYPE;
    }
    public static _IObjectType create_RawPointers() {
      return new ObjectType_RawPointers();
    }
    public static _IObjectType create_RcMut() {
      return new ObjectType_RcMut();
    }
    public bool is_RawPointers { get { return this is ObjectType_RawPointers; } }
    public bool is_RcMut { get { return this is ObjectType_RcMut; } }
    public static System.Collections.Generic.IEnumerable<_IObjectType> AllSingletonConstructors {
      get {
        yield return ObjectType.create_RawPointers();
        yield return ObjectType.create_RcMut();
      }
    }
    public abstract _IObjectType DowncastClone();
  }
  public class ObjectType_RawPointers : ObjectType {
    public ObjectType_RawPointers() : base() {
    }
    public override _IObjectType DowncastClone() {
      if (this is _IObjectType dt) { return dt; }
      return new ObjectType_RawPointers();
    }
    public override bool Equals(object other) {
      var oth = other as DCOMP.ObjectType_RawPointers;
      return oth != null;
    }
    public override int GetHashCode() {
      ulong hash = 5381;
      hash = ((hash << 5) + hash) + 0;
      return (int) hash;
    }
    public override string ToString() {
      string s = "DafnyToRustCompiler.ObjectType.RawPointers";
      return s;
    }
  }
  public class ObjectType_RcMut : ObjectType {
    public ObjectType_RcMut() : base() {
    }
    public override _IObjectType DowncastClone() {
      if (this is _IObjectType dt) { return dt; }
      return new ObjectType_RcMut();
    }
    public override bool Equals(object other) {
      var oth = other as DCOMP.ObjectType_RcMut;
      return oth != null;
    }
    public override int GetHashCode() {
      ulong hash = 5381;
      hash = ((hash << 5) + hash) + 1;
      return (int) hash;
    }
    public override string ToString() {
      string s = "DafnyToRustCompiler.ObjectType.RcMut";
      return s;
    }
  }

  public interface _IGenTypeContext {
    bool is_GenTypeContext { get; }
    bool dtor_forTraitParents { get; }
  }
  public class GenTypeContext : _IGenTypeContext {
    public readonly bool _forTraitParents;
    public GenTypeContext(bool forTraitParents) {
      this._forTraitParents = forTraitParents;
    }
    public static bool DowncastClone(bool _this) {
      return _this;
    }
    public override bool Equals(object other) {
      var oth = other as DCOMP.GenTypeContext;
      return oth != null && this._forTraitParents == oth._forTraitParents;
    }
    public override int GetHashCode() {
      ulong hash = 5381;
      hash = ((hash << 5) + hash) + 0;
      hash = ((hash << 5) + hash) + ((ulong)Dafny.Helpers.GetHashCode(this._forTraitParents));
      return (int) hash;
    }
    public override string ToString() {
      string s = "DafnyToRustCompiler.GenTypeContext.GenTypeContext";
      s += "(";
      s += Dafny.Helpers.ToString(this._forTraitParents);
      s += ")";
      return s;
    }
    private static readonly bool theDefault = false;
    public static bool Default() {
      return theDefault;
    }
    private static readonly Dafny.TypeDescriptor<bool> _TYPE = new Dafny.TypeDescriptor<bool>(false);
    public static Dafny.TypeDescriptor<bool> _TypeDescriptor() {
      return _TYPE;
    }
    public static _IGenTypeContext create(bool forTraitParents) {
      return new GenTypeContext(forTraitParents);
    }
    public static _IGenTypeContext create_GenTypeContext(bool forTraitParents) {
      return create(forTraitParents);
    }
    public bool is_GenTypeContext { get { return true; } }
    public bool dtor_forTraitParents {
      get {
        return this._forTraitParents;
      }
    }
    public static bool ForTraitParents() {
      return true;
    }
    public static bool @default() {
      return false;
    }
  }

  public interface _ISelfInfo {
    bool is_NoSelf { get; }
    bool is_ThisTyped { get; }
    Dafny.ISequence<Dafny.Rune> dtor_rSelfName { get; }
    DAST._IType dtor_dafnyType { get; }
    _ISelfInfo DowncastClone();
    bool IsSelf();
  }
  public abstract class SelfInfo : _ISelfInfo {
    public SelfInfo() {
    }
    private static readonly DCOMP._ISelfInfo theDefault = create_NoSelf();
    public static DCOMP._ISelfInfo Default() {
      return theDefault;
    }
    private static readonly Dafny.TypeDescriptor<DCOMP._ISelfInfo> _TYPE = new Dafny.TypeDescriptor<DCOMP._ISelfInfo>(DCOMP.SelfInfo.Default());
    public static Dafny.TypeDescriptor<DCOMP._ISelfInfo> _TypeDescriptor() {
      return _TYPE;
    }
    public static _ISelfInfo create_NoSelf() {
      return new SelfInfo_NoSelf();
    }
    public static _ISelfInfo create_ThisTyped(Dafny.ISequence<Dafny.Rune> rSelfName, DAST._IType dafnyType) {
      return new SelfInfo_ThisTyped(rSelfName, dafnyType);
    }
    public bool is_NoSelf { get { return this is SelfInfo_NoSelf; } }
    public bool is_ThisTyped { get { return this is SelfInfo_ThisTyped; } }
    public Dafny.ISequence<Dafny.Rune> dtor_rSelfName {
      get {
        var d = this;
        return ((SelfInfo_ThisTyped)d)._rSelfName;
      }
    }
    public DAST._IType dtor_dafnyType {
      get {
        var d = this;
        return ((SelfInfo_ThisTyped)d)._dafnyType;
      }
    }
    public abstract _ISelfInfo DowncastClone();
    public bool IsSelf() {
      return ((this).is_ThisTyped) && (((this).dtor_rSelfName).Equals(Dafny.Sequence<Dafny.Rune>.UnicodeFromString("self")));
    }
  }
  public class SelfInfo_NoSelf : SelfInfo {
    public SelfInfo_NoSelf() : base() {
    }
    public override _ISelfInfo DowncastClone() {
      if (this is _ISelfInfo dt) { return dt; }
      return new SelfInfo_NoSelf();
    }
    public override bool Equals(object other) {
      var oth = other as DCOMP.SelfInfo_NoSelf;
      return oth != null;
    }
    public override int GetHashCode() {
      ulong hash = 5381;
      hash = ((hash << 5) + hash) + 0;
      return (int) hash;
    }
    public override string ToString() {
      string s = "DafnyToRustCompiler.SelfInfo.NoSelf";
      return s;
    }
  }
  public class SelfInfo_ThisTyped : SelfInfo {
    public readonly Dafny.ISequence<Dafny.Rune> _rSelfName;
    public readonly DAST._IType _dafnyType;
    public SelfInfo_ThisTyped(Dafny.ISequence<Dafny.Rune> rSelfName, DAST._IType dafnyType) : base() {
      this._rSelfName = rSelfName;
      this._dafnyType = dafnyType;
    }
    public override _ISelfInfo DowncastClone() {
      if (this is _ISelfInfo dt) { return dt; }
      return new SelfInfo_ThisTyped(_rSelfName, _dafnyType);
    }
    public override bool Equals(object other) {
      var oth = other as DCOMP.SelfInfo_ThisTyped;
      return oth != null && object.Equals(this._rSelfName, oth._rSelfName) && object.Equals(this._dafnyType, oth._dafnyType);
    }
    public override int GetHashCode() {
      ulong hash = 5381;
      hash = ((hash << 5) + hash) + 1;
      hash = ((hash << 5) + hash) + ((ulong)Dafny.Helpers.GetHashCode(this._rSelfName));
      hash = ((hash << 5) + hash) + ((ulong)Dafny.Helpers.GetHashCode(this._dafnyType));
      return (int) hash;
    }
    public override string ToString() {
      string s = "DafnyToRustCompiler.SelfInfo.ThisTyped";
      s += "(";
      s += this._rSelfName.ToVerbatimString(true);
      s += ", ";
      s += Dafny.Helpers.ToString(this._dafnyType);
      s += ")";
      return s;
    }
  }

  public interface _IExternAttribute {
    bool is_NoExtern { get; }
    bool is_SimpleExtern { get; }
    bool is_AdvancedExtern { get; }
    bool is_UnsupportedExtern { get; }
    Dafny.ISequence<Dafny.Rune> dtor_overrideName { get; }
    Dafny.ISequence<Dafny.Rune> dtor_enclosingModule { get; }
    Dafny.ISequence<Dafny.Rune> dtor_reason { get; }
    _IExternAttribute DowncastClone();
  }
  public abstract class ExternAttribute : _IExternAttribute {
    public ExternAttribute() {
    }
    private static readonly DCOMP._IExternAttribute theDefault = create_NoExtern();
    public static DCOMP._IExternAttribute Default() {
      return theDefault;
    }
    private static readonly Dafny.TypeDescriptor<DCOMP._IExternAttribute> _TYPE = new Dafny.TypeDescriptor<DCOMP._IExternAttribute>(DCOMP.ExternAttribute.Default());
    public static Dafny.TypeDescriptor<DCOMP._IExternAttribute> _TypeDescriptor() {
      return _TYPE;
    }
    public static _IExternAttribute create_NoExtern() {
      return new ExternAttribute_NoExtern();
    }
    public static _IExternAttribute create_SimpleExtern(Dafny.ISequence<Dafny.Rune> overrideName) {
      return new ExternAttribute_SimpleExtern(overrideName);
    }
    public static _IExternAttribute create_AdvancedExtern(Dafny.ISequence<Dafny.Rune> enclosingModule, Dafny.ISequence<Dafny.Rune> overrideName) {
      return new ExternAttribute_AdvancedExtern(enclosingModule, overrideName);
    }
    public static _IExternAttribute create_UnsupportedExtern(Dafny.ISequence<Dafny.Rune> reason) {
      return new ExternAttribute_UnsupportedExtern(reason);
    }
    public bool is_NoExtern { get { return this is ExternAttribute_NoExtern; } }
    public bool is_SimpleExtern { get { return this is ExternAttribute_SimpleExtern; } }
    public bool is_AdvancedExtern { get { return this is ExternAttribute_AdvancedExtern; } }
    public bool is_UnsupportedExtern { get { return this is ExternAttribute_UnsupportedExtern; } }
    public Dafny.ISequence<Dafny.Rune> dtor_overrideName {
      get {
        var d = this;
        if (d is ExternAttribute_SimpleExtern) { return ((ExternAttribute_SimpleExtern)d)._overrideName; }
        return ((ExternAttribute_AdvancedExtern)d)._overrideName;
      }
    }
    public Dafny.ISequence<Dafny.Rune> dtor_enclosingModule {
      get {
        var d = this;
        return ((ExternAttribute_AdvancedExtern)d)._enclosingModule;
      }
    }
    public Dafny.ISequence<Dafny.Rune> dtor_reason {
      get {
        var d = this;
        return ((ExternAttribute_UnsupportedExtern)d)._reason;
      }
    }
    public abstract _IExternAttribute DowncastClone();
  }
  public class ExternAttribute_NoExtern : ExternAttribute {
    public ExternAttribute_NoExtern() : base() {
    }
    public override _IExternAttribute DowncastClone() {
      if (this is _IExternAttribute dt) { return dt; }
      return new ExternAttribute_NoExtern();
    }
    public override bool Equals(object other) {
      var oth = other as DCOMP.ExternAttribute_NoExtern;
      return oth != null;
    }
    public override int GetHashCode() {
      ulong hash = 5381;
      hash = ((hash << 5) + hash) + 0;
      return (int) hash;
    }
    public override string ToString() {
      string s = "DafnyToRustCompiler.ExternAttribute.NoExtern";
      return s;
    }
  }
  public class ExternAttribute_SimpleExtern : ExternAttribute {
    public readonly Dafny.ISequence<Dafny.Rune> _overrideName;
    public ExternAttribute_SimpleExtern(Dafny.ISequence<Dafny.Rune> overrideName) : base() {
      this._overrideName = overrideName;
    }
    public override _IExternAttribute DowncastClone() {
      if (this is _IExternAttribute dt) { return dt; }
      return new ExternAttribute_SimpleExtern(_overrideName);
    }
    public override bool Equals(object other) {
      var oth = other as DCOMP.ExternAttribute_SimpleExtern;
      return oth != null && object.Equals(this._overrideName, oth._overrideName);
    }
    public override int GetHashCode() {
      ulong hash = 5381;
      hash = ((hash << 5) + hash) + 1;
      hash = ((hash << 5) + hash) + ((ulong)Dafny.Helpers.GetHashCode(this._overrideName));
      return (int) hash;
    }
    public override string ToString() {
      string s = "DafnyToRustCompiler.ExternAttribute.SimpleExtern";
      s += "(";
      s += this._overrideName.ToVerbatimString(true);
      s += ")";
      return s;
    }
  }
  public class ExternAttribute_AdvancedExtern : ExternAttribute {
    public readonly Dafny.ISequence<Dafny.Rune> _enclosingModule;
    public readonly Dafny.ISequence<Dafny.Rune> _overrideName;
    public ExternAttribute_AdvancedExtern(Dafny.ISequence<Dafny.Rune> enclosingModule, Dafny.ISequence<Dafny.Rune> overrideName) : base() {
      this._enclosingModule = enclosingModule;
      this._overrideName = overrideName;
    }
    public override _IExternAttribute DowncastClone() {
      if (this is _IExternAttribute dt) { return dt; }
      return new ExternAttribute_AdvancedExtern(_enclosingModule, _overrideName);
    }
    public override bool Equals(object other) {
      var oth = other as DCOMP.ExternAttribute_AdvancedExtern;
      return oth != null && object.Equals(this._enclosingModule, oth._enclosingModule) && object.Equals(this._overrideName, oth._overrideName);
    }
    public override int GetHashCode() {
      ulong hash = 5381;
      hash = ((hash << 5) + hash) + 2;
      hash = ((hash << 5) + hash) + ((ulong)Dafny.Helpers.GetHashCode(this._enclosingModule));
      hash = ((hash << 5) + hash) + ((ulong)Dafny.Helpers.GetHashCode(this._overrideName));
      return (int) hash;
    }
    public override string ToString() {
      string s = "DafnyToRustCompiler.ExternAttribute.AdvancedExtern";
      s += "(";
      s += this._enclosingModule.ToVerbatimString(true);
      s += ", ";
      s += this._overrideName.ToVerbatimString(true);
      s += ")";
      return s;
    }
  }
  public class ExternAttribute_UnsupportedExtern : ExternAttribute {
    public readonly Dafny.ISequence<Dafny.Rune> _reason;
    public ExternAttribute_UnsupportedExtern(Dafny.ISequence<Dafny.Rune> reason) : base() {
      this._reason = reason;
    }
    public override _IExternAttribute DowncastClone() {
      if (this is _IExternAttribute dt) { return dt; }
      return new ExternAttribute_UnsupportedExtern(_reason);
    }
    public override bool Equals(object other) {
      var oth = other as DCOMP.ExternAttribute_UnsupportedExtern;
      return oth != null && object.Equals(this._reason, oth._reason);
    }
    public override int GetHashCode() {
      ulong hash = 5381;
      hash = ((hash << 5) + hash) + 3;
      hash = ((hash << 5) + hash) + ((ulong)Dafny.Helpers.GetHashCode(this._reason));
      return (int) hash;
    }
    public override string ToString() {
      string s = "DafnyToRustCompiler.ExternAttribute.UnsupportedExtern";
      s += "(";
      s += this._reason.ToVerbatimString(true);
      s += ")";
      return s;
    }
  }

  public partial class COMP {
    public COMP() {
      this.error = Std.Wrappers.Option<Dafny.ISequence<Dafny.Rune>>.Default();
      this.optimizations = Dafny.Sequence<Func<RAST._IMod, RAST._IMod>>.Empty;
      this._UnicodeChars = false;
      this._ObjectType = DCOMP.ObjectType.Default();
    }
    public RAST._IType Object(RAST._IType underlying) {
      if (((this).ObjectType).is_RawPointers) {
        return RAST.__default.PtrType(underlying);
      } else {
        return RAST.__default.ObjectType(underlying);
      }
    }
    public Dafny.ISequence<Dafny.Rune> UnreachablePanicIfVerified(Dafny.ISequence<Dafny.Rune> optText) {
      if (((this).ObjectType).is_RawPointers) {
        return Dafny.Sequence<Dafny.Rune>.UnicodeFromString("unsafe { ::std::hint::unreachable_unchecked() }");
      } else if ((optText).Equals(Dafny.Sequence<Dafny.Rune>.UnicodeFromString(""))) {
        return Dafny.Sequence<Dafny.Rune>.UnicodeFromString("panic!()");
      } else {
        return Dafny.Sequence<Dafny.Rune>.Concat(Dafny.Sequence<Dafny.Rune>.Concat(Dafny.Sequence<Dafny.Rune>.UnicodeFromString("panic!(\""), optText), Dafny.Sequence<Dafny.Rune>.UnicodeFromString("\")"));
      }
    }
    public Std.Wrappers._IOption<Dafny.ISequence<Dafny.Rune>> error {get; set;}
    public Dafny.ISequence<Func<RAST._IMod, RAST._IMod>> optimizations {get; set;}
    public void __ctor(bool unicodeChars, DCOMP._IObjectType objectType)
    {
      (this)._UnicodeChars = unicodeChars;
      (this)._ObjectType = objectType;
      (this).error = Std.Wrappers.Option<Dafny.ISequence<Dafny.Rune>>.create_None();
      (this).optimizations = Dafny.Sequence<Func<RAST._IMod, RAST._IMod>>.FromElements(FactorPathsOptimization.__default.apply);
    }
<<<<<<< HEAD
    public bool HasTestAttribute(Dafny.ISequence<DAST._IAttribute> attributes) {
      return Dafny.Helpers.Id<Func<Dafny.ISequence<DAST._IAttribute>, bool>>((_0_attributes) => Dafny.Helpers.Quantifier<DAST._IAttribute>((_0_attributes).UniqueElements, false, (((_exists_var_0) => {
        DAST._IAttribute _1_attribute = (DAST._IAttribute)_exists_var_0;
        return ((_0_attributes).Contains(_1_attribute)) && ((((_1_attribute).dtor_name).Equals(Dafny.Sequence<Dafny.Rune>.UnicodeFromString("test"))) && ((new BigInteger(((_1_attribute).dtor_args).Count)).Sign == 0));
      }))))(attributes);
    }
    public RAST._IMod GenModule(DAST._IModule mod, Dafny.ISequence<Dafny.ISequence<Dafny.Rune>> containingPath)
=======
    public static Dafny.ISequence<Dafny.ISequence<Dafny.Rune>> ContainingPathToRust(Dafny.ISequence<Dafny.ISequence<Dafny.Rune>> containingPath) {
      return Std.Collections.Seq.__default.Map<Dafny.ISequence<Dafny.Rune>, Dafny.ISequence<Dafny.Rune>>(((System.Func<Dafny.ISequence<Dafny.Rune>, Dafny.ISequence<Dafny.Rune>>)((_0_i) => {
        return DCOMP.__default.escapeName((_0_i));
      })), containingPath);
    }
    public DafnyCompilerRustUtils._ISeqMap<Dafny.ISequence<Dafny.Rune>, DafnyCompilerRustUtils._IGatheringModule> GenModule(DAST._IModule mod, Dafny.ISequence<Dafny.ISequence<Dafny.Rune>> containingPath)
>>>>>>> c9fe1be9
    {
      DafnyCompilerRustUtils._ISeqMap<Dafny.ISequence<Dafny.Rune>, DafnyCompilerRustUtils._IGatheringModule> s = DafnyCompilerRustUtils.SeqMap<Dafny.ISequence<Dafny.Rune>, DafnyCompilerRustUtils._IGatheringModule>.Default();
      _System._ITuple2<Dafny.ISequence<Dafny.ISequence<Dafny.Rune>>, Dafny.ISequence<Dafny.Rune>> _let_tmp_rhs0 = DafnyCompilerRustUtils.__default.DafnyNameToContainingPathAndName((mod).dtor_name, Dafny.Sequence<Dafny.ISequence<Dafny.Rune>>.FromElements());
      Dafny.ISequence<Dafny.ISequence<Dafny.Rune>> _0_innerPath = _let_tmp_rhs0.dtor__0;
      Dafny.ISequence<Dafny.Rune> _1_innerName = _let_tmp_rhs0.dtor__1;
      Dafny.ISequence<Dafny.ISequence<Dafny.Rune>> _2_containingPath;
      _2_containingPath = Dafny.Sequence<Dafny.ISequence<Dafny.Rune>>.Concat(containingPath, _0_innerPath);
      Dafny.ISequence<Dafny.Rune> _3_modName;
      _3_modName = DCOMP.__default.escapeName(_1_innerName);
      if (((mod).dtor_body).is_None) {
        s = DafnyCompilerRustUtils.GatheringModule.Wrap(DCOMP.COMP.ContainingPathToRust(_2_containingPath), RAST.Mod.create_ExternMod(_3_modName));
      } else {
        DCOMP._IExternAttribute _4_optExtern;
        _4_optExtern = DCOMP.__default.ExtractExternMod(mod);
        Dafny.ISequence<RAST._IModDecl> _5_body;
        DafnyCompilerRustUtils._ISeqMap<Dafny.ISequence<Dafny.Rune>, DafnyCompilerRustUtils._IGatheringModule> _6_allmodules;
        Dafny.ISequence<RAST._IModDecl> _out0;
<<<<<<< HEAD
        _out0 = (this).GenModuleBody(((mod).dtor_body).dtor_value, Dafny.Sequence<Dafny.ISequence<Dafny.Rune>>.Concat(containingPath, Dafny.Sequence<Dafny.ISequence<Dafny.Rune>>.FromElements((mod).dtor_name)));
        _1_body = _out0;
        Dafny.ISequence<Dafny.ISequence<Dafny.Rune>> _2_attributes;
        _2_attributes = Dafny.Sequence<Dafny.ISequence<Dafny.Rune>>.FromElements();
        if ((this).HasTestAttribute((mod).dtor_attributes)) {
          _2_attributes = Dafny.Sequence<Dafny.ISequence<Dafny.Rune>>.FromElements(Dafny.Sequence<Dafny.Rune>.UnicodeFromString("#[cfg(test)]"));
        }
        s = RAST.Mod.create_Mod(_0_modName, _2_attributes, _1_body);
=======
        DafnyCompilerRustUtils._ISeqMap<Dafny.ISequence<Dafny.Rune>, DafnyCompilerRustUtils._IGatheringModule> _out1;
        (this).GenModuleBody(((mod).dtor_body).dtor_value, Dafny.Sequence<Dafny.ISequence<Dafny.Rune>>.Concat(_2_containingPath, Dafny.Sequence<Dafny.ISequence<Dafny.Rune>>.FromElements(_1_innerName)), out _out0, out _out1);
        _5_body = _out0;
        _6_allmodules = _out1;
        if ((_4_optExtern).is_SimpleExtern) {
          if ((mod).dtor_requiresExterns) {
            _5_body = Dafny.Sequence<RAST._IModDecl>.Concat(Dafny.Sequence<RAST._IModDecl>.FromElements(RAST.ModDecl.create_UseDecl(RAST.Use.create(RAST.Visibility.create_PUB(), (((RAST.__default.crate).MSel(DCOMP.COMP.DAFNY__EXTERN__MODULE)).MSel(DCOMP.__default.ReplaceDotByDoubleColon((_4_optExtern).dtor_overrideName))).MSel(Dafny.Sequence<Dafny.Rune>.UnicodeFromString("*"))))), _5_body);
          }
        } else if ((_4_optExtern).is_AdvancedExtern) {
          (this).error = Std.Wrappers.Option<Dafny.ISequence<Dafny.Rune>>.create_Some(Dafny.Sequence<Dafny.Rune>.UnicodeFromString("Externs on modules can only have 1 string argument"));
        } else if ((_4_optExtern).is_UnsupportedExtern) {
          (this).error = Std.Wrappers.Option<Dafny.ISequence<Dafny.Rune>>.create_Some((_4_optExtern).dtor_reason);
        }
        s = DafnyCompilerRustUtils.GatheringModule.MergeSeqMap(DafnyCompilerRustUtils.GatheringModule.Wrap(DCOMP.COMP.ContainingPathToRust(_2_containingPath), RAST.Mod.create_Mod(_3_modName, _5_body)), _6_allmodules);
>>>>>>> c9fe1be9
      }
      return s;
    }
    public void GenModuleBody(Dafny.ISequence<DAST._IModuleItem> body, Dafny.ISequence<Dafny.ISequence<Dafny.Rune>> containingPath, out Dafny.ISequence<RAST._IModDecl> s, out DafnyCompilerRustUtils._ISeqMap<Dafny.ISequence<Dafny.Rune>, DafnyCompilerRustUtils._IGatheringModule> allmodules)
    {
      s = Dafny.Sequence<RAST._IModDecl>.Empty;
      allmodules = DafnyCompilerRustUtils.SeqMap<Dafny.ISequence<Dafny.Rune>, DafnyCompilerRustUtils._IGatheringModule>.Default();
      s = Dafny.Sequence<RAST._IModDecl>.FromElements();
      allmodules = DafnyCompilerRustUtils.SeqMap<Dafny.ISequence<Dafny.Rune>, DafnyCompilerRustUtils._IGatheringModule>.Empty();
      BigInteger _hi0 = new BigInteger((body).Count);
      for (BigInteger _0_i = BigInteger.Zero; _0_i < _hi0; _0_i++) {
        Dafny.ISequence<RAST._IModDecl> _1_generated = Dafny.Sequence<RAST._IModDecl>.Empty;
        DAST._IModuleItem _source0 = (body).Select(_0_i);
        {
          if (_source0.is_Module) {
            DAST._IModule _2_m = _source0.dtor_Module_a0;
            DafnyCompilerRustUtils._ISeqMap<Dafny.ISequence<Dafny.Rune>, DafnyCompilerRustUtils._IGatheringModule> _3_mm;
            DafnyCompilerRustUtils._ISeqMap<Dafny.ISequence<Dafny.Rune>, DafnyCompilerRustUtils._IGatheringModule> _out0;
            _out0 = (this).GenModule(_2_m, containingPath);
            _3_mm = _out0;
            allmodules = DafnyCompilerRustUtils.GatheringModule.MergeSeqMap(allmodules, _3_mm);
            _1_generated = Dafny.Sequence<RAST._IModDecl>.FromElements();
            goto after_match0;
          }
        }
        {
          if (_source0.is_Class) {
            DAST._IClass _4_c = _source0.dtor_Class_a0;
            Dafny.ISequence<RAST._IModDecl> _out1;
            _out1 = (this).GenClass(_4_c, Dafny.Sequence<Dafny.ISequence<Dafny.Rune>>.Concat(containingPath, Dafny.Sequence<Dafny.ISequence<Dafny.Rune>>.FromElements((_4_c).dtor_name)));
            _1_generated = _out1;
            goto after_match0;
          }
        }
        {
          if (_source0.is_Trait) {
            DAST._ITrait _5_t = _source0.dtor_Trait_a0;
            Dafny.ISequence<RAST._IModDecl> _out2;
            _out2 = (this).GenTrait(_5_t, containingPath);
            _1_generated = _out2;
            goto after_match0;
          }
        }
        {
          if (_source0.is_Newtype) {
            DAST._INewtype _6_n = _source0.dtor_Newtype_a0;
            Dafny.ISequence<RAST._IModDecl> _out3;
            _out3 = (this).GenNewtype(_6_n);
            _1_generated = _out3;
            goto after_match0;
          }
        }
        {
          if (_source0.is_SynonymType) {
            DAST._ISynonymType _7_s = _source0.dtor_SynonymType_a0;
            Dafny.ISequence<RAST._IModDecl> _out4;
            _out4 = (this).GenSynonymType(_7_s);
            _1_generated = _out4;
            goto after_match0;
          }
        }
        {
          DAST._IDatatype _8_d = _source0.dtor_Datatype_a0;
          Dafny.ISequence<RAST._IModDecl> _out5;
          _out5 = (this).GenDatatype(_8_d);
          _1_generated = _out5;
        }
      after_match0: ;
        s = Dafny.Sequence<RAST._IModDecl>.Concat(s, _1_generated);
      }
    }
    public void GenTypeParam(DAST._ITypeArgDecl tp, out DAST._IType typeArg, out RAST._ITypeParamDecl typeParam)
    {
      typeArg = DAST.Type.Default();
      typeParam = RAST.TypeParamDecl.Default();
      typeArg = DAST.Type.create_TypeArg((tp).dtor_name);
      Dafny.ISequence<RAST._IType> _0_genTpConstraint;
      if (((tp).dtor_bounds).Contains(DAST.TypeArgBound.create_SupportsEquality())) {
        _0_genTpConstraint = Dafny.Sequence<RAST._IType>.FromElements(RAST.__default.DafnyTypeEq);
      } else {
        _0_genTpConstraint = Dafny.Sequence<RAST._IType>.FromElements(RAST.__default.DafnyType);
      }
      if (((tp).dtor_bounds).Contains(DAST.TypeArgBound.create_SupportsDefault())) {
        _0_genTpConstraint = Dafny.Sequence<RAST._IType>.Concat(_0_genTpConstraint, Dafny.Sequence<RAST._IType>.FromElements(RAST.__default.DefaultTrait));
      }
      typeParam = RAST.TypeParamDecl.create(DCOMP.__default.escapeName(((tp).dtor_name)), _0_genTpConstraint);
    }
    public void GenTypeParameters(Dafny.ISequence<DAST._ITypeArgDecl> @params, out Dafny.ISequence<DAST._IType> typeParamsSeq, out Dafny.ISequence<RAST._IType> typeParams, out Dafny.ISequence<RAST._ITypeParamDecl> constrainedTypeParams, out Dafny.ISequence<Dafny.Rune> whereConstraints)
    {
      typeParamsSeq = Dafny.Sequence<DAST._IType>.Empty;
      typeParams = Dafny.Sequence<RAST._IType>.Empty;
      constrainedTypeParams = Dafny.Sequence<RAST._ITypeParamDecl>.Empty;
      whereConstraints = Dafny.Sequence<Dafny.Rune>.Empty;
      typeParamsSeq = Dafny.Sequence<DAST._IType>.FromElements();
      typeParams = Dafny.Sequence<RAST._IType>.FromElements();
      constrainedTypeParams = Dafny.Sequence<RAST._ITypeParamDecl>.FromElements();
      whereConstraints = Dafny.Sequence<Dafny.Rune>.UnicodeFromString("");
      if ((new BigInteger((@params).Count)).Sign == 1) {
        BigInteger _hi0 = new BigInteger((@params).Count);
        for (BigInteger _0_tpI = BigInteger.Zero; _0_tpI < _hi0; _0_tpI++) {
          DAST._ITypeArgDecl _1_tp;
          _1_tp = (@params).Select(_0_tpI);
          DAST._IType _2_typeArg;
          RAST._ITypeParamDecl _3_typeParam;
          DAST._IType _out0;
          RAST._ITypeParamDecl _out1;
          (this).GenTypeParam(_1_tp, out _out0, out _out1);
          _2_typeArg = _out0;
          _3_typeParam = _out1;
          RAST._IType _4_rType;
          RAST._IType _out2;
          _out2 = (this).GenType(_2_typeArg, DCOMP.GenTypeContext.@default());
          _4_rType = _out2;
          typeParamsSeq = Dafny.Sequence<DAST._IType>.Concat(typeParamsSeq, Dafny.Sequence<DAST._IType>.FromElements(_2_typeArg));
          typeParams = Dafny.Sequence<RAST._IType>.Concat(typeParams, Dafny.Sequence<RAST._IType>.FromElements(_4_rType));
          constrainedTypeParams = Dafny.Sequence<RAST._ITypeParamDecl>.Concat(constrainedTypeParams, Dafny.Sequence<RAST._ITypeParamDecl>.FromElements(_3_typeParam));
        }
      }
    }
    public bool IsSameResolvedTypeAnyArgs(DAST._IResolvedType r1, DAST._IResolvedType r2)
    {
      return (((r1).dtor_path).Equals((r2).dtor_path)) && (object.Equals((r1).dtor_kind, (r2).dtor_kind));
    }
    public bool IsSameResolvedType(DAST._IResolvedType r1, DAST._IResolvedType r2)
    {
      return ((this).IsSameResolvedTypeAnyArgs(r1, r2)) && (((r1).dtor_typeArgs).Equals((r2).dtor_typeArgs));
    }
    public Dafny.ISet<Dafny.ISequence<Dafny.Rune>> GatherTypeParamNames(Dafny.ISet<Dafny.ISequence<Dafny.Rune>> types, RAST._IType typ)
    {
      return (typ).Fold<Dafny.ISet<Dafny.ISequence<Dafny.Rune>>>(types, ((System.Func<Dafny.ISet<Dafny.ISequence<Dafny.Rune>>, RAST._IType, Dafny.ISet<Dafny.ISequence<Dafny.Rune>>>)((_0_types, _1_currentType) => {
        return (((_1_currentType).is_TIdentifier) ? (Dafny.Set<Dafny.ISequence<Dafny.Rune>>.Union(_0_types, Dafny.Set<Dafny.ISequence<Dafny.Rune>>.FromElements((_1_currentType).dtor_name))) : (_0_types));
      })));
    }
    public Dafny.ISequence<RAST._IModDecl> GenClass(DAST._IClass c, Dafny.ISequence<Dafny.ISequence<Dafny.Rune>> path)
    {
      Dafny.ISequence<RAST._IModDecl> s = Dafny.Sequence<RAST._IModDecl>.Empty;
      Dafny.ISequence<DAST._IType> _0_typeParamsSeq;
      Dafny.ISequence<RAST._IType> _1_rTypeParams;
      Dafny.ISequence<RAST._ITypeParamDecl> _2_rTypeParamsDecls;
      Dafny.ISequence<Dafny.Rune> _3_whereConstraints;
      Dafny.ISequence<DAST._IType> _out0;
      Dafny.ISequence<RAST._IType> _out1;
      Dafny.ISequence<RAST._ITypeParamDecl> _out2;
      Dafny.ISequence<Dafny.Rune> _out3;
      (this).GenTypeParameters((c).dtor_typeParams, out _out0, out _out1, out _out2, out _out3);
      _0_typeParamsSeq = _out0;
      _1_rTypeParams = _out1;
      _2_rTypeParamsDecls = _out2;
      _3_whereConstraints = _out3;
      Dafny.ISequence<Dafny.Rune> _4_constrainedTypeParams;
      _4_constrainedTypeParams = RAST.TypeParamDecl.ToStringMultiple(_2_rTypeParamsDecls, Dafny.Sequence<Dafny.Rune>.Concat(RAST.__default.IND, RAST.__default.IND));
      Dafny.ISequence<RAST._IField> _5_fields;
      _5_fields = Dafny.Sequence<RAST._IField>.FromElements();
      Dafny.ISequence<RAST._IAssignIdentifier> _6_fieldInits;
      _6_fieldInits = Dafny.Sequence<RAST._IAssignIdentifier>.FromElements();
      Dafny.ISet<Dafny.ISequence<Dafny.Rune>> _7_usedTypeParams;
      _7_usedTypeParams = Dafny.Set<Dafny.ISequence<Dafny.Rune>>.FromElements();
      BigInteger _hi0 = new BigInteger(((c).dtor_fields).Count);
      for (BigInteger _8_fieldI = BigInteger.Zero; _8_fieldI < _hi0; _8_fieldI++) {
        DAST._IField _9_field;
        _9_field = ((c).dtor_fields).Select(_8_fieldI);
        RAST._IType _10_fieldType;
        RAST._IType _out4;
        _out4 = (this).GenType(((_9_field).dtor_formal).dtor_typ, DCOMP.GenTypeContext.@default());
        _10_fieldType = _out4;
        _7_usedTypeParams = (this).GatherTypeParamNames(_7_usedTypeParams, _10_fieldType);
        Dafny.ISequence<Dafny.Rune> _11_fieldRustName;
        _11_fieldRustName = DCOMP.__default.escapeVar(((_9_field).dtor_formal).dtor_name);
        _5_fields = Dafny.Sequence<RAST._IField>.Concat(_5_fields, Dafny.Sequence<RAST._IField>.FromElements(RAST.Field.create(RAST.Visibility.create_PUB(), RAST.Formal.create(_11_fieldRustName, _10_fieldType))));
        Std.Wrappers._IOption<DAST._IExpression> _source0 = (_9_field).dtor_defaultValue;
        {
          if (_source0.is_Some) {
            DAST._IExpression _12_e = _source0.dtor_value;
            {
              RAST._IExpr _13_expr;
              DCOMP._IOwnership _14___v51;
              Dafny.ISet<Dafny.ISequence<Dafny.Rune>> _15___v52;
              RAST._IExpr _out5;
              DCOMP._IOwnership _out6;
              Dafny.ISet<Dafny.ISequence<Dafny.Rune>> _out7;
              (this).GenExpr(_12_e, DCOMP.SelfInfo.create_NoSelf(), DCOMP.Environment.Empty(), DCOMP.Ownership.create_OwnershipOwned(), out _out5, out _out6, out _out7);
              _13_expr = _out5;
              _14___v51 = _out6;
              _15___v52 = _out7;
              _6_fieldInits = Dafny.Sequence<RAST._IAssignIdentifier>.Concat(_6_fieldInits, Dafny.Sequence<RAST._IAssignIdentifier>.FromElements(RAST.AssignIdentifier.create(_11_fieldRustName, _13_expr)));
            }
            goto after_match0;
          }
        }
        {
          {
            RAST._IExpr _16_default;
            _16_default = RAST.__default.std__Default__default;
            if ((_10_fieldType).IsObjectOrPointer()) {
              _16_default = (_10_fieldType).ToNullExpr();
            }
            _6_fieldInits = Dafny.Sequence<RAST._IAssignIdentifier>.Concat(_6_fieldInits, Dafny.Sequence<RAST._IAssignIdentifier>.FromElements(RAST.AssignIdentifier.create(_11_fieldRustName, _16_default)));
          }
        }
      after_match0: ;
      }
      BigInteger _hi1 = new BigInteger(((c).dtor_typeParams).Count);
      for (BigInteger _17_typeParamI = BigInteger.Zero; _17_typeParamI < _hi1; _17_typeParamI++) {
        DAST._IType _18_typeArg;
        RAST._ITypeParamDecl _19_typeParam;
        DAST._IType _out8;
        RAST._ITypeParamDecl _out9;
        (this).GenTypeParam(((c).dtor_typeParams).Select(_17_typeParamI), out _out8, out _out9);
        _18_typeArg = _out8;
        _19_typeParam = _out9;
        RAST._IType _20_rTypeArg;
        RAST._IType _out10;
        _out10 = (this).GenType(_18_typeArg, DCOMP.GenTypeContext.@default());
        _20_rTypeArg = _out10;
        if ((_7_usedTypeParams).Contains((_19_typeParam).dtor_name)) {
          goto continue_0;
        }
        _5_fields = Dafny.Sequence<RAST._IField>.Concat(_5_fields, Dafny.Sequence<RAST._IField>.FromElements(RAST.Field.create(RAST.Visibility.create_PRIV(), RAST.Formal.create(Dafny.Sequence<Dafny.Rune>.Concat(Dafny.Sequence<Dafny.Rune>.UnicodeFromString("_phantom_type_param_"), Std.Strings.__default.OfNat(_17_typeParamI)), RAST.Type.create_TypeApp((((RAST.__default.std).MSel(Dafny.Sequence<Dafny.Rune>.UnicodeFromString("marker"))).MSel(Dafny.Sequence<Dafny.Rune>.UnicodeFromString("PhantomData"))).AsType(), Dafny.Sequence<RAST._IType>.FromElements(_20_rTypeArg))))));
        _6_fieldInits = Dafny.Sequence<RAST._IAssignIdentifier>.Concat(_6_fieldInits, Dafny.Sequence<RAST._IAssignIdentifier>.FromElements(RAST.AssignIdentifier.create(Dafny.Sequence<Dafny.Rune>.Concat(Dafny.Sequence<Dafny.Rune>.UnicodeFromString("_phantom_type_param_"), Std.Strings.__default.OfNat(_17_typeParamI)), RAST.Expr.create_RawExpr(Dafny.Sequence<Dafny.Rune>.UnicodeFromString("::std::marker::PhantomData")))));
      continue_0: ;
      }
    after_0: ;
      DCOMP._IExternAttribute _21_extern;
      _21_extern = DCOMP.__default.ExtractExtern((c).dtor_attributes, (c).dtor_name);
      Dafny.ISequence<Dafny.Rune> _22_className = Dafny.Sequence<Dafny.Rune>.Empty;
      if ((_21_extern).is_SimpleExtern) {
        _22_className = (_21_extern).dtor_overrideName;
      } else {
        _22_className = DCOMP.__default.escapeName((c).dtor_name);
        if ((_21_extern).is_AdvancedExtern) {
          (this).error = Std.Wrappers.Option<Dafny.ISequence<Dafny.Rune>>.create_Some(Dafny.Sequence<Dafny.Rune>.UnicodeFromString("Multi-argument externs not supported for classes yet"));
        }
      }
      RAST._IStruct _23_struct;
      _23_struct = RAST.Struct.create(Dafny.Sequence<Dafny.ISequence<Dafny.Rune>>.FromElements(), _22_className, _2_rTypeParamsDecls, RAST.Fields.create_NamedFields(_5_fields));
      s = Dafny.Sequence<RAST._IModDecl>.FromElements();
      if ((_21_extern).is_NoExtern) {
        s = Dafny.Sequence<RAST._IModDecl>.Concat(s, Dafny.Sequence<RAST._IModDecl>.FromElements(RAST.ModDecl.create_StructDecl(_23_struct)));
      }
      Dafny.ISequence<RAST._IImplMember> _24_implBody;
      Dafny.IMap<Dafny.ISequence<Dafny.ISequence<Dafny.Rune>>,Dafny.ISequence<RAST._IImplMember>> _25_traitBodies;
      Dafny.ISequence<RAST._IImplMember> _out11;
      Dafny.IMap<Dafny.ISequence<Dafny.ISequence<Dafny.Rune>>,Dafny.ISequence<RAST._IImplMember>> _out12;
      (this).GenClassImplBody((c).dtor_body, false, DAST.Type.create_UserDefined(DAST.ResolvedType.create(path, Dafny.Sequence<DAST._IType>.FromElements(), DAST.ResolvedTypeBase.create_Class(), (c).dtor_attributes, Dafny.Sequence<Dafny.ISequence<Dafny.Rune>>.FromElements(), Dafny.Sequence<DAST._IType>.FromElements())), _0_typeParamsSeq, out _out11, out _out12);
<<<<<<< HEAD
      _22_implBodyRaw = _out11;
      _23_traitBodies = _out12;
      Dafny.ISequence<RAST._IImplMember> _24_implBody;
      _24_implBody = Dafny.Sequence<RAST._IImplMember>.Concat(Dafny.Sequence<RAST._IImplMember>.FromElements(RAST.ImplMember.create_FnDecl(RAST.Visibility.create_PUB(), RAST.Fn.create((this).allocate__fn, Dafny.Sequence<RAST._ITypeParamDecl>.FromElements(), Dafny.Sequence<RAST._IFormal>.FromElements(), Std.Wrappers.Option<RAST._IType>.create_Some((this).Object(RAST.Type.create_SelfOwned())), Dafny.Sequence<Dafny.Rune>.UnicodeFromString(""), Std.Wrappers.Option<RAST._IExpr>.create_Some((((RAST.__default.dafny__runtime).MSel((this).allocate)).ApplyType1(RAST.Type.create_SelfOwned())).Apply(Dafny.Sequence<RAST._IExpr>.FromElements()))))), _22_implBodyRaw);
      RAST._IImpl _25_i;
      _25_i = RAST.Impl.create_Impl(_2_rTypeParamsDecls, RAST.Type.create_TypeApp(RAST.Type.create_TIdentifier(_20_datatypeName), _1_rTypeParams), _3_whereConstraints, _24_implBody);
      s = Dafny.Sequence<RAST._IModDecl>.Concat(s, Dafny.Sequence<RAST._IModDecl>.FromElements(RAST.ModDecl.create_ImplDecl(_25_i)));
      Dafny.ISequence<RAST._IModDecl> _26_testMethods;
      _26_testMethods = Dafny.Sequence<RAST._IModDecl>.FromElements();
      if ((_20_datatypeName).Equals(Dafny.Sequence<Dafny.Rune>.UnicodeFromString("_default"))) {
        BigInteger _hi2 = new BigInteger(((c).dtor_body).Count);
        for (BigInteger _27_i = BigInteger.Zero; _27_i < _hi2; _27_i++) {
          DAST._IMethod _28_m;
          DAST._IMethod _source1 = ((c).dtor_body).Select(_27_i);
          {
            DAST._IMethod _29_m = _source1;
            _28_m = _29_m;
          }
        after_match1: ;
          if (((this).HasTestAttribute((_28_m).dtor_attributes)) && ((new BigInteger(((_28_m).dtor_params).Count)).Sign == 0)) {
            Dafny.ISequence<Dafny.Rune> _30_fnName;
            _30_fnName = DCOMP.__default.escapeName((_28_m).dtor_name);
            _26_testMethods = Dafny.Sequence<RAST._IModDecl>.Concat(_26_testMethods, Dafny.Sequence<RAST._IModDecl>.FromElements(RAST.ModDecl.create_TopFnDecl(RAST.TopFnDecl.create(Dafny.Sequence<Dafny.ISequence<Dafny.Rune>>.FromElements(Dafny.Sequence<Dafny.Rune>.UnicodeFromString("#[test]")), RAST.Visibility.create_PUB(), RAST.Fn.create(_30_fnName, Dafny.Sequence<RAST._ITypeParamDecl>.FromElements(), Dafny.Sequence<RAST._IFormal>.FromElements(), Std.Wrappers.Option<RAST._IType>.create_None(), Dafny.Sequence<Dafny.Rune>.UnicodeFromString(""), Std.Wrappers.Option<RAST._IExpr>.create_Some(((RAST.Expr.create_Identifier(Dafny.Sequence<Dafny.Rune>.UnicodeFromString("_default"))).MSel(_30_fnName)).Apply(Dafny.Sequence<RAST._IExpr>.FromElements())))))));
          }
        }
        s = Dafny.Sequence<RAST._IModDecl>.Concat(s, _26_testMethods);
      }
      RAST._IType _31_genSelfPath;
      RAST._IType _out13;
      _out13 = DCOMP.COMP.GenPath(path);
      _31_genSelfPath = _out13;
      s = Dafny.Sequence<RAST._IModDecl>.Concat(s, Dafny.Sequence<RAST._IModDecl>.FromElements(RAST.ModDecl.create_ImplDecl(RAST.Impl.create_ImplFor(_2_rTypeParamsDecls, ((RAST.__default.dafny__runtime__type).MSel((this).Upcast)).Apply(Dafny.Sequence<RAST._IType>.FromElements(RAST.Type.create_DynType(((RAST.__default.std__type).MSel(Dafny.Sequence<Dafny.Rune>.UnicodeFromString("any"))).MSel(Dafny.Sequence<Dafny.Rune>.UnicodeFromString("Any"))))), RAST.Type.create_TypeApp(_31_genSelfPath, _1_rTypeParams), _3_whereConstraints, Dafny.Sequence<RAST._IImplMember>.FromElements(RAST.ImplMember.create_ImplMemberMacro(((RAST.__default.dafny__runtime).MSel((this).UpcastFnMacro)).Apply1(RAST.Expr.create_ExprFromType(RAST.Type.create_DynType(((RAST.__default.std__type).MSel(Dafny.Sequence<Dafny.Rune>.UnicodeFromString("any"))).MSel(Dafny.Sequence<Dafny.Rune>.UnicodeFromString("Any")))))))))));
      BigInteger _hi3 = new BigInteger(((c).dtor_superClasses).Count);
      for (BigInteger _32_i = BigInteger.Zero; _32_i < _hi3; _32_i++) {
        DAST._IType _33_superClass;
        _33_superClass = ((c).dtor_superClasses).Select(_32_i);
        DAST._IType _source2 = _33_superClass;
        {
          if (_source2.is_UserDefined) {
            DAST._IResolvedType resolved0 = _source2.dtor_resolved;
            Dafny.ISequence<Dafny.ISequence<Dafny.Rune>> _34_traitPath = resolved0.dtor_path;
            Dafny.ISequence<DAST._IType> _35_typeArgs = resolved0.dtor_typeArgs;
=======
      _24_implBody = _out11;
      _25_traitBodies = _out12;
      if (((_21_extern).is_NoExtern) && (!(_22_className).Equals(Dafny.Sequence<Dafny.Rune>.UnicodeFromString("_default")))) {
        _24_implBody = Dafny.Sequence<RAST._IImplMember>.Concat(Dafny.Sequence<RAST._IImplMember>.FromElements(RAST.ImplMember.create_FnDecl(RAST.Visibility.create_PUB(), RAST.Fn.create((this).allocate__fn, Dafny.Sequence<RAST._ITypeParamDecl>.FromElements(), Dafny.Sequence<RAST._IFormal>.FromElements(), Std.Wrappers.Option<RAST._IType>.create_Some((this).Object(RAST.__default.SelfOwned)), Dafny.Sequence<Dafny.Rune>.UnicodeFromString(""), Std.Wrappers.Option<RAST._IExpr>.create_Some(((((RAST.__default.dafny__runtime).MSel((this).allocate)).AsExpr()).ApplyType1(RAST.__default.SelfOwned)).Apply(Dafny.Sequence<RAST._IExpr>.FromElements()))))), _24_implBody);
      }
      RAST._IType _26_selfTypeForImpl = RAST.Type.Default();
      if (((_21_extern).is_NoExtern) || ((_21_extern).is_UnsupportedExtern)) {
        _26_selfTypeForImpl = RAST.Type.create_TIdentifier(_22_className);
      } else if ((_21_extern).is_AdvancedExtern) {
        _26_selfTypeForImpl = (((RAST.__default.crate).MSel((_21_extern).dtor_enclosingModule)).MSel((_21_extern).dtor_overrideName)).AsType();
      } else if ((_21_extern).is_SimpleExtern) {
        _26_selfTypeForImpl = RAST.Type.create_TIdentifier((_21_extern).dtor_overrideName);
      }
      if ((new BigInteger((_24_implBody).Count)).Sign == 1) {
        RAST._IImpl _27_i;
        _27_i = RAST.Impl.create_Impl(_2_rTypeParamsDecls, RAST.Type.create_TypeApp(_26_selfTypeForImpl, _1_rTypeParams), _3_whereConstraints, _24_implBody);
        s = Dafny.Sequence<RAST._IModDecl>.Concat(s, Dafny.Sequence<RAST._IModDecl>.FromElements(RAST.ModDecl.create_ImplDecl(_27_i)));
      }
      RAST._IType _28_genSelfPath;
      RAST._IType _out13;
      _out13 = DCOMP.COMP.GenPathType(path);
      _28_genSelfPath = _out13;
      if (!(_22_className).Equals(Dafny.Sequence<Dafny.Rune>.UnicodeFromString("_default"))) {
        s = Dafny.Sequence<RAST._IModDecl>.Concat(s, Dafny.Sequence<RAST._IModDecl>.FromElements(RAST.ModDecl.create_ImplDecl(RAST.Impl.create_ImplFor(_2_rTypeParamsDecls, (((RAST.__default.dafny__runtime).MSel((this).Upcast)).AsType()).Apply(Dafny.Sequence<RAST._IType>.FromElements(RAST.Type.create_DynType(RAST.__default.AnyTrait))), RAST.Type.create_TypeApp(_28_genSelfPath, _1_rTypeParams), _3_whereConstraints, Dafny.Sequence<RAST._IImplMember>.FromElements(RAST.ImplMember.create_ImplMemberMacro((((RAST.__default.dafny__runtime).MSel((this).UpcastFnMacro)).AsExpr()).Apply1(RAST.Expr.create_ExprFromType(RAST.Type.create_DynType(RAST.__default.AnyTrait)))))))));
      }
      Dafny.ISequence<DAST._IType> _29_superClasses;
      if ((_22_className).Equals(Dafny.Sequence<Dafny.Rune>.UnicodeFromString("_default"))) {
        _29_superClasses = Dafny.Sequence<DAST._IType>.FromElements();
      } else {
        _29_superClasses = (c).dtor_superClasses;
      }
      BigInteger _hi2 = new BigInteger((_29_superClasses).Count);
      for (BigInteger _30_i = BigInteger.Zero; _30_i < _hi2; _30_i++) {
        DAST._IType _31_superClass;
        _31_superClass = (_29_superClasses).Select(_30_i);
        DAST._IType _source1 = _31_superClass;
        {
          if (_source1.is_UserDefined) {
            DAST._IResolvedType resolved0 = _source1.dtor_resolved;
            Dafny.ISequence<Dafny.ISequence<Dafny.Rune>> _32_traitPath = resolved0.dtor_path;
            Dafny.ISequence<DAST._IType> _33_typeArgs = resolved0.dtor_typeArgs;
>>>>>>> c9fe1be9
            DAST._IResolvedTypeBase kind0 = resolved0.dtor_kind;
            if (kind0.is_Trait) {
              Dafny.ISequence<Dafny.ISequence<Dafny.Rune>> _34_properMethods = resolved0.dtor_properMethods;
              {
<<<<<<< HEAD
                RAST._IType _36_pathStr;
                RAST._IType _out14;
                _out14 = DCOMP.COMP.GenPath(_34_traitPath);
                _36_pathStr = _out14;
                Dafny.ISequence<RAST._IType> _37_typeArgs;
                Dafny.ISequence<RAST._IType> _out15;
                _out15 = (this).GenTypeArgs(_35_typeArgs, DCOMP.GenTypeContext.@default());
                _37_typeArgs = _out15;
                Dafny.ISequence<RAST._IImplMember> _38_body;
                _38_body = Dafny.Sequence<RAST._IImplMember>.FromElements();
                if ((_23_traitBodies).Contains(_34_traitPath)) {
                  _38_body = Dafny.Map<Dafny.ISequence<Dafny.ISequence<Dafny.Rune>>, Dafny.ISequence<RAST._IImplMember>>.Select(_23_traitBodies,_34_traitPath);
                }
                RAST._IType _39_traitType;
                _39_traitType = RAST.Type.create_TypeApp(_36_pathStr, _37_typeArgs);
                RAST._IModDecl _40_x;
                _40_x = RAST.ModDecl.create_ImplDecl(RAST.Impl.create_ImplFor(_2_rTypeParamsDecls, _39_traitType, RAST.Type.create_TypeApp(_31_genSelfPath, _1_rTypeParams), _3_whereConstraints, _38_body));
                s = Dafny.Sequence<RAST._IModDecl>.Concat(s, Dafny.Sequence<RAST._IModDecl>.FromElements(_40_x));
                s = Dafny.Sequence<RAST._IModDecl>.Concat(s, Dafny.Sequence<RAST._IModDecl>.FromElements(RAST.ModDecl.create_ImplDecl(RAST.Impl.create_ImplFor(_2_rTypeParamsDecls, ((RAST.__default.dafny__runtime__type).MSel((this).Upcast)).Apply(Dafny.Sequence<RAST._IType>.FromElements(RAST.Type.create_DynType(_39_traitType))), RAST.Type.create_TypeApp(_31_genSelfPath, _1_rTypeParams), _3_whereConstraints, Dafny.Sequence<RAST._IImplMember>.FromElements(RAST.ImplMember.create_ImplMemberMacro(((RAST.__default.dafny__runtime).MSel((this).UpcastFnMacro)).Apply1(RAST.Expr.create_ExprFromType(RAST.Type.create_DynType(_39_traitType)))))))));
=======
                RAST._IType _35_pathStr;
                RAST._IType _out14;
                _out14 = DCOMP.COMP.GenPathType(_32_traitPath);
                _35_pathStr = _out14;
                Dafny.ISequence<RAST._IType> _36_typeArgs;
                Dafny.ISequence<RAST._IType> _out15;
                _out15 = (this).GenTypeArgs(_33_typeArgs, DCOMP.GenTypeContext.@default());
                _36_typeArgs = _out15;
                Dafny.ISequence<RAST._IImplMember> _37_body;
                _37_body = Dafny.Sequence<RAST._IImplMember>.FromElements();
                if ((_25_traitBodies).Contains(_32_traitPath)) {
                  _37_body = Dafny.Map<Dafny.ISequence<Dafny.ISequence<Dafny.Rune>>, Dafny.ISequence<RAST._IImplMember>>.Select(_25_traitBodies,_32_traitPath);
                }
                RAST._IType _38_traitType;
                _38_traitType = RAST.Type.create_TypeApp(_35_pathStr, _36_typeArgs);
                if (!((_21_extern).is_NoExtern)) {
                  if (((new BigInteger((_37_body).Count)).Sign == 0) && ((new BigInteger((_34_properMethods).Count)).Sign != 0)) {
                    goto continue_1;
                  }
                  if ((new BigInteger((_37_body).Count)) != (new BigInteger((_34_properMethods).Count))) {
                    (this).error = Std.Wrappers.Option<Dafny.ISequence<Dafny.Rune>>.create_Some(Dafny.Sequence<Dafny.Rune>.Concat(Dafny.Sequence<Dafny.Rune>.Concat(Dafny.Sequence<Dafny.Rune>.Concat(Dafny.Sequence<Dafny.Rune>.Concat(Dafny.Sequence<Dafny.Rune>.Concat(Dafny.Sequence<Dafny.Rune>.Concat(Dafny.Sequence<Dafny.Rune>.Concat(Dafny.Sequence<Dafny.Rune>.Concat(Dafny.Sequence<Dafny.Rune>.Concat(Dafny.Sequence<Dafny.Rune>.UnicodeFromString("Error: In the class "), RAST.__default.SeqToString<Dafny.ISequence<Dafny.Rune>>(path, ((System.Func<Dafny.ISequence<Dafny.Rune>, Dafny.ISequence<Dafny.Rune>>)((_39_s) => {
  return ((_39_s));
})), Dafny.Sequence<Dafny.Rune>.UnicodeFromString("."))), Dafny.Sequence<Dafny.Rune>.UnicodeFromString(", some proper methods of ")), (_38_traitType)._ToString(Dafny.Sequence<Dafny.Rune>.UnicodeFromString(""))), Dafny.Sequence<Dafny.Rune>.UnicodeFromString(" are marked {:extern} and some are not.")), Dafny.Sequence<Dafny.Rune>.UnicodeFromString(" For the Rust compiler, please make all methods (")), RAST.__default.SeqToString<Dafny.ISequence<Dafny.Rune>>(_34_properMethods, ((System.Func<Dafny.ISequence<Dafny.Rune>, Dafny.ISequence<Dafny.Rune>>)((_40_s) => {
  return (_40_s);
})), Dafny.Sequence<Dafny.Rune>.UnicodeFromString(", "))), Dafny.Sequence<Dafny.Rune>.UnicodeFromString(")  bodiless and mark as {:extern} and implement them in a Rust file, ")), Dafny.Sequence<Dafny.Rune>.UnicodeFromString("or mark none of them as {:extern} and implement them in Dafny. ")), Dafny.Sequence<Dafny.Rune>.UnicodeFromString("Alternatively, you can insert an intermediate trait that performs the partial implementation if feasible.")));
                  }
                }
                RAST._IModDecl _41_x;
                _41_x = RAST.ModDecl.create_ImplDecl(RAST.Impl.create_ImplFor(_2_rTypeParamsDecls, _38_traitType, RAST.Type.create_TypeApp(_28_genSelfPath, _1_rTypeParams), _3_whereConstraints, _37_body));
                s = Dafny.Sequence<RAST._IModDecl>.Concat(s, Dafny.Sequence<RAST._IModDecl>.FromElements(_41_x));
                s = Dafny.Sequence<RAST._IModDecl>.Concat(s, Dafny.Sequence<RAST._IModDecl>.FromElements(RAST.ModDecl.create_ImplDecl(RAST.Impl.create_ImplFor(_2_rTypeParamsDecls, (((RAST.__default.dafny__runtime).MSel((this).Upcast)).AsType()).Apply(Dafny.Sequence<RAST._IType>.FromElements(RAST.Type.create_DynType(_38_traitType))), RAST.Type.create_TypeApp(_28_genSelfPath, _1_rTypeParams), _3_whereConstraints, Dafny.Sequence<RAST._IImplMember>.FromElements(RAST.ImplMember.create_ImplMemberMacro((((RAST.__default.dafny__runtime).MSel((this).UpcastFnMacro)).AsExpr()).Apply1(RAST.Expr.create_ExprFromType(RAST.Type.create_DynType(_38_traitType)))))))));
>>>>>>> c9fe1be9
              }
              goto after_match2;
            }
          }
        }
        {
        }
<<<<<<< HEAD
      after_match2: ;
=======
      after_match1: ;
      continue_1: ;
>>>>>>> c9fe1be9
      }
    after_1: ;
      return s;
    }
    public Dafny.ISequence<RAST._IModDecl> GenTrait(DAST._ITrait t, Dafny.ISequence<Dafny.ISequence<Dafny.Rune>> containingPath)
    {
      Dafny.ISequence<RAST._IModDecl> s = Dafny.Sequence<RAST._IModDecl>.Empty;
      Dafny.ISequence<DAST._IType> _0_typeParamsSeq;
      _0_typeParamsSeq = Dafny.Sequence<DAST._IType>.FromElements();
      Dafny.ISequence<RAST._ITypeParamDecl> _1_typeParamDecls;
      _1_typeParamDecls = Dafny.Sequence<RAST._ITypeParamDecl>.FromElements();
      Dafny.ISequence<RAST._IType> _2_typeParams;
      _2_typeParams = Dafny.Sequence<RAST._IType>.FromElements();
      if ((new BigInteger(((t).dtor_typeParams).Count)).Sign == 1) {
        BigInteger _hi0 = new BigInteger(((t).dtor_typeParams).Count);
        for (BigInteger _3_tpI = BigInteger.Zero; _3_tpI < _hi0; _3_tpI++) {
          DAST._ITypeArgDecl _4_tp;
          _4_tp = ((t).dtor_typeParams).Select(_3_tpI);
          DAST._IType _5_typeArg;
          RAST._ITypeParamDecl _6_typeParamDecl;
          DAST._IType _out0;
          RAST._ITypeParamDecl _out1;
          (this).GenTypeParam(_4_tp, out _out0, out _out1);
          _5_typeArg = _out0;
          _6_typeParamDecl = _out1;
          _0_typeParamsSeq = Dafny.Sequence<DAST._IType>.Concat(_0_typeParamsSeq, Dafny.Sequence<DAST._IType>.FromElements(_5_typeArg));
          _1_typeParamDecls = Dafny.Sequence<RAST._ITypeParamDecl>.Concat(_1_typeParamDecls, Dafny.Sequence<RAST._ITypeParamDecl>.FromElements(_6_typeParamDecl));
          RAST._IType _7_typeParam;
          RAST._IType _out2;
          _out2 = (this).GenType(_5_typeArg, DCOMP.GenTypeContext.@default());
          _7_typeParam = _out2;
          _2_typeParams = Dafny.Sequence<RAST._IType>.Concat(_2_typeParams, Dafny.Sequence<RAST._IType>.FromElements(_7_typeParam));
        }
      }
      Dafny.ISequence<Dafny.ISequence<Dafny.Rune>> _8_fullPath;
      _8_fullPath = Dafny.Sequence<Dafny.ISequence<Dafny.Rune>>.Concat(containingPath, Dafny.Sequence<Dafny.ISequence<Dafny.Rune>>.FromElements((t).dtor_name));
      Dafny.ISequence<RAST._IImplMember> _9_implBody;
      Dafny.IMap<Dafny.ISequence<Dafny.ISequence<Dafny.Rune>>,Dafny.ISequence<RAST._IImplMember>> _10___v56;
      Dafny.ISequence<RAST._IImplMember> _out3;
      Dafny.IMap<Dafny.ISequence<Dafny.ISequence<Dafny.Rune>>,Dafny.ISequence<RAST._IImplMember>> _out4;
      (this).GenClassImplBody((t).dtor_body, true, DAST.Type.create_UserDefined(DAST.ResolvedType.create(_8_fullPath, Dafny.Sequence<DAST._IType>.FromElements(), DAST.ResolvedTypeBase.create_Trait(), (t).dtor_attributes, Dafny.Sequence<Dafny.ISequence<Dafny.Rune>>.FromElements(), Dafny.Sequence<DAST._IType>.FromElements())), _0_typeParamsSeq, out _out3, out _out4);
      _9_implBody = _out3;
      _10___v56 = _out4;
      Dafny.ISequence<RAST._IType> _11_parents;
      _11_parents = Dafny.Sequence<RAST._IType>.FromElements();
      BigInteger _hi1 = new BigInteger(((t).dtor_parents).Count);
      for (BigInteger _12_i = BigInteger.Zero; _12_i < _hi1; _12_i++) {
        RAST._IType _13_tpe;
        RAST._IType _out5;
        _out5 = (this).GenType(((t).dtor_parents).Select(_12_i), DCOMP.GenTypeContext.ForTraitParents());
        _13_tpe = _out5;
        _11_parents = Dafny.Sequence<RAST._IType>.Concat(Dafny.Sequence<RAST._IType>.Concat(_11_parents, Dafny.Sequence<RAST._IType>.FromElements(_13_tpe)), Dafny.Sequence<RAST._IType>.FromElements((((RAST.__default.dafny__runtime).MSel((this).Upcast)).AsType()).Apply1(RAST.Type.create_DynType(_13_tpe))));
      }
      s = Dafny.Sequence<RAST._IModDecl>.FromElements(RAST.ModDecl.create_TraitDecl(RAST.Trait.create(_1_typeParamDecls, RAST.Type.create_TypeApp(RAST.Type.create_TIdentifier(DCOMP.__default.escapeName((t).dtor_name)), _2_typeParams), _11_parents, _9_implBody)));
      return s;
    }
    public Dafny.ISequence<RAST._IModDecl> GenNewtype(DAST._INewtype c)
    {
      Dafny.ISequence<RAST._IModDecl> s = Dafny.Sequence<RAST._IModDecl>.Empty;
      Dafny.ISequence<DAST._IType> _0_typeParamsSeq;
      Dafny.ISequence<RAST._IType> _1_rTypeParams;
      Dafny.ISequence<RAST._ITypeParamDecl> _2_rTypeParamsDecls;
      Dafny.ISequence<Dafny.Rune> _3_whereConstraints;
      Dafny.ISequence<DAST._IType> _out0;
      Dafny.ISequence<RAST._IType> _out1;
      Dafny.ISequence<RAST._ITypeParamDecl> _out2;
      Dafny.ISequence<Dafny.Rune> _out3;
      (this).GenTypeParameters((c).dtor_typeParams, out _out0, out _out1, out _out2, out _out3);
      _0_typeParamsSeq = _out0;
      _1_rTypeParams = _out1;
      _2_rTypeParamsDecls = _out2;
      _3_whereConstraints = _out3;
      Dafny.ISequence<Dafny.Rune> _4_constrainedTypeParams;
      _4_constrainedTypeParams = RAST.TypeParamDecl.ToStringMultiple(_2_rTypeParamsDecls, Dafny.Sequence<Dafny.Rune>.Concat(RAST.__default.IND, RAST.__default.IND));
      RAST._IType _5_underlyingType = RAST.Type.Default();
      Std.Wrappers._IOption<RAST._IType> _source0 = DCOMP.COMP.NewtypeRangeToRustType((c).dtor_range);
      {
        if (_source0.is_Some) {
          RAST._IType _6_v = _source0.dtor_value;
          _5_underlyingType = _6_v;
          goto after_match0;
        }
      }
      {
        RAST._IType _out4;
        _out4 = (this).GenType((c).dtor_base, DCOMP.GenTypeContext.@default());
        _5_underlyingType = _out4;
      }
    after_match0: ;
      DAST._IType _7_resultingType;
      _7_resultingType = DAST.Type.create_UserDefined(DAST.ResolvedType.create(Dafny.Sequence<Dafny.ISequence<Dafny.Rune>>.FromElements(), Dafny.Sequence<DAST._IType>.FromElements(), DAST.ResolvedTypeBase.create_Newtype((c).dtor_base, (c).dtor_range, false), (c).dtor_attributes, Dafny.Sequence<Dafny.ISequence<Dafny.Rune>>.FromElements(), Dafny.Sequence<DAST._IType>.FromElements()));
      Dafny.ISequence<Dafny.Rune> _8_newtypeName;
      _8_newtypeName = DCOMP.__default.escapeName((c).dtor_name);
      s = Dafny.Sequence<RAST._IModDecl>.FromElements(RAST.ModDecl.create_StructDecl(RAST.Struct.create(Dafny.Sequence<Dafny.ISequence<Dafny.Rune>>.FromElements(Dafny.Sequence<Dafny.Rune>.UnicodeFromString("#[derive(Clone, PartialEq)]"), Dafny.Sequence<Dafny.Rune>.UnicodeFromString("#[repr(transparent)]")), _8_newtypeName, _2_rTypeParamsDecls, RAST.Fields.create_NamelessFields(Dafny.Sequence<RAST._INamelessField>.FromElements(RAST.NamelessField.create(RAST.Visibility.create_PUB(), _5_underlyingType))))));
      RAST._IExpr _9_fnBody;
      _9_fnBody = RAST.Expr.create_Identifier(_8_newtypeName);
      Std.Wrappers._IOption<DAST._IExpression> _source1 = (c).dtor_witnessExpr;
      {
        if (_source1.is_Some) {
          DAST._IExpression _10_e = _source1.dtor_value;
          {
            DAST._IExpression _11_e;
            if (object.Equals((c).dtor_base, _7_resultingType)) {
              _11_e = _10_e;
            } else {
              _11_e = DAST.Expression.create_Convert(_10_e, (c).dtor_base, _7_resultingType);
            }
            RAST._IExpr _12_eStr;
            DCOMP._IOwnership _13___v57;
            Dafny.ISet<Dafny.ISequence<Dafny.Rune>> _14___v58;
            RAST._IExpr _out5;
            DCOMP._IOwnership _out6;
            Dafny.ISet<Dafny.ISequence<Dafny.Rune>> _out7;
            (this).GenExpr(_11_e, DCOMP.SelfInfo.create_NoSelf(), DCOMP.Environment.Empty(), DCOMP.Ownership.create_OwnershipOwned(), out _out5, out _out6, out _out7);
            _12_eStr = _out5;
            _13___v57 = _out6;
            _14___v58 = _out7;
            _9_fnBody = (_9_fnBody).Apply1(_12_eStr);
          }
          goto after_match1;
        }
      }
      {
        {
          _9_fnBody = (_9_fnBody).Apply1(RAST.__default.std__Default__default);
        }
      }
    after_match1: ;
      RAST._IImplMember _15_body;
      _15_body = RAST.ImplMember.create_FnDecl(RAST.Visibility.create_PRIV(), RAST.Fn.create(Dafny.Sequence<Dafny.Rune>.UnicodeFromString("default"), Dafny.Sequence<RAST._ITypeParamDecl>.FromElements(), Dafny.Sequence<RAST._IFormal>.FromElements(), Std.Wrappers.Option<RAST._IType>.create_Some(RAST.__default.SelfOwned), Dafny.Sequence<Dafny.Rune>.UnicodeFromString(""), Std.Wrappers.Option<RAST._IExpr>.create_Some(_9_fnBody)));
      Std.Wrappers._IOption<DAST._INewtypeConstraint> _source2 = (c).dtor_constraint;
      {
        if (_source2.is_None) {
          goto after_match2;
        }
      }
      {
        DAST._INewtypeConstraint value0 = _source2.dtor_value;
        DAST._IFormal _16_formal = value0.dtor_variable;
        Dafny.ISequence<DAST._IStatement> _17_constraintStmts = value0.dtor_constraintStmts;
        RAST._IExpr _18_rStmts;
        Dafny.ISet<Dafny.ISequence<Dafny.Rune>> _19___v59;
        DCOMP._IEnvironment _20_newEnv;
        RAST._IExpr _out8;
        Dafny.ISet<Dafny.ISequence<Dafny.Rune>> _out9;
        DCOMP._IEnvironment _out10;
        (this).GenStmts(_17_constraintStmts, DCOMP.SelfInfo.create_NoSelf(), DCOMP.Environment.Empty(), false, Std.Wrappers.Option<Dafny.ISequence<Dafny.ISequence<Dafny.Rune>>>.create_None(), out _out8, out _out9, out _out10);
        _18_rStmts = _out8;
        _19___v59 = _out9;
        _20_newEnv = _out10;
        Dafny.ISequence<RAST._IFormal> _21_rFormals;
        Dafny.ISequence<RAST._IFormal> _out11;
        _out11 = (this).GenParams(Dafny.Sequence<DAST._IFormal>.FromElements(_16_formal), false);
        _21_rFormals = _out11;
        s = Dafny.Sequence<RAST._IModDecl>.Concat(s, Dafny.Sequence<RAST._IModDecl>.FromElements(RAST.ModDecl.create_ImplDecl(RAST.Impl.create_Impl(_2_rTypeParamsDecls, RAST.Type.create_TypeApp(RAST.Type.create_TIdentifier(_8_newtypeName), _1_rTypeParams), _3_whereConstraints, Dafny.Sequence<RAST._IImplMember>.FromElements(RAST.ImplMember.create_FnDecl(RAST.Visibility.create_PUB(), RAST.Fn.create(Dafny.Sequence<Dafny.Rune>.UnicodeFromString("is"), Dafny.Sequence<RAST._ITypeParamDecl>.FromElements(), _21_rFormals, Std.Wrappers.Option<RAST._IType>.create_Some(RAST.Type.create_Bool()), Dafny.Sequence<Dafny.Rune>.UnicodeFromString(""), Std.Wrappers.Option<RAST._IExpr>.create_Some(_18_rStmts))))))));
      }
    after_match2: ;
      s = Dafny.Sequence<RAST._IModDecl>.Concat(s, Dafny.Sequence<RAST._IModDecl>.FromElements(RAST.ModDecl.create_ImplDecl(RAST.Impl.create_ImplFor(_2_rTypeParamsDecls, RAST.__default.DefaultTrait, RAST.Type.create_TypeApp(RAST.Type.create_TIdentifier(_8_newtypeName), _1_rTypeParams), _3_whereConstraints, Dafny.Sequence<RAST._IImplMember>.FromElements(_15_body)))));
      s = Dafny.Sequence<RAST._IModDecl>.Concat(s, Dafny.Sequence<RAST._IModDecl>.FromElements(RAST.ModDecl.create_ImplDecl(RAST.Impl.create_ImplFor(_2_rTypeParamsDecls, RAST.__default.DafnyPrint, RAST.Type.create_TypeApp(RAST.Type.create_TIdentifier(_8_newtypeName), _1_rTypeParams), Dafny.Sequence<Dafny.Rune>.UnicodeFromString(""), Dafny.Sequence<RAST._IImplMember>.FromElements(RAST.ImplMember.create_FnDecl(RAST.Visibility.create_PRIV(), RAST.Fn.create(Dafny.Sequence<Dafny.Rune>.UnicodeFromString("fmt_print"), Dafny.Sequence<RAST._ITypeParamDecl>.FromElements(), Dafny.Sequence<RAST._IFormal>.FromElements(RAST.Formal.selfBorrowed, RAST.Formal.create(Dafny.Sequence<Dafny.Rune>.UnicodeFromString("_formatter"), RAST.__default.RawType(Dafny.Sequence<Dafny.Rune>.UnicodeFromString("&mut ::std::fmt::Formatter"))), RAST.Formal.create(Dafny.Sequence<Dafny.Rune>.UnicodeFromString("in_seq"), RAST.Type.create_Bool())), Std.Wrappers.Option<RAST._IType>.create_Some(RAST.__default.RawType(Dafny.Sequence<Dafny.Rune>.UnicodeFromString("::std::fmt::Result"))), Dafny.Sequence<Dafny.Rune>.UnicodeFromString(""), Std.Wrappers.Option<RAST._IExpr>.create_Some(RAST.Expr.create_RawExpr(Dafny.Sequence<Dafny.Rune>.UnicodeFromString("::dafny_runtime::DafnyPrint::fmt_print(&self.0, _formatter, in_seq)"))))))))));
      s = Dafny.Sequence<RAST._IModDecl>.Concat(s, Dafny.Sequence<RAST._IModDecl>.FromElements(RAST.ModDecl.create_ImplDecl(RAST.Impl.create_ImplFor(_2_rTypeParamsDecls, RAST.__default.RawType(Dafny.Sequence<Dafny.Rune>.UnicodeFromString("::std::ops::Deref")), RAST.Type.create_TypeApp(RAST.Type.create_TIdentifier(_8_newtypeName), _1_rTypeParams), Dafny.Sequence<Dafny.Rune>.UnicodeFromString(""), Dafny.Sequence<RAST._IImplMember>.FromElements(RAST.ImplMember.create_RawImplMember(Dafny.Sequence<Dafny.Rune>.Concat(Dafny.Sequence<Dafny.Rune>.Concat(Dafny.Sequence<Dafny.Rune>.UnicodeFromString("type Target = "), (_5_underlyingType)._ToString(DCOMP.__default.IND)), Dafny.Sequence<Dafny.Rune>.UnicodeFromString(";"))), RAST.ImplMember.create_FnDecl(RAST.Visibility.create_PRIV(), RAST.Fn.create(Dafny.Sequence<Dafny.Rune>.UnicodeFromString("deref"), Dafny.Sequence<RAST._ITypeParamDecl>.FromElements(), Dafny.Sequence<RAST._IFormal>.FromElements(RAST.Formal.selfBorrowed), Std.Wrappers.Option<RAST._IType>.create_Some(RAST.Type.create_Borrowed(((RAST.Path.create_Self()).MSel(Dafny.Sequence<Dafny.Rune>.UnicodeFromString("Target"))).AsType())), Dafny.Sequence<Dafny.Rune>.UnicodeFromString(""), Std.Wrappers.Option<RAST._IExpr>.create_Some(RAST.Expr.create_RawExpr(Dafny.Sequence<Dafny.Rune>.UnicodeFromString("&self.0"))))))))));
      return s;
    }
    public Dafny.ISequence<RAST._IModDecl> GenSynonymType(DAST._ISynonymType c)
    {
      Dafny.ISequence<RAST._IModDecl> s = Dafny.Sequence<RAST._IModDecl>.Empty;
      Dafny.ISequence<DAST._IType> _0_typeParamsSeq;
      Dafny.ISequence<RAST._IType> _1_rTypeParams;
      Dafny.ISequence<RAST._ITypeParamDecl> _2_rTypeParamsDecls;
      Dafny.ISequence<Dafny.Rune> _3_whereConstraints;
      Dafny.ISequence<DAST._IType> _out0;
      Dafny.ISequence<RAST._IType> _out1;
      Dafny.ISequence<RAST._ITypeParamDecl> _out2;
      Dafny.ISequence<Dafny.Rune> _out3;
      (this).GenTypeParameters((c).dtor_typeParams, out _out0, out _out1, out _out2, out _out3);
      _0_typeParamsSeq = _out0;
      _1_rTypeParams = _out1;
      _2_rTypeParamsDecls = _out2;
      _3_whereConstraints = _out3;
      Dafny.ISequence<Dafny.Rune> _4_synonymTypeName;
      _4_synonymTypeName = DCOMP.__default.escapeName((c).dtor_name);
      RAST._IType _5_resultingType;
      RAST._IType _out4;
      _out4 = (this).GenType((c).dtor_base, DCOMP.GenTypeContext.@default());
      _5_resultingType = _out4;
      s = Dafny.Sequence<RAST._IModDecl>.FromElements(RAST.ModDecl.create_TypeDecl(RAST.TypeSynonym.create(Dafny.Sequence<Dafny.ISequence<Dafny.Rune>>.FromElements(), _4_synonymTypeName, _2_rTypeParamsDecls, _5_resultingType)));
      Dafny.ISequence<RAST._ITypeParamDecl> _6_defaultConstrainedTypeParams;
      _6_defaultConstrainedTypeParams = RAST.TypeParamDecl.AddConstraintsMultiple(_2_rTypeParamsDecls, Dafny.Sequence<RAST._IType>.FromElements(RAST.__default.DefaultTrait));
      Std.Wrappers._IOption<DAST._IExpression> _source0 = (c).dtor_witnessExpr;
      {
        if (_source0.is_Some) {
          DAST._IExpression _7_e = _source0.dtor_value;
          {
            RAST._IExpr _8_rStmts;
            Dafny.ISet<Dafny.ISequence<Dafny.Rune>> _9___v60;
            DCOMP._IEnvironment _10_newEnv;
            RAST._IExpr _out5;
            Dafny.ISet<Dafny.ISequence<Dafny.Rune>> _out6;
            DCOMP._IEnvironment _out7;
            (this).GenStmts((c).dtor_witnessStmts, DCOMP.SelfInfo.create_NoSelf(), DCOMP.Environment.Empty(), false, Std.Wrappers.Option<Dafny.ISequence<Dafny.ISequence<Dafny.Rune>>>.create_None(), out _out5, out _out6, out _out7);
            _8_rStmts = _out5;
            _9___v60 = _out6;
            _10_newEnv = _out7;
            RAST._IExpr _11_rExpr;
            DCOMP._IOwnership _12___v61;
            Dafny.ISet<Dafny.ISequence<Dafny.Rune>> _13___v62;
            RAST._IExpr _out8;
            DCOMP._IOwnership _out9;
            Dafny.ISet<Dafny.ISequence<Dafny.Rune>> _out10;
            (this).GenExpr(_7_e, DCOMP.SelfInfo.create_NoSelf(), _10_newEnv, DCOMP.Ownership.create_OwnershipOwned(), out _out8, out _out9, out _out10);
            _11_rExpr = _out8;
            _12___v61 = _out9;
            _13___v62 = _out10;
            Dafny.ISequence<Dafny.Rune> _14_constantName;
            _14_constantName = DCOMP.__default.escapeName(Dafny.Sequence<Dafny.Rune>.Concat(Dafny.Sequence<Dafny.Rune>.UnicodeFromString("_init_"), ((c).dtor_name)));
            s = Dafny.Sequence<RAST._IModDecl>.Concat(s, Dafny.Sequence<RAST._IModDecl>.FromElements(RAST.ModDecl.create_TopFnDecl(RAST.TopFnDecl.create(Dafny.Sequence<Dafny.ISequence<Dafny.Rune>>.FromElements(), RAST.Visibility.create_PUB(), RAST.Fn.create(_14_constantName, _6_defaultConstrainedTypeParams, Dafny.Sequence<RAST._IFormal>.FromElements(), Std.Wrappers.Option<RAST._IType>.create_Some(_5_resultingType), Dafny.Sequence<Dafny.Rune>.UnicodeFromString(""), Std.Wrappers.Option<RAST._IExpr>.create_Some((_8_rStmts).Then(_11_rExpr)))))));
          }
          goto after_match0;
        }
      }
      {
      }
    after_match0: ;
      return s;
    }
    public bool TypeIsEq(DAST._IType t) {
      DAST._IType _source0 = t;
      {
        if (_source0.is_UserDefined) {
          return true;
        }
      }
      {
        if (_source0.is_Tuple) {
          Dafny.ISequence<DAST._IType> _0_ts = _source0.dtor_Tuple_a0;
          return Dafny.Helpers.Id<Func<Dafny.ISequence<DAST._IType>, bool>>((_1_ts) => Dafny.Helpers.Quantifier<DAST._IType>((_1_ts).UniqueElements, true, (((_forall_var_0) => {
            DAST._IType _2_t = (DAST._IType)_forall_var_0;
            return !((_1_ts).Contains(_2_t)) || ((this).TypeIsEq(_2_t));
          }))))(_0_ts);
        }
      }
      {
        if (_source0.is_Array) {
          DAST._IType _3_t = _source0.dtor_element;
          return (this).TypeIsEq(_3_t);
        }
      }
      {
        if (_source0.is_Seq) {
          DAST._IType _4_t = _source0.dtor_element;
          return (this).TypeIsEq(_4_t);
        }
      }
      {
        if (_source0.is_Set) {
          DAST._IType _5_t = _source0.dtor_element;
          return (this).TypeIsEq(_5_t);
        }
      }
      {
        if (_source0.is_Multiset) {
          DAST._IType _6_t = _source0.dtor_element;
          return (this).TypeIsEq(_6_t);
        }
      }
      {
        if (_source0.is_Map) {
          DAST._IType _7_k = _source0.dtor_key;
          DAST._IType _8_v = _source0.dtor_value;
          return ((this).TypeIsEq(_7_k)) && ((this).TypeIsEq(_8_v));
        }
      }
      {
        if (_source0.is_SetBuilder) {
          DAST._IType _9_t = _source0.dtor_element;
          return (this).TypeIsEq(_9_t);
        }
      }
      {
        if (_source0.is_MapBuilder) {
          DAST._IType _10_k = _source0.dtor_key;
          DAST._IType _11_v = _source0.dtor_value;
          return ((this).TypeIsEq(_10_k)) && ((this).TypeIsEq(_11_v));
        }
      }
      {
        if (_source0.is_Arrow) {
          return false;
        }
      }
      {
        if (_source0.is_Primitive) {
          return true;
        }
      }
      {
        if (_source0.is_Passthrough) {
          return true;
        }
      }
      {
        if (_source0.is_TypeArg) {
          Dafny.ISequence<Dafny.Rune> _12_i = _source0.dtor_TypeArg_a0;
          return true;
        }
      }
      {
        return true;
      }
    }
    public bool DatatypeIsEq(DAST._IDatatype c) {
      return (!((c).dtor_isCo)) && (Dafny.Helpers.Id<Func<DAST._IDatatype, bool>>((_0_c) => Dafny.Helpers.Quantifier<DAST._IDatatypeCtor>(((_0_c).dtor_ctors).UniqueElements, true, (((_forall_var_0) => {
        DAST._IDatatypeCtor _1_ctor = (DAST._IDatatypeCtor)_forall_var_0;
        return Dafny.Helpers.Quantifier<DAST._IDatatypeDtor>(((_1_ctor).dtor_args).UniqueElements, true, (((_forall_var_1) => {
          DAST._IDatatypeDtor _2_arg = (DAST._IDatatypeDtor)_forall_var_1;
          return !((((_0_c).dtor_ctors).Contains(_1_ctor)) && (((_1_ctor).dtor_args).Contains(_2_arg))) || ((this).TypeIsEq(((_2_arg).dtor_formal).dtor_typ));
        })));
      }))))(c));
    }
    public Dafny.ISequence<RAST._IModDecl> GenDatatype(DAST._IDatatype c)
    {
      Dafny.ISequence<RAST._IModDecl> s = Dafny.Sequence<RAST._IModDecl>.Empty;
      Dafny.ISequence<DAST._IType> _0_typeParamsSeq;
      Dafny.ISequence<RAST._IType> _1_rTypeParams;
      Dafny.ISequence<RAST._ITypeParamDecl> _2_rTypeParamsDecls;
      Dafny.ISequence<Dafny.Rune> _3_whereConstraints;
      Dafny.ISequence<DAST._IType> _out0;
      Dafny.ISequence<RAST._IType> _out1;
      Dafny.ISequence<RAST._ITypeParamDecl> _out2;
      Dafny.ISequence<Dafny.Rune> _out3;
      (this).GenTypeParameters((c).dtor_typeParams, out _out0, out _out1, out _out2, out _out3);
      _0_typeParamsSeq = _out0;
      _1_rTypeParams = _out1;
      _2_rTypeParamsDecls = _out2;
      _3_whereConstraints = _out3;
      Dafny.ISequence<Dafny.Rune> _4_datatypeName;
      _4_datatypeName = DCOMP.__default.escapeName((c).dtor_name);
      Dafny.ISequence<RAST._IEnumCase> _5_ctors;
      _5_ctors = Dafny.Sequence<RAST._IEnumCase>.FromElements();
      Dafny.ISequence<DAST._IVariance> _6_variances;
      _6_variances = Std.Collections.Seq.__default.Map<DAST._ITypeArgDecl, DAST._IVariance>(((System.Func<DAST._ITypeArgDecl, DAST._IVariance>)((_7_typeParamDecl) => {
        return (_7_typeParamDecl).dtor_variance;
      })), (c).dtor_typeParams);
      Dafny.ISet<Dafny.ISequence<Dafny.Rune>> _8_usedTypeParams;
      _8_usedTypeParams = Dafny.Set<Dafny.ISequence<Dafny.Rune>>.FromElements();
      BigInteger _hi0 = new BigInteger(((c).dtor_ctors).Count);
      for (BigInteger _9_i = BigInteger.Zero; _9_i < _hi0; _9_i++) {
        DAST._IDatatypeCtor _10_ctor;
        _10_ctor = ((c).dtor_ctors).Select(_9_i);
        Dafny.ISequence<RAST._IField> _11_ctorArgs;
        _11_ctorArgs = Dafny.Sequence<RAST._IField>.FromElements();
        bool _12_isNumeric;
        _12_isNumeric = false;
        BigInteger _hi1 = new BigInteger(((_10_ctor).dtor_args).Count);
        for (BigInteger _13_j = BigInteger.Zero; _13_j < _hi1; _13_j++) {
          DAST._IDatatypeDtor _14_dtor;
          _14_dtor = ((_10_ctor).dtor_args).Select(_13_j);
          RAST._IType _15_formalType;
          RAST._IType _out4;
          _out4 = (this).GenType(((_14_dtor).dtor_formal).dtor_typ, DCOMP.GenTypeContext.@default());
          _15_formalType = _out4;
          _8_usedTypeParams = (this).GatherTypeParamNames(_8_usedTypeParams, _15_formalType);
          Dafny.ISequence<Dafny.Rune> _16_formalName;
          _16_formalName = DCOMP.__default.escapeVar(((_14_dtor).dtor_formal).dtor_name);
          if (((_13_j).Sign == 0) && ((Dafny.Sequence<Dafny.Rune>.UnicodeFromString("0")).Equals(_16_formalName))) {
            _12_isNumeric = true;
          }
          if ((((_13_j).Sign != 0) && (_12_isNumeric)) && (!(Std.Strings.__default.OfNat(_13_j)).Equals(_16_formalName))) {
            (this).error = Std.Wrappers.Option<Dafny.ISequence<Dafny.Rune>>.create_Some(Dafny.Sequence<Dafny.Rune>.Concat(Dafny.Sequence<Dafny.Rune>.Concat(Dafny.Sequence<Dafny.Rune>.Concat(Dafny.Sequence<Dafny.Rune>.UnicodeFromString("Formal extern names were supposed to be numeric but got "), _16_formalName), Dafny.Sequence<Dafny.Rune>.UnicodeFromString(" instead of ")), Std.Strings.__default.OfNat(_13_j)));
            _12_isNumeric = false;
          }
          if ((c).dtor_isCo) {
            _11_ctorArgs = Dafny.Sequence<RAST._IField>.Concat(_11_ctorArgs, Dafny.Sequence<RAST._IField>.FromElements(RAST.Field.create(RAST.Visibility.create_PRIV(), RAST.Formal.create(_16_formalName, RAST.Type.create_TypeApp(((RAST.__default.dafny__runtime).MSel(Dafny.Sequence<Dafny.Rune>.UnicodeFromString("LazyFieldWrapper"))).AsType(), Dafny.Sequence<RAST._IType>.FromElements(_15_formalType))))));
          } else {
            _11_ctorArgs = Dafny.Sequence<RAST._IField>.Concat(_11_ctorArgs, Dafny.Sequence<RAST._IField>.FromElements(RAST.Field.create(RAST.Visibility.create_PRIV(), RAST.Formal.create(_16_formalName, _15_formalType))));
          }
        }
        RAST._IFields _17_namedFields;
        _17_namedFields = RAST.Fields.create_NamedFields(_11_ctorArgs);
        if (_12_isNumeric) {
          _17_namedFields = (_17_namedFields).ToNamelessFields();
        }
        _5_ctors = Dafny.Sequence<RAST._IEnumCase>.Concat(_5_ctors, Dafny.Sequence<RAST._IEnumCase>.FromElements(RAST.EnumCase.create(DCOMP.__default.escapeName((_10_ctor).dtor_name), _17_namedFields)));
      }
      Dafny.ISet<Dafny.ISequence<Dafny.Rune>> _18_unusedTypeParams;
      _18_unusedTypeParams = Dafny.Set<Dafny.ISequence<Dafny.Rune>>.Difference(Dafny.Helpers.Id<Func<Dafny.ISequence<RAST._ITypeParamDecl>, Dafny.ISet<Dafny.ISequence<Dafny.Rune>>>>((_19_rTypeParamsDecls) => ((System.Func<Dafny.ISet<Dafny.ISequence<Dafny.Rune>>>)(() => {
        var _coll0 = new System.Collections.Generic.List<Dafny.ISequence<Dafny.Rune>>();
        foreach (RAST._ITypeParamDecl _compr_0 in (_19_rTypeParamsDecls).CloneAsArray()) {
          RAST._ITypeParamDecl _20_tp = (RAST._ITypeParamDecl)_compr_0;
          if ((_19_rTypeParamsDecls).Contains(_20_tp)) {
            _coll0.Add((_20_tp).dtor_name);
          }
        }
        return Dafny.Set<Dafny.ISequence<Dafny.Rune>>.FromCollection(_coll0);
      }))())(_2_rTypeParamsDecls), _8_usedTypeParams);
      Dafny.ISequence<Dafny.ISequence<Dafny.Rune>> _21_selfPath;
      _21_selfPath = Dafny.Sequence<Dafny.ISequence<Dafny.Rune>>.FromElements((c).dtor_name);
      Dafny.ISequence<RAST._IImplMember> _22_implBodyRaw;
      Dafny.IMap<Dafny.ISequence<Dafny.ISequence<Dafny.Rune>>,Dafny.ISequence<RAST._IImplMember>> _23_traitBodies;
      Dafny.ISequence<RAST._IImplMember> _out5;
      Dafny.IMap<Dafny.ISequence<Dafny.ISequence<Dafny.Rune>>,Dafny.ISequence<RAST._IImplMember>> _out6;
      (this).GenClassImplBody((c).dtor_body, false, DAST.Type.create_UserDefined(DAST.ResolvedType.create(_21_selfPath, _0_typeParamsSeq, DAST.ResolvedTypeBase.create_Datatype(_6_variances), (c).dtor_attributes, Dafny.Sequence<Dafny.ISequence<Dafny.Rune>>.FromElements(), Dafny.Sequence<DAST._IType>.FromElements())), _0_typeParamsSeq, out _out5, out _out6);
      _22_implBodyRaw = _out5;
      _23_traitBodies = _out6;
      Dafny.ISequence<RAST._IImplMember> _24_implBody;
      _24_implBody = _22_implBodyRaw;
      Dafny.ISet<Dafny.ISequence<Dafny.Rune>> _25_emittedFields;
      _25_emittedFields = Dafny.Set<Dafny.ISequence<Dafny.Rune>>.FromElements();
      BigInteger _hi2 = new BigInteger(((c).dtor_ctors).Count);
      for (BigInteger _26_i = BigInteger.Zero; _26_i < _hi2; _26_i++) {
        DAST._IDatatypeCtor _27_ctor;
        _27_ctor = ((c).dtor_ctors).Select(_26_i);
        BigInteger _hi3 = new BigInteger(((_27_ctor).dtor_args).Count);
        for (BigInteger _28_j = BigInteger.Zero; _28_j < _hi3; _28_j++) {
          DAST._IDatatypeDtor _29_dtor;
          _29_dtor = ((_27_ctor).dtor_args).Select(_28_j);
          Dafny.ISequence<Dafny.Rune> _30_callName;
          _30_callName = Std.Wrappers.Option<Dafny.ISequence<Dafny.Rune>>.GetOr((_29_dtor).dtor_callName, DCOMP.__default.escapeVar(((_29_dtor).dtor_formal).dtor_name));
          if (!((_25_emittedFields).Contains(_30_callName))) {
            _25_emittedFields = Dafny.Set<Dafny.ISequence<Dafny.Rune>>.Union(_25_emittedFields, Dafny.Set<Dafny.ISequence<Dafny.Rune>>.FromElements(_30_callName));
            RAST._IType _31_formalType;
            RAST._IType _out7;
            _out7 = (this).GenType(((_29_dtor).dtor_formal).dtor_typ, DCOMP.GenTypeContext.@default());
            _31_formalType = _out7;
            Dafny.ISequence<RAST._IMatchCase> _32_cases;
            _32_cases = Dafny.Sequence<RAST._IMatchCase>.FromElements();
            BigInteger _hi4 = new BigInteger(((c).dtor_ctors).Count);
            for (BigInteger _33_k = BigInteger.Zero; _33_k < _hi4; _33_k++) {
              DAST._IDatatypeCtor _34_ctor2;
              _34_ctor2 = ((c).dtor_ctors).Select(_33_k);
              Dafny.ISequence<Dafny.Rune> _35_pattern;
              _35_pattern = Dafny.Sequence<Dafny.Rune>.Concat(Dafny.Sequence<Dafny.Rune>.Concat(_4_datatypeName, Dafny.Sequence<Dafny.Rune>.UnicodeFromString("::")), DCOMP.__default.escapeName((_34_ctor2).dtor_name));
              Dafny.ISequence<Dafny.Rune> _36_rhs = Dafny.Sequence<Dafny.Rune>.Empty;
              Std.Wrappers._IOption<Dafny.ISequence<Dafny.Rune>> _37_hasMatchingField;
              _37_hasMatchingField = Std.Wrappers.Option<Dafny.ISequence<Dafny.Rune>>.create_None();
              Dafny.ISequence<Dafny.Rune> _38_patternInner;
              _38_patternInner = Dafny.Sequence<Dafny.Rune>.UnicodeFromString("");
              bool _39_isNumeric;
              _39_isNumeric = false;
              BigInteger _hi5 = new BigInteger(((_34_ctor2).dtor_args).Count);
              for (BigInteger _40_l = BigInteger.Zero; _40_l < _hi5; _40_l++) {
                DAST._IDatatypeDtor _41_dtor2;
                _41_dtor2 = ((_34_ctor2).dtor_args).Select(_40_l);
                Dafny.ISequence<Dafny.Rune> _42_patternName;
                _42_patternName = DCOMP.__default.escapeVar(((_41_dtor2).dtor_formal).dtor_name);
                if (((_40_l).Sign == 0) && ((_42_patternName).Equals(Dafny.Sequence<Dafny.Rune>.UnicodeFromString("0")))) {
                  _39_isNumeric = true;
                }
                if (_39_isNumeric) {
                  _42_patternName = Std.Wrappers.Option<Dafny.ISequence<Dafny.Rune>>.GetOr((_41_dtor2).dtor_callName, Dafny.Sequence<Dafny.Rune>.Concat(Dafny.Sequence<Dafny.Rune>.UnicodeFromString("v"), Std.Strings.__default.OfNat(_40_l)));
                }
                if (object.Equals(((_29_dtor).dtor_formal).dtor_name, ((_41_dtor2).dtor_formal).dtor_name)) {
                  _37_hasMatchingField = Std.Wrappers.Option<Dafny.ISequence<Dafny.Rune>>.create_Some(_42_patternName);
                }
                _38_patternInner = Dafny.Sequence<Dafny.Rune>.Concat(Dafny.Sequence<Dafny.Rune>.Concat(_38_patternInner, _42_patternName), Dafny.Sequence<Dafny.Rune>.UnicodeFromString(", "));
              }
              if (_39_isNumeric) {
                _35_pattern = Dafny.Sequence<Dafny.Rune>.Concat(Dafny.Sequence<Dafny.Rune>.Concat(Dafny.Sequence<Dafny.Rune>.Concat(_35_pattern, Dafny.Sequence<Dafny.Rune>.UnicodeFromString("(")), _38_patternInner), Dafny.Sequence<Dafny.Rune>.UnicodeFromString(")"));
              } else {
                _35_pattern = Dafny.Sequence<Dafny.Rune>.Concat(Dafny.Sequence<Dafny.Rune>.Concat(Dafny.Sequence<Dafny.Rune>.Concat(_35_pattern, Dafny.Sequence<Dafny.Rune>.UnicodeFromString("{")), _38_patternInner), Dafny.Sequence<Dafny.Rune>.UnicodeFromString("}"));
              }
              if ((_37_hasMatchingField).is_Some) {
                if ((c).dtor_isCo) {
                  _36_rhs = Dafny.Sequence<Dafny.Rune>.Concat(Dafny.Sequence<Dafny.Rune>.Concat(Dafny.Sequence<Dafny.Rune>.UnicodeFromString("::std::ops::Deref::deref(&"), (_37_hasMatchingField).dtor_value), Dafny.Sequence<Dafny.Rune>.UnicodeFromString(".0)"));
                } else {
                  _36_rhs = Dafny.Sequence<Dafny.Rune>.Concat((_37_hasMatchingField).dtor_value, Dafny.Sequence<Dafny.Rune>.UnicodeFromString(""));
                }
              } else {
                _36_rhs = (this).UnreachablePanicIfVerified(Dafny.Sequence<Dafny.Rune>.UnicodeFromString("field does not exist on this variant"));
              }
              RAST._IMatchCase _43_ctorMatch;
              _43_ctorMatch = RAST.MatchCase.create(_35_pattern, RAST.Expr.create_RawExpr(_36_rhs));
              _32_cases = Dafny.Sequence<RAST._IMatchCase>.Concat(_32_cases, Dafny.Sequence<RAST._IMatchCase>.FromElements(_43_ctorMatch));
            }
            if (((new BigInteger(((c).dtor_typeParams).Count)).Sign == 1) && ((new BigInteger((_18_unusedTypeParams).Count)).Sign == 1)) {
              _32_cases = Dafny.Sequence<RAST._IMatchCase>.Concat(_32_cases, Dafny.Sequence<RAST._IMatchCase>.FromElements(RAST.MatchCase.create(Dafny.Sequence<Dafny.Rune>.Concat(_4_datatypeName, Dafny.Sequence<Dafny.Rune>.UnicodeFromString("::_PhantomVariant(..)")), RAST.Expr.create_RawExpr((this).UnreachablePanicIfVerified(Dafny.Sequence<Dafny.Rune>.UnicodeFromString(""))))));
            }
            RAST._IExpr _44_methodBody;
            _44_methodBody = RAST.Expr.create_Match(RAST.__default.self, _32_cases);
            _24_implBody = Dafny.Sequence<RAST._IImplMember>.Concat(_24_implBody, Dafny.Sequence<RAST._IImplMember>.FromElements(RAST.ImplMember.create_FnDecl(RAST.Visibility.create_PUB(), RAST.Fn.create(_30_callName, Dafny.Sequence<RAST._ITypeParamDecl>.FromElements(), Dafny.Sequence<RAST._IFormal>.FromElements(RAST.Formal.selfBorrowed), Std.Wrappers.Option<RAST._IType>.create_Some(RAST.Type.create_Borrowed(_31_formalType)), Dafny.Sequence<Dafny.Rune>.UnicodeFromString(""), Std.Wrappers.Option<RAST._IExpr>.create_Some(_44_methodBody)))));
          }
        }
      }
      Dafny.ISequence<RAST._IType> _45_coerceTypes;
      _45_coerceTypes = Dafny.Sequence<RAST._IType>.FromElements();
      Dafny.ISequence<RAST._ITypeParamDecl> _46_rCoerceTypeParams;
      _46_rCoerceTypeParams = Dafny.Sequence<RAST._ITypeParamDecl>.FromElements();
      Dafny.ISequence<RAST._IFormal> _47_coerceArguments;
      _47_coerceArguments = Dafny.Sequence<RAST._IFormal>.FromElements();
      Dafny.IMap<DAST._IType,DAST._IType> _48_coerceMap;
      _48_coerceMap = Dafny.Map<DAST._IType, DAST._IType>.FromElements();
      Dafny.IMap<RAST._IType,RAST._IType> _49_rCoerceMap;
      _49_rCoerceMap = Dafny.Map<RAST._IType, RAST._IType>.FromElements();
      Dafny.IMap<_System._ITuple2<RAST._IType, RAST._IType>,RAST._IExpr> _50_coerceMapToArg;
      _50_coerceMapToArg = Dafny.Map<_System._ITuple2<RAST._IType, RAST._IType>, RAST._IExpr>.FromElements();
      if ((new BigInteger(((c).dtor_typeParams).Count)).Sign == 1) {
        Dafny.ISequence<RAST._IType> _51_types;
        _51_types = Dafny.Sequence<RAST._IType>.FromElements();
        BigInteger _hi6 = new BigInteger(((c).dtor_typeParams).Count);
        for (BigInteger _52_typeI = BigInteger.Zero; _52_typeI < _hi6; _52_typeI++) {
          DAST._ITypeArgDecl _53_typeParam;
          _53_typeParam = ((c).dtor_typeParams).Select(_52_typeI);
          DAST._IType _54_typeArg;
          RAST._ITypeParamDecl _55_rTypeParamDecl;
          DAST._IType _out8;
          RAST._ITypeParamDecl _out9;
          (this).GenTypeParam(_53_typeParam, out _out8, out _out9);
          _54_typeArg = _out8;
          _55_rTypeParamDecl = _out9;
          RAST._IType _56_rTypeArg;
          RAST._IType _out10;
          _out10 = (this).GenType(_54_typeArg, DCOMP.GenTypeContext.@default());
          _56_rTypeArg = _out10;
          _51_types = Dafny.Sequence<RAST._IType>.Concat(_51_types, Dafny.Sequence<RAST._IType>.FromElements(RAST.Type.create_TypeApp((((RAST.__default.std).MSel(Dafny.Sequence<Dafny.Rune>.UnicodeFromString("marker"))).MSel(Dafny.Sequence<Dafny.Rune>.UnicodeFromString("PhantomData"))).AsType(), Dafny.Sequence<RAST._IType>.FromElements(_56_rTypeArg))));
          if (((_52_typeI) < (new BigInteger((_6_variances).Count))) && (((_6_variances).Select(_52_typeI)).is_Nonvariant)) {
            _45_coerceTypes = Dafny.Sequence<RAST._IType>.Concat(_45_coerceTypes, Dafny.Sequence<RAST._IType>.FromElements(_56_rTypeArg));
            goto continue_2_0;
          }
          DAST._ITypeArgDecl _57_coerceTypeParam;
          DAST._ITypeArgDecl _58_dt__update__tmp_h0 = _53_typeParam;
          Dafny.ISequence<Dafny.Rune> _59_dt__update_hname_h0 = Dafny.Sequence<Dafny.Rune>.Concat(Dafny.Sequence<Dafny.Rune>.UnicodeFromString("_T"), Std.Strings.__default.OfNat(_52_typeI));
          _57_coerceTypeParam = DAST.TypeArgDecl.create(_59_dt__update_hname_h0, (_58_dt__update__tmp_h0).dtor_bounds, (_58_dt__update__tmp_h0).dtor_variance);
          DAST._IType _60_coerceTypeArg;
          RAST._ITypeParamDecl _61_rCoerceTypeParamDecl;
          DAST._IType _out11;
          RAST._ITypeParamDecl _out12;
          (this).GenTypeParam(_57_coerceTypeParam, out _out11, out _out12);
          _60_coerceTypeArg = _out11;
          _61_rCoerceTypeParamDecl = _out12;
          _48_coerceMap = Dafny.Map<DAST._IType, DAST._IType>.Merge(_48_coerceMap, Dafny.Map<DAST._IType, DAST._IType>.FromElements(new Dafny.Pair<DAST._IType, DAST._IType>(_54_typeArg, _60_coerceTypeArg)));
          RAST._IType _62_rCoerceType;
          RAST._IType _out13;
          _out13 = (this).GenType(_60_coerceTypeArg, DCOMP.GenTypeContext.@default());
          _62_rCoerceType = _out13;
          _49_rCoerceMap = Dafny.Map<RAST._IType, RAST._IType>.Merge(_49_rCoerceMap, Dafny.Map<RAST._IType, RAST._IType>.FromElements(new Dafny.Pair<RAST._IType, RAST._IType>(_56_rTypeArg, _62_rCoerceType)));
          _45_coerceTypes = Dafny.Sequence<RAST._IType>.Concat(_45_coerceTypes, Dafny.Sequence<RAST._IType>.FromElements(_62_rCoerceType));
          _46_rCoerceTypeParams = Dafny.Sequence<RAST._ITypeParamDecl>.Concat(_46_rCoerceTypeParams, Dafny.Sequence<RAST._ITypeParamDecl>.FromElements(_61_rCoerceTypeParamDecl));
          Dafny.ISequence<Dafny.Rune> _63_coerceFormal;
          _63_coerceFormal = Dafny.Sequence<Dafny.Rune>.Concat(Dafny.Sequence<Dafny.Rune>.UnicodeFromString("f_"), Std.Strings.__default.OfNat(_52_typeI));
          _50_coerceMapToArg = Dafny.Map<_System._ITuple2<RAST._IType, RAST._IType>, RAST._IExpr>.Merge(_50_coerceMapToArg, Dafny.Map<_System._ITuple2<RAST._IType, RAST._IType>, RAST._IExpr>.FromElements(new Dafny.Pair<_System._ITuple2<RAST._IType, RAST._IType>, RAST._IExpr>(_System.Tuple2<RAST._IType, RAST._IType>.create(_56_rTypeArg, _62_rCoerceType), (RAST.Expr.create_Identifier(_63_coerceFormal)).Clone())));
          _47_coerceArguments = Dafny.Sequence<RAST._IFormal>.Concat(_47_coerceArguments, Dafny.Sequence<RAST._IFormal>.FromElements(RAST.Formal.create(_63_coerceFormal, RAST.__default.Rc(RAST.Type.create_IntersectionType(RAST.Type.create_ImplType(RAST.Type.create_FnType(Dafny.Sequence<RAST._IType>.FromElements(_56_rTypeArg), _62_rCoerceType)), RAST.__default.StaticTrait)))));
        continue_2_0: ;
        }
      after_2_0: ;
        if ((new BigInteger((_18_unusedTypeParams).Count)).Sign == 1) {
          _5_ctors = Dafny.Sequence<RAST._IEnumCase>.Concat(_5_ctors, Dafny.Sequence<RAST._IEnumCase>.FromElements(RAST.EnumCase.create(Dafny.Sequence<Dafny.Rune>.UnicodeFromString("_PhantomVariant"), RAST.Fields.create_NamelessFields(Std.Collections.Seq.__default.Map<RAST._IType, RAST._INamelessField>(((System.Func<RAST._IType, RAST._INamelessField>)((_64_tpe) => {
  return RAST.NamelessField.create(RAST.Visibility.create_PRIV(), _64_tpe);
})), _51_types)))));
        }
      }
      bool _65_cIsEq;
      _65_cIsEq = (this).DatatypeIsEq(c);
      s = Dafny.Sequence<RAST._IModDecl>.FromElements(RAST.ModDecl.create_EnumDecl(RAST.Enum.create(((_65_cIsEq) ? (Dafny.Sequence<Dafny.ISequence<Dafny.Rune>>.FromElements(Dafny.Sequence<Dafny.Rune>.UnicodeFromString("#[derive(PartialEq, Clone)]"))) : (Dafny.Sequence<Dafny.ISequence<Dafny.Rune>>.FromElements(Dafny.Sequence<Dafny.Rune>.UnicodeFromString("#[derive(Clone)]")))), _4_datatypeName, _2_rTypeParamsDecls, _5_ctors)), RAST.ModDecl.create_ImplDecl(RAST.Impl.create_Impl(_2_rTypeParamsDecls, RAST.Type.create_TypeApp(RAST.Type.create_TIdentifier(_4_datatypeName), _1_rTypeParams), _3_whereConstraints, _24_implBody)));
      Dafny.ISequence<RAST._IMatchCase> _66_printImplBodyCases;
      _66_printImplBodyCases = Dafny.Sequence<RAST._IMatchCase>.FromElements();
      Dafny.ISequence<RAST._IMatchCase> _67_hashImplBodyCases;
      _67_hashImplBodyCases = Dafny.Sequence<RAST._IMatchCase>.FromElements();
      Dafny.ISequence<RAST._IMatchCase> _68_coerceImplBodyCases;
      _68_coerceImplBodyCases = Dafny.Sequence<RAST._IMatchCase>.FromElements();
      BigInteger _hi7 = new BigInteger(((c).dtor_ctors).Count);
      for (BigInteger _69_i = BigInteger.Zero; _69_i < _hi7; _69_i++) {
        DAST._IDatatypeCtor _70_ctor;
        _70_ctor = ((c).dtor_ctors).Select(_69_i);
        Dafny.ISequence<Dafny.Rune> _71_ctorMatch;
        _71_ctorMatch = DCOMP.__default.escapeName((_70_ctor).dtor_name);
        Dafny.ISequence<Dafny.Rune> _72_modulePrefix;
        if (((((c).dtor_enclosingModule))).Equals(Dafny.Sequence<Dafny.Rune>.UnicodeFromString("_module"))) {
          _72_modulePrefix = Dafny.Sequence<Dafny.Rune>.UnicodeFromString("");
        } else {
          _72_modulePrefix = Dafny.Sequence<Dafny.Rune>.Concat((((c).dtor_enclosingModule)), Dafny.Sequence<Dafny.Rune>.UnicodeFromString("."));
        }
        Dafny.ISequence<Dafny.Rune> _73_ctorName;
        _73_ctorName = Dafny.Sequence<Dafny.Rune>.Concat(Dafny.Sequence<Dafny.Rune>.Concat(Dafny.Sequence<Dafny.Rune>.Concat(_72_modulePrefix, ((c).dtor_name)), Dafny.Sequence<Dafny.Rune>.UnicodeFromString(".")), ((_70_ctor).dtor_name));
        if (((new BigInteger((_73_ctorName).Count)) >= (new BigInteger(13))) && (((_73_ctorName).Subsequence(BigInteger.Zero, new BigInteger(13))).Equals(Dafny.Sequence<Dafny.Rune>.UnicodeFromString("_System.Tuple")))) {
          _73_ctorName = Dafny.Sequence<Dafny.Rune>.UnicodeFromString("");
        }
        RAST._IExpr _74_printRhs;
        _74_printRhs = RAST.Expr.create_RawExpr(Dafny.Sequence<Dafny.Rune>.Concat(Dafny.Sequence<Dafny.Rune>.Concat(Dafny.Sequence<Dafny.Rune>.UnicodeFromString("write!(_formatter, \""), _73_ctorName), (((_70_ctor).dtor_hasAnyArgs) ? (Dafny.Sequence<Dafny.Rune>.UnicodeFromString("(\")?")) : (Dafny.Sequence<Dafny.Rune>.UnicodeFromString("\")?")))));
        RAST._IExpr _75_hashRhs;
        _75_hashRhs = RAST.Expr.create_RawExpr(Dafny.Sequence<Dafny.Rune>.UnicodeFromString(""));
        Dafny.ISequence<RAST._IAssignIdentifier> _76_coerceRhsArgs;
        _76_coerceRhsArgs = Dafny.Sequence<RAST._IAssignIdentifier>.FromElements();
        bool _77_isNumeric;
        _77_isNumeric = false;
        Dafny.ISequence<Dafny.Rune> _78_ctorMatchInner;
        _78_ctorMatchInner = Dafny.Sequence<Dafny.Rune>.UnicodeFromString("");
        BigInteger _hi8 = new BigInteger(((_70_ctor).dtor_args).Count);
        for (BigInteger _79_j = BigInteger.Zero; _79_j < _hi8; _79_j++) {
          DAST._IDatatypeDtor _80_dtor;
          _80_dtor = ((_70_ctor).dtor_args).Select(_79_j);
          Dafny.ISequence<Dafny.Rune> _81_patternName;
          _81_patternName = DCOMP.__default.escapeVar(((_80_dtor).dtor_formal).dtor_name);
          DAST._IType _82_formalType;
          _82_formalType = ((_80_dtor).dtor_formal).dtor_typ;
          if (((_79_j).Sign == 0) && ((_81_patternName).Equals(Dafny.Sequence<Dafny.Rune>.UnicodeFromString("0")))) {
            _77_isNumeric = true;
          }
          if (_77_isNumeric) {
            _81_patternName = Std.Wrappers.Option<Dafny.ISequence<Dafny.Rune>>.GetOr((_80_dtor).dtor_callName, Dafny.Sequence<Dafny.Rune>.Concat(Dafny.Sequence<Dafny.Rune>.UnicodeFromString("v"), Std.Strings.__default.OfNat(_79_j)));
          }
          if ((_82_formalType).is_Arrow) {
            _75_hashRhs = (_75_hashRhs).Then(((RAST.Expr.create_LiteralInt(Dafny.Sequence<Dafny.Rune>.UnicodeFromString("0"))).Sel(Dafny.Sequence<Dafny.Rune>.UnicodeFromString("hash"))).Apply1(RAST.Expr.create_Identifier(Dafny.Sequence<Dafny.Rune>.UnicodeFromString("_state"))));
          } else {
            _75_hashRhs = (_75_hashRhs).Then((((((RAST.__default.std).MSel(Dafny.Sequence<Dafny.Rune>.UnicodeFromString("hash"))).MSel(Dafny.Sequence<Dafny.Rune>.UnicodeFromString("Hash"))).MSel(Dafny.Sequence<Dafny.Rune>.UnicodeFromString("hash"))).AsExpr()).Apply(Dafny.Sequence<RAST._IExpr>.FromElements(RAST.Expr.create_Identifier(_81_patternName), RAST.Expr.create_Identifier(Dafny.Sequence<Dafny.Rune>.UnicodeFromString("_state")))));
          }
          _78_ctorMatchInner = Dafny.Sequence<Dafny.Rune>.Concat(Dafny.Sequence<Dafny.Rune>.Concat(_78_ctorMatchInner, _81_patternName), Dafny.Sequence<Dafny.Rune>.UnicodeFromString(", "));
          if ((_79_j).Sign == 1) {
            _74_printRhs = (_74_printRhs).Then(RAST.Expr.create_RawExpr(Dafny.Sequence<Dafny.Rune>.UnicodeFromString("write!(_formatter, \", \")?")));
          }
          _74_printRhs = (_74_printRhs).Then(RAST.Expr.create_RawExpr((((_82_formalType).is_Arrow) ? (Dafny.Sequence<Dafny.Rune>.UnicodeFromString("write!(_formatter, \"<function>\")?")) : (Dafny.Sequence<Dafny.Rune>.Concat(Dafny.Sequence<Dafny.Rune>.Concat(Dafny.Sequence<Dafny.Rune>.UnicodeFromString("::dafny_runtime::DafnyPrint::fmt_print("), _81_patternName), Dafny.Sequence<Dafny.Rune>.UnicodeFromString(", _formatter, false)?"))))));
          RAST._IExpr _83_coerceRhsArg = RAST.Expr.Default();
          RAST._IType _84_formalTpe;
          RAST._IType _out14;
          _out14 = (this).GenType(_82_formalType, DCOMP.GenTypeContext.@default());
          _84_formalTpe = _out14;
          DAST._IType _85_newFormalType;
          _85_newFormalType = (_82_formalType).Replace(_48_coerceMap);
          RAST._IType _86_newFormalTpe;
          _86_newFormalTpe = (_84_formalTpe).ReplaceMap(_49_rCoerceMap);
          Std.Wrappers._IResult<RAST._IExpr, _System._ITuple5<DAST._IType, RAST._IType, DAST._IType, RAST._IType, Dafny.IMap<_System._ITuple2<RAST._IType, RAST._IType>,RAST._IExpr>>> _87_upcastConverter;
          _87_upcastConverter = (this).UpcastConversionLambda(_82_formalType, _84_formalTpe, _85_newFormalType, _86_newFormalTpe, _50_coerceMapToArg);
          if ((_87_upcastConverter).is_Success) {
            RAST._IExpr _88_coercionFunction;
            _88_coercionFunction = (_87_upcastConverter).dtor_value;
            _83_coerceRhsArg = (_88_coercionFunction).Apply1(RAST.Expr.create_Identifier(_81_patternName));
          } else {
            (this).error = Std.Wrappers.Option<Dafny.ISequence<Dafny.Rune>>.create_Some(Dafny.Sequence<Dafny.Rune>.Concat(Dafny.Sequence<Dafny.Rune>.Concat(Dafny.Sequence<Dafny.Rune>.Concat(Dafny.Sequence<Dafny.Rune>.UnicodeFromString("Could not generate coercion function for contructor "), Std.Strings.__default.OfNat(_79_j)), Dafny.Sequence<Dafny.Rune>.UnicodeFromString(" of ")), _4_datatypeName));
            _83_coerceRhsArg = (RAST.Expr.create_Identifier(Dafny.Sequence<Dafny.Rune>.UnicodeFromString("todo!"))).Apply1(RAST.Expr.create_LiteralString((this.error).dtor_value, false, false));
          }
          _76_coerceRhsArgs = Dafny.Sequence<RAST._IAssignIdentifier>.Concat(_76_coerceRhsArgs, Dafny.Sequence<RAST._IAssignIdentifier>.FromElements(RAST.AssignIdentifier.create(_81_patternName, _83_coerceRhsArg)));
        }
        RAST._IExpr _89_coerceRhs;
        _89_coerceRhs = RAST.Expr.create_StructBuild((RAST.Expr.create_Identifier(_4_datatypeName)).FSel(DCOMP.__default.escapeName((_70_ctor).dtor_name)), _76_coerceRhsArgs);
        if (_77_isNumeric) {
          _71_ctorMatch = Dafny.Sequence<Dafny.Rune>.Concat(Dafny.Sequence<Dafny.Rune>.Concat(Dafny.Sequence<Dafny.Rune>.Concat(_71_ctorMatch, Dafny.Sequence<Dafny.Rune>.UnicodeFromString("(")), _78_ctorMatchInner), Dafny.Sequence<Dafny.Rune>.UnicodeFromString(")"));
        } else {
          _71_ctorMatch = Dafny.Sequence<Dafny.Rune>.Concat(Dafny.Sequence<Dafny.Rune>.Concat(Dafny.Sequence<Dafny.Rune>.Concat(_71_ctorMatch, Dafny.Sequence<Dafny.Rune>.UnicodeFromString("{")), _78_ctorMatchInner), Dafny.Sequence<Dafny.Rune>.UnicodeFromString("}"));
        }
        if ((_70_ctor).dtor_hasAnyArgs) {
          _74_printRhs = (_74_printRhs).Then(RAST.Expr.create_RawExpr(Dafny.Sequence<Dafny.Rune>.UnicodeFromString("write!(_formatter, \")\")?")));
        }
        _74_printRhs = (_74_printRhs).Then(RAST.Expr.create_RawExpr(Dafny.Sequence<Dafny.Rune>.UnicodeFromString("Ok(())")));
        _66_printImplBodyCases = Dafny.Sequence<RAST._IMatchCase>.Concat(_66_printImplBodyCases, Dafny.Sequence<RAST._IMatchCase>.FromElements(RAST.MatchCase.create(Dafny.Sequence<Dafny.Rune>.Concat(Dafny.Sequence<Dafny.Rune>.Concat(_4_datatypeName, Dafny.Sequence<Dafny.Rune>.UnicodeFromString("::")), _71_ctorMatch), RAST.Expr.create_Block(_74_printRhs))));
        _67_hashImplBodyCases = Dafny.Sequence<RAST._IMatchCase>.Concat(_67_hashImplBodyCases, Dafny.Sequence<RAST._IMatchCase>.FromElements(RAST.MatchCase.create(Dafny.Sequence<Dafny.Rune>.Concat(Dafny.Sequence<Dafny.Rune>.Concat(_4_datatypeName, Dafny.Sequence<Dafny.Rune>.UnicodeFromString("::")), _71_ctorMatch), RAST.Expr.create_Block(_75_hashRhs))));
        _68_coerceImplBodyCases = Dafny.Sequence<RAST._IMatchCase>.Concat(_68_coerceImplBodyCases, Dafny.Sequence<RAST._IMatchCase>.FromElements(RAST.MatchCase.create(Dafny.Sequence<Dafny.Rune>.Concat(Dafny.Sequence<Dafny.Rune>.Concat(_4_datatypeName, Dafny.Sequence<Dafny.Rune>.UnicodeFromString("::")), _71_ctorMatch), RAST.Expr.create_Block(_89_coerceRhs))));
      }
      if (((new BigInteger(((c).dtor_typeParams).Count)).Sign == 1) && ((new BigInteger((_18_unusedTypeParams).Count)).Sign == 1)) {
        Dafny.ISequence<RAST._IMatchCase> _90_extraCases;
        _90_extraCases = Dafny.Sequence<RAST._IMatchCase>.FromElements(RAST.MatchCase.create(Dafny.Sequence<Dafny.Rune>.Concat(_4_datatypeName, Dafny.Sequence<Dafny.Rune>.UnicodeFromString("::_PhantomVariant(..)")), RAST.Expr.create_RawExpr(Dafny.Sequence<Dafny.Rune>.Concat(Dafny.Sequence<Dafny.Rune>.Concat(Dafny.Sequence<Dafny.Rune>.UnicodeFromString("{"), (this).UnreachablePanicIfVerified(Dafny.Sequence<Dafny.Rune>.UnicodeFromString(""))), Dafny.Sequence<Dafny.Rune>.UnicodeFromString("}")))));
        _66_printImplBodyCases = Dafny.Sequence<RAST._IMatchCase>.Concat(_66_printImplBodyCases, _90_extraCases);
        _67_hashImplBodyCases = Dafny.Sequence<RAST._IMatchCase>.Concat(_67_hashImplBodyCases, _90_extraCases);
        _68_coerceImplBodyCases = Dafny.Sequence<RAST._IMatchCase>.Concat(_68_coerceImplBodyCases, _90_extraCases);
      }
      Dafny.ISequence<RAST._ITypeParamDecl> _91_defaultConstrainedTypeParams;
      _91_defaultConstrainedTypeParams = RAST.TypeParamDecl.AddConstraintsMultiple(_2_rTypeParamsDecls, Dafny.Sequence<RAST._IType>.FromElements(RAST.__default.DefaultTrait));
      Dafny.ISequence<RAST._ITypeParamDecl> _92_rTypeParamsDeclsWithEq;
      _92_rTypeParamsDeclsWithEq = RAST.TypeParamDecl.AddConstraintsMultiple(_2_rTypeParamsDecls, Dafny.Sequence<RAST._IType>.FromElements(RAST.__default.Eq));
      Dafny.ISequence<RAST._ITypeParamDecl> _93_rTypeParamsDeclsWithHash;
      _93_rTypeParamsDeclsWithHash = RAST.TypeParamDecl.AddConstraintsMultiple(_2_rTypeParamsDecls, Dafny.Sequence<RAST._IType>.FromElements(RAST.__default.Hash));
      RAST._IExpr _94_printImplBody;
      _94_printImplBody = RAST.Expr.create_Match(RAST.__default.self, _66_printImplBodyCases);
      RAST._IExpr _95_hashImplBody;
      _95_hashImplBody = RAST.Expr.create_Match(RAST.__default.self, _67_hashImplBodyCases);
      s = Dafny.Sequence<RAST._IModDecl>.Concat(s, Dafny.Sequence<RAST._IModDecl>.FromElements(RAST.ModDecl.create_ImplDecl(RAST.Impl.create_ImplFor(_2_rTypeParamsDecls, (((RAST.__default.std).MSel(Dafny.Sequence<Dafny.Rune>.UnicodeFromString("fmt"))).MSel(Dafny.Sequence<Dafny.Rune>.UnicodeFromString("Debug"))).AsType(), RAST.Type.create_TypeApp(RAST.Type.create_TIdentifier(_4_datatypeName), _1_rTypeParams), Dafny.Sequence<Dafny.Rune>.UnicodeFromString(""), Dafny.Sequence<RAST._IImplMember>.FromElements(RAST.ImplMember.create_FnDecl(RAST.Visibility.create_PRIV(), RAST.Fn.create(Dafny.Sequence<Dafny.Rune>.UnicodeFromString("fmt"), Dafny.Sequence<RAST._ITypeParamDecl>.FromElements(), Dafny.Sequence<RAST._IFormal>.FromElements(RAST.Formal.selfBorrowed, RAST.Formal.create(Dafny.Sequence<Dafny.Rune>.UnicodeFromString("f"), RAST.Type.create_BorrowedMut((((RAST.__default.std).MSel(Dafny.Sequence<Dafny.Rune>.UnicodeFromString("fmt"))).MSel(Dafny.Sequence<Dafny.Rune>.UnicodeFromString("Formatter"))).AsType()))), Std.Wrappers.Option<RAST._IType>.create_Some((((RAST.__default.std).MSel(Dafny.Sequence<Dafny.Rune>.UnicodeFromString("fmt"))).MSel(Dafny.Sequence<Dafny.Rune>.UnicodeFromString("Result"))).AsType()), Dafny.Sequence<Dafny.Rune>.UnicodeFromString(""), Std.Wrappers.Option<RAST._IExpr>.create_Some(((((RAST.__default.dafny__runtime).MSel(Dafny.Sequence<Dafny.Rune>.UnicodeFromString("DafnyPrint"))).MSel(Dafny.Sequence<Dafny.Rune>.UnicodeFromString("fmt_print"))).AsExpr()).Apply(Dafny.Sequence<RAST._IExpr>.FromElements(RAST.__default.self, RAST.Expr.create_Identifier(Dafny.Sequence<Dafny.Rune>.UnicodeFromString("f")), RAST.Expr.create_LiteralBool(true))))))))), RAST.ModDecl.create_ImplDecl(RAST.Impl.create_ImplFor(_2_rTypeParamsDecls, RAST.__default.DafnyPrint, RAST.Type.create_TypeApp(RAST.Type.create_TIdentifier(_4_datatypeName), _1_rTypeParams), Dafny.Sequence<Dafny.Rune>.UnicodeFromString(""), Dafny.Sequence<RAST._IImplMember>.FromElements(RAST.ImplMember.create_FnDecl(RAST.Visibility.create_PRIV(), RAST.Fn.create(Dafny.Sequence<Dafny.Rune>.UnicodeFromString("fmt_print"), Dafny.Sequence<RAST._ITypeParamDecl>.FromElements(), Dafny.Sequence<RAST._IFormal>.FromElements(RAST.Formal.selfBorrowed, RAST.Formal.create(Dafny.Sequence<Dafny.Rune>.UnicodeFromString("_formatter"), RAST.Type.create_BorrowedMut((((RAST.__default.std).MSel(Dafny.Sequence<Dafny.Rune>.UnicodeFromString("fmt"))).MSel(Dafny.Sequence<Dafny.Rune>.UnicodeFromString("Formatter"))).AsType())), RAST.Formal.create(Dafny.Sequence<Dafny.Rune>.UnicodeFromString("_in_seq"), RAST.Type.create_Bool())), Std.Wrappers.Option<RAST._IType>.create_Some(RAST.__default.RawType(Dafny.Sequence<Dafny.Rune>.UnicodeFromString("std::fmt::Result"))), Dafny.Sequence<Dafny.Rune>.UnicodeFromString(""), Std.Wrappers.Option<RAST._IExpr>.create_Some(_94_printImplBody))))))));
      if ((new BigInteger((_46_rCoerceTypeParams).Count)).Sign == 1) {
        RAST._IExpr _96_coerceImplBody;
        _96_coerceImplBody = RAST.Expr.create_Match(RAST.Expr.create_Identifier(Dafny.Sequence<Dafny.Rune>.UnicodeFromString("this")), _68_coerceImplBodyCases);
        s = Dafny.Sequence<RAST._IModDecl>.Concat(s, Dafny.Sequence<RAST._IModDecl>.FromElements(RAST.ModDecl.create_ImplDecl(RAST.Impl.create_Impl(_2_rTypeParamsDecls, RAST.Type.create_TypeApp(RAST.Type.create_TIdentifier(_4_datatypeName), _1_rTypeParams), Dafny.Sequence<Dafny.Rune>.UnicodeFromString(""), Dafny.Sequence<RAST._IImplMember>.FromElements(RAST.ImplMember.create_FnDecl(RAST.Visibility.create_PUB(), RAST.Fn.create(Dafny.Sequence<Dafny.Rune>.UnicodeFromString("coerce"), _46_rCoerceTypeParams, _47_coerceArguments, Std.Wrappers.Option<RAST._IType>.create_Some(RAST.__default.Rc(RAST.Type.create_ImplType(RAST.Type.create_FnType(Dafny.Sequence<RAST._IType>.FromElements(RAST.Type.create_TypeApp(RAST.Type.create_TIdentifier(_4_datatypeName), _1_rTypeParams)), RAST.Type.create_TypeApp(RAST.Type.create_TIdentifier(_4_datatypeName), _45_coerceTypes))))), Dafny.Sequence<Dafny.Rune>.UnicodeFromString(""), Std.Wrappers.Option<RAST._IExpr>.create_Some(RAST.__default.RcNew(RAST.Expr.create_Lambda(Dafny.Sequence<RAST._IFormal>.FromElements(RAST.Formal.create(Dafny.Sequence<Dafny.Rune>.UnicodeFromString("this"), RAST.__default.SelfOwned)), Std.Wrappers.Option<RAST._IType>.create_Some(RAST.Type.create_TypeApp(RAST.Type.create_TIdentifier(_4_datatypeName), _45_coerceTypes)), _96_coerceImplBody))))))))));
      }
      if (_65_cIsEq) {
        s = Dafny.Sequence<RAST._IModDecl>.Concat(s, Dafny.Sequence<RAST._IModDecl>.FromElements(RAST.ModDecl.create_ImplDecl(RAST.Impl.create_ImplFor(_92_rTypeParamsDeclsWithEq, RAST.__default.Eq, RAST.Type.create_TypeApp(RAST.Type.create_TIdentifier(_4_datatypeName), _1_rTypeParams), Dafny.Sequence<Dafny.Rune>.UnicodeFromString(""), Dafny.Sequence<RAST._IImplMember>.FromElements()))));
      }
      s = Dafny.Sequence<RAST._IModDecl>.Concat(s, Dafny.Sequence<RAST._IModDecl>.FromElements(RAST.ModDecl.create_ImplDecl(RAST.Impl.create_ImplFor(_93_rTypeParamsDeclsWithHash, RAST.__default.Hash, RAST.Type.create_TypeApp(RAST.Type.create_TIdentifier(_4_datatypeName), _1_rTypeParams), Dafny.Sequence<Dafny.Rune>.UnicodeFromString(""), Dafny.Sequence<RAST._IImplMember>.FromElements(RAST.ImplMember.create_FnDecl(RAST.Visibility.create_PRIV(), RAST.Fn.create(Dafny.Sequence<Dafny.Rune>.UnicodeFromString("hash"), Dafny.Sequence<RAST._ITypeParamDecl>.FromElements(RAST.TypeParamDecl.create(Dafny.Sequence<Dafny.Rune>.UnicodeFromString("_H"), Dafny.Sequence<RAST._IType>.FromElements((((RAST.__default.std).MSel(Dafny.Sequence<Dafny.Rune>.UnicodeFromString("hash"))).MSel(Dafny.Sequence<Dafny.Rune>.UnicodeFromString("Hasher"))).AsType()))), Dafny.Sequence<RAST._IFormal>.FromElements(RAST.Formal.selfBorrowed, RAST.Formal.create(Dafny.Sequence<Dafny.Rune>.UnicodeFromString("_state"), RAST.Type.create_BorrowedMut(RAST.Type.create_TIdentifier(Dafny.Sequence<Dafny.Rune>.UnicodeFromString("_H"))))), Std.Wrappers.Option<RAST._IType>.create_None(), Dafny.Sequence<Dafny.Rune>.UnicodeFromString(""), Std.Wrappers.Option<RAST._IExpr>.create_Some(_95_hashImplBody))))))));
      if ((new BigInteger(((c).dtor_ctors).Count)).Sign == 1) {
        RAST._IExpr _97_structName;
        _97_structName = (RAST.Expr.create_Identifier(_4_datatypeName)).FSel(DCOMP.__default.escapeName((((c).dtor_ctors).Select(BigInteger.Zero)).dtor_name));
        Dafny.ISequence<RAST._IAssignIdentifier> _98_structAssignments;
        _98_structAssignments = Dafny.Sequence<RAST._IAssignIdentifier>.FromElements();
        BigInteger _hi9 = new BigInteger(((((c).dtor_ctors).Select(BigInteger.Zero)).dtor_args).Count);
        for (BigInteger _99_i = BigInteger.Zero; _99_i < _hi9; _99_i++) {
          DAST._IDatatypeDtor _100_dtor;
          _100_dtor = ((((c).dtor_ctors).Select(BigInteger.Zero)).dtor_args).Select(_99_i);
          _98_structAssignments = Dafny.Sequence<RAST._IAssignIdentifier>.Concat(_98_structAssignments, Dafny.Sequence<RAST._IAssignIdentifier>.FromElements(RAST.AssignIdentifier.create(DCOMP.__default.escapeVar(((_100_dtor).dtor_formal).dtor_name), RAST.Expr.create_RawExpr(Dafny.Sequence<Dafny.Rune>.UnicodeFromString("::std::default::Default::default()")))));
        }
        Dafny.ISequence<RAST._ITypeParamDecl> _101_defaultConstrainedTypeParams;
        _101_defaultConstrainedTypeParams = RAST.TypeParamDecl.AddConstraintsMultiple(_2_rTypeParamsDecls, Dafny.Sequence<RAST._IType>.FromElements(RAST.__default.DefaultTrait));
        RAST._IType _102_fullType;
        _102_fullType = RAST.Type.create_TypeApp(RAST.Type.create_TIdentifier(_4_datatypeName), _1_rTypeParams);
        if (_65_cIsEq) {
          s = Dafny.Sequence<RAST._IModDecl>.Concat(s, Dafny.Sequence<RAST._IModDecl>.FromElements(RAST.ModDecl.create_ImplDecl(RAST.Impl.create_ImplFor(_101_defaultConstrainedTypeParams, RAST.__default.DefaultTrait, _102_fullType, Dafny.Sequence<Dafny.Rune>.UnicodeFromString(""), Dafny.Sequence<RAST._IImplMember>.FromElements(RAST.ImplMember.create_FnDecl(RAST.Visibility.create_PRIV(), RAST.Fn.create(Dafny.Sequence<Dafny.Rune>.UnicodeFromString("default"), Dafny.Sequence<RAST._ITypeParamDecl>.FromElements(), Dafny.Sequence<RAST._IFormal>.FromElements(), Std.Wrappers.Option<RAST._IType>.create_Some(_102_fullType), Dafny.Sequence<Dafny.Rune>.UnicodeFromString(""), Std.Wrappers.Option<RAST._IExpr>.create_Some(RAST.Expr.create_StructBuild(_97_structName, _98_structAssignments)))))))));
        }
        s = Dafny.Sequence<RAST._IModDecl>.Concat(s, Dafny.Sequence<RAST._IModDecl>.FromElements(RAST.ModDecl.create_ImplDecl(RAST.Impl.create_ImplFor(_2_rTypeParamsDecls, ((((RAST.__default.std).MSel(Dafny.Sequence<Dafny.Rune>.UnicodeFromString("convert"))).MSel(Dafny.Sequence<Dafny.Rune>.UnicodeFromString("AsRef"))).AsType()).Apply1(_102_fullType), RAST.Type.create_Borrowed(_102_fullType), Dafny.Sequence<Dafny.Rune>.UnicodeFromString(""), Dafny.Sequence<RAST._IImplMember>.FromElements(RAST.ImplMember.create_FnDecl(RAST.Visibility.create_PRIV(), RAST.Fn.create(Dafny.Sequence<Dafny.Rune>.UnicodeFromString("as_ref"), Dafny.Sequence<RAST._ITypeParamDecl>.FromElements(), Dafny.Sequence<RAST._IFormal>.FromElements(RAST.Formal.selfBorrowed), Std.Wrappers.Option<RAST._IType>.create_Some(RAST.__default.SelfOwned), Dafny.Sequence<Dafny.Rune>.UnicodeFromString(""), Std.Wrappers.Option<RAST._IExpr>.create_Some(RAST.__default.self))))))));
      }
      return s;
    }
    public static RAST._IPath GenPath(Dafny.ISequence<Dafny.ISequence<Dafny.Rune>> p, bool escape)
    {
      RAST._IPath r = RAST.Path.Default();
      if ((new BigInteger((p).Count)).Sign == 0) {
        r = RAST.Path.create_Self();
        return r;
      } else {
        if (((((p).Select(BigInteger.Zero)))).Equals(Dafny.Sequence<Dafny.Rune>.UnicodeFromString("std"))) {
          r = RAST.Path.create_Global();
        } else if (((((p).Select(BigInteger.Zero)))).Equals(Dafny.Sequence<Dafny.Rune>.UnicodeFromString("_System"))) {
          r = RAST.__default.dafny__runtime;
        } else {
          r = RAST.Path.create_Crate();
        }
        BigInteger _hi0 = new BigInteger((p).Count);
        for (BigInteger _0_i = BigInteger.Zero; _0_i < _hi0; _0_i++) {
          Dafny.ISequence<Dafny.Rune> _1_name;
          _1_name = ((p).Select(_0_i));
          if (escape) {
            _System._ITuple2<Dafny.ISequence<Dafny.ISequence<Dafny.Rune>>, Dafny.ISequence<Dafny.Rune>> _let_tmp_rhs0 = DafnyCompilerRustUtils.__default.DafnyNameToContainingPathAndName(_1_name, Dafny.Sequence<Dafny.ISequence<Dafny.Rune>>.FromElements());
            Dafny.ISequence<Dafny.ISequence<Dafny.Rune>> _2_modules = _let_tmp_rhs0.dtor__0;
            Dafny.ISequence<Dafny.Rune> _3_finalName = _let_tmp_rhs0.dtor__1;
            BigInteger _hi1 = new BigInteger((_2_modules).Count);
            for (BigInteger _4_j = BigInteger.Zero; _4_j < _hi1; _4_j++) {
              r = (r).MSel(DCOMP.__default.escapeName(((_2_modules).Select(_4_j))));
            }
            r = (r).MSel(DCOMP.__default.escapeName(_3_finalName));
          } else {
            r = (r).MSel(DCOMP.__default.ReplaceDotByDoubleColon((_1_name)));
          }
        }
      }
      return r;
    }
    public static RAST._IType GenPathType(Dafny.ISequence<Dafny.ISequence<Dafny.Rune>> p)
    {
      RAST._IType t = RAST.Type.Default();
      RAST._IPath _0_p;
      RAST._IPath _out0;
      _out0 = DCOMP.COMP.GenPath(p, true);
      _0_p = _out0;
      t = (_0_p).AsType();
      return t;
    }
    public static RAST._IExpr GenPathExpr(Dafny.ISequence<Dafny.ISequence<Dafny.Rune>> p, bool escape)
    {
      RAST._IExpr e = RAST.Expr.Default();
      if ((new BigInteger((p).Count)).Sign == 0) {
        e = RAST.__default.self;
        return e;
      }
      RAST._IPath _0_p;
      RAST._IPath _out0;
      _out0 = DCOMP.COMP.GenPath(p, escape);
      _0_p = _out0;
      e = (_0_p).AsExpr();
      return e;
    }
    public Dafny.ISequence<RAST._IType> GenTypeArgs(Dafny.ISequence<DAST._IType> args, bool genTypeContext)
    {
      Dafny.ISequence<RAST._IType> s = Dafny.Sequence<RAST._IType>.Empty;
      s = Dafny.Sequence<RAST._IType>.FromElements();
      BigInteger _hi0 = new BigInteger((args).Count);
      for (BigInteger _0_i = BigInteger.Zero; _0_i < _hi0; _0_i++) {
        RAST._IType _1_genTp;
        RAST._IType _out0;
        _out0 = (this).GenType((args).Select(_0_i), genTypeContext);
        _1_genTp = _out0;
        s = Dafny.Sequence<RAST._IType>.Concat(s, Dafny.Sequence<RAST._IType>.FromElements(_1_genTp));
      }
      return s;
    }
    public bool IsRcWrapped(Dafny.ISequence<DAST._IAttribute> attributes) {
      return ((!(attributes).Contains(DAST.Attribute.create(Dafny.Sequence<Dafny.Rune>.UnicodeFromString("auto-nongrowing-size"), Dafny.Sequence<Dafny.ISequence<Dafny.Rune>>.FromElements()))) && (!(attributes).Contains(DAST.Attribute.create(Dafny.Sequence<Dafny.Rune>.UnicodeFromString("rust_rc"), Dafny.Sequence<Dafny.ISequence<Dafny.Rune>>.FromElements(Dafny.Sequence<Dafny.Rune>.UnicodeFromString("false")))))) || ((attributes).Contains(DAST.Attribute.create(Dafny.Sequence<Dafny.Rune>.UnicodeFromString("rust_rc"), Dafny.Sequence<Dafny.ISequence<Dafny.Rune>>.FromElements(Dafny.Sequence<Dafny.Rune>.UnicodeFromString("true")))));
    }
    public RAST._IType GenType(DAST._IType c, bool genTypeContext)
    {
      RAST._IType s = RAST.Type.Default();
      DAST._IType _source0 = c;
      {
        if (_source0.is_UserDefined) {
          DAST._IResolvedType _0_resolved = _source0.dtor_resolved;
          {
            RAST._IType _1_t;
            RAST._IType _out0;
            _out0 = DCOMP.COMP.GenPathType((_0_resolved).dtor_path);
            _1_t = _out0;
            Dafny.ISequence<RAST._IType> _2_typeArgs;
            Dafny.ISequence<RAST._IType> _out1;
            _out1 = (this).GenTypeArgs((_0_resolved).dtor_typeArgs, false);
            _2_typeArgs = _out1;
            s = RAST.Type.create_TypeApp(_1_t, _2_typeArgs);
            DAST._IResolvedTypeBase _source1 = (_0_resolved).dtor_kind;
            {
              if (_source1.is_Class) {
                {
                  s = (this).Object(s);
                }
                goto after_match1;
              }
            }
            {
              if (_source1.is_Datatype) {
                {
                  if ((this).IsRcWrapped((_0_resolved).dtor_attributes)) {
                    s = RAST.__default.Rc(s);
                  }
                }
                goto after_match1;
              }
            }
            {
              if (_source1.is_Trait) {
                {
                  if (((_0_resolved).dtor_path).Equals(Dafny.Sequence<Dafny.ISequence<Dafny.Rune>>.FromElements(Dafny.Sequence<Dafny.Rune>.UnicodeFromString("_System"), Dafny.Sequence<Dafny.Rune>.UnicodeFromString("object")))) {
                    s = RAST.__default.AnyTrait;
                  }
                  if (!((genTypeContext))) {
                    s = (this).Object(RAST.Type.create_DynType(s));
                  }
                }
                goto after_match1;
              }
            }
            {
              DAST._IType _3_base = _source1.dtor_baseType;
              DAST._INewtypeRange _4_range = _source1.dtor_range;
              bool _5_erased = _source1.dtor_erase;
              {
                if (_5_erased) {
                  Std.Wrappers._IOption<RAST._IType> _source2 = DCOMP.COMP.NewtypeRangeToRustType(_4_range);
                  {
                    if (_source2.is_Some) {
                      RAST._IType _6_v = _source2.dtor_value;
                      s = _6_v;
                      goto after_match2;
                    }
                  }
                  {
                    RAST._IType _7_underlying;
                    RAST._IType _out2;
                    _out2 = (this).GenType(_3_base, DCOMP.GenTypeContext.@default());
                    _7_underlying = _out2;
                    s = RAST.Type.create_TSynonym(s, _7_underlying);
                  }
                after_match2: ;
                }
              }
            }
          after_match1: ;
          }
          goto after_match0;
        }
      }
      {
        if (_source0.is_Object) {
          {
            s = RAST.__default.AnyTrait;
            if (!((genTypeContext))) {
              s = (this).Object(RAST.Type.create_DynType(s));
            }
          }
          goto after_match0;
        }
      }
      {
        if (_source0.is_Tuple) {
          Dafny.ISequence<DAST._IType> _8_types = _source0.dtor_Tuple_a0;
          {
            Dafny.ISequence<RAST._IType> _9_args;
            _9_args = Dafny.Sequence<RAST._IType>.FromElements();
            BigInteger _10_i;
            _10_i = BigInteger.Zero;
            while ((_10_i) < (new BigInteger((_8_types).Count))) {
              RAST._IType _11_generated;
              RAST._IType _out3;
              _out3 = (this).GenType((_8_types).Select(_10_i), false);
              _11_generated = _out3;
              _9_args = Dafny.Sequence<RAST._IType>.Concat(_9_args, Dafny.Sequence<RAST._IType>.FromElements(_11_generated));
              _10_i = (_10_i) + (BigInteger.One);
            }
            if ((new BigInteger((_8_types).Count)) <= (RAST.__default.MAX__TUPLE__SIZE)) {
              s = RAST.Type.create_TupleType(_9_args);
            } else {
              s = RAST.__default.SystemTupleType(_9_args);
            }
          }
          goto after_match0;
        }
      }
      {
        if (_source0.is_Array) {
          DAST._IType _12_element = _source0.dtor_element;
          BigInteger _13_dims = _source0.dtor_dims;
          {
            if ((_13_dims) > (new BigInteger(16))) {
              s = RAST.__default.RawType(Dafny.Sequence<Dafny.Rune>.UnicodeFromString("<i>Array of dimensions greater than 16</i>"));
            } else {
              RAST._IType _14_elem;
              RAST._IType _out4;
              _out4 = (this).GenType(_12_element, false);
              _14_elem = _out4;
              if ((_13_dims) == (BigInteger.One)) {
                s = RAST.Type.create_Array(_14_elem, Std.Wrappers.Option<Dafny.ISequence<Dafny.Rune>>.create_None());
                s = (this).Object(s);
              } else {
                Dafny.ISequence<Dafny.Rune> _15_n;
                _15_n = Dafny.Sequence<Dafny.Rune>.Concat(Dafny.Sequence<Dafny.Rune>.UnicodeFromString("Array"), Std.Strings.__default.OfNat(_13_dims));
                s = (((RAST.__default.dafny__runtime).MSel(_15_n)).AsType()).Apply(Dafny.Sequence<RAST._IType>.FromElements(_14_elem));
                s = (this).Object(s);
              }
            }
          }
          goto after_match0;
        }
      }
      {
        if (_source0.is_Seq) {
          DAST._IType _16_element = _source0.dtor_element;
          {
            RAST._IType _17_elem;
            RAST._IType _out5;
            _out5 = (this).GenType(_16_element, false);
            _17_elem = _out5;
            s = RAST.Type.create_TypeApp(((RAST.__default.dafny__runtime).MSel(Dafny.Sequence<Dafny.Rune>.UnicodeFromString("Sequence"))).AsType(), Dafny.Sequence<RAST._IType>.FromElements(_17_elem));
          }
          goto after_match0;
        }
      }
      {
        if (_source0.is_Set) {
          DAST._IType _18_element = _source0.dtor_element;
          {
            RAST._IType _19_elem;
            RAST._IType _out6;
            _out6 = (this).GenType(_18_element, false);
            _19_elem = _out6;
            s = RAST.Type.create_TypeApp(((RAST.__default.dafny__runtime).MSel(Dafny.Sequence<Dafny.Rune>.UnicodeFromString("Set"))).AsType(), Dafny.Sequence<RAST._IType>.FromElements(_19_elem));
          }
          goto after_match0;
        }
      }
      {
        if (_source0.is_Multiset) {
          DAST._IType _20_element = _source0.dtor_element;
          {
            RAST._IType _21_elem;
            RAST._IType _out7;
            _out7 = (this).GenType(_20_element, false);
            _21_elem = _out7;
            s = RAST.Type.create_TypeApp(((RAST.__default.dafny__runtime).MSel(Dafny.Sequence<Dafny.Rune>.UnicodeFromString("Multiset"))).AsType(), Dafny.Sequence<RAST._IType>.FromElements(_21_elem));
          }
          goto after_match0;
        }
      }
      {
        if (_source0.is_Map) {
          DAST._IType _22_key = _source0.dtor_key;
          DAST._IType _23_value = _source0.dtor_value;
          {
            RAST._IType _24_keyType;
            RAST._IType _out8;
            _out8 = (this).GenType(_22_key, false);
            _24_keyType = _out8;
            RAST._IType _25_valueType;
            RAST._IType _out9;
            _out9 = (this).GenType(_23_value, genTypeContext);
            _25_valueType = _out9;
            s = RAST.Type.create_TypeApp(((RAST.__default.dafny__runtime).MSel(Dafny.Sequence<Dafny.Rune>.UnicodeFromString("Map"))).AsType(), Dafny.Sequence<RAST._IType>.FromElements(_24_keyType, _25_valueType));
          }
          goto after_match0;
        }
      }
      {
        if (_source0.is_MapBuilder) {
          DAST._IType _26_key = _source0.dtor_key;
          DAST._IType _27_value = _source0.dtor_value;
          {
            RAST._IType _28_keyType;
            RAST._IType _out10;
            _out10 = (this).GenType(_26_key, false);
            _28_keyType = _out10;
            RAST._IType _29_valueType;
            RAST._IType _out11;
            _out11 = (this).GenType(_27_value, genTypeContext);
            _29_valueType = _out11;
            s = RAST.Type.create_TypeApp(((RAST.__default.dafny__runtime).MSel(Dafny.Sequence<Dafny.Rune>.UnicodeFromString("MapBuilder"))).AsType(), Dafny.Sequence<RAST._IType>.FromElements(_28_keyType, _29_valueType));
          }
          goto after_match0;
        }
      }
      {
        if (_source0.is_SetBuilder) {
          DAST._IType _30_elem = _source0.dtor_element;
          {
            RAST._IType _31_elemType;
            RAST._IType _out12;
            _out12 = (this).GenType(_30_elem, false);
            _31_elemType = _out12;
            s = RAST.Type.create_TypeApp(((RAST.__default.dafny__runtime).MSel(Dafny.Sequence<Dafny.Rune>.UnicodeFromString("SetBuilder"))).AsType(), Dafny.Sequence<RAST._IType>.FromElements(_31_elemType));
          }
          goto after_match0;
        }
      }
      {
        if (_source0.is_Arrow) {
          Dafny.ISequence<DAST._IType> _32_args = _source0.dtor_args;
          DAST._IType _33_result = _source0.dtor_result;
          {
            Dafny.ISequence<RAST._IType> _34_argTypes;
            _34_argTypes = Dafny.Sequence<RAST._IType>.FromElements();
            BigInteger _35_i;
            _35_i = BigInteger.Zero;
            while ((_35_i) < (new BigInteger((_32_args).Count))) {
              RAST._IType _36_generated;
              RAST._IType _out13;
              _out13 = (this).GenType((_32_args).Select(_35_i), false);
              _36_generated = _out13;
              _34_argTypes = Dafny.Sequence<RAST._IType>.Concat(_34_argTypes, Dafny.Sequence<RAST._IType>.FromElements(RAST.Type.create_Borrowed(_36_generated)));
              _35_i = (_35_i) + (BigInteger.One);
            }
            RAST._IType _37_resultType;
            RAST._IType _out14;
            _out14 = (this).GenType(_33_result, DCOMP.GenTypeContext.@default());
            _37_resultType = _out14;
            s = RAST.__default.Rc(RAST.Type.create_DynType(RAST.Type.create_FnType(_34_argTypes, _37_resultType)));
          }
          goto after_match0;
        }
      }
      {
        if (_source0.is_TypeArg) {
          Dafny.ISequence<Dafny.Rune> _h90 = _source0.dtor_TypeArg_a0;
          Dafny.ISequence<Dafny.Rune> _38_name = _h90;
          s = RAST.Type.create_TIdentifier(DCOMP.__default.escapeName(_38_name));
          goto after_match0;
        }
      }
      {
        if (_source0.is_Primitive) {
          DAST._IPrimitive _39_p = _source0.dtor_Primitive_a0;
          {
            DAST._IPrimitive _source3 = _39_p;
            {
              if (_source3.is_Int) {
                s = ((RAST.__default.dafny__runtime).MSel(Dafny.Sequence<Dafny.Rune>.UnicodeFromString("DafnyInt"))).AsType();
                goto after_match3;
              }
            }
            {
              if (_source3.is_Real) {
                s = ((RAST.__default.dafny__runtime).MSel(Dafny.Sequence<Dafny.Rune>.UnicodeFromString("BigRational"))).AsType();
                goto after_match3;
              }
            }
            {
              if (_source3.is_String) {
                s = RAST.Type.create_TypeApp(((RAST.__default.dafny__runtime).MSel(Dafny.Sequence<Dafny.Rune>.UnicodeFromString("Sequence"))).AsType(), Dafny.Sequence<RAST._IType>.FromElements(((RAST.__default.dafny__runtime).MSel((this).DafnyChar)).AsType()));
                goto after_match3;
              }
            }
            {
              if (_source3.is_Bool) {
                s = RAST.Type.create_Bool();
                goto after_match3;
              }
            }
            {
              s = ((RAST.__default.dafny__runtime).MSel((this).DafnyChar)).AsType();
            }
          after_match3: ;
          }
          goto after_match0;
        }
      }
      {
        Dafny.ISequence<Dafny.Rune> _40_v = _source0.dtor_Passthrough_a0;
        s = RAST.__default.RawType(_40_v);
      }
    after_match0: ;
      return s;
    }
    public bool EnclosingIsTrait(DAST._IType tpe) {
      return ((tpe).is_UserDefined) && ((((tpe).dtor_resolved).dtor_kind).is_Trait);
    }
    public void GenClassImplBody(Dafny.ISequence<DAST._IMethod> body, bool forTrait, DAST._IType enclosingType, Dafny.ISequence<DAST._IType> enclosingTypeParams, out Dafny.ISequence<RAST._IImplMember> s, out Dafny.IMap<Dafny.ISequence<Dafny.ISequence<Dafny.Rune>>,Dafny.ISequence<RAST._IImplMember>> traitBodies)
    {
      s = Dafny.Sequence<RAST._IImplMember>.Empty;
      traitBodies = Dafny.Map<Dafny.ISequence<Dafny.ISequence<Dafny.Rune>>, Dafny.ISequence<RAST._IImplMember>>.Empty;
      s = Dafny.Sequence<RAST._IImplMember>.FromElements();
      traitBodies = Dafny.Map<Dafny.ISequence<Dafny.ISequence<Dafny.Rune>>, Dafny.ISequence<RAST._IImplMember>>.FromElements();
      BigInteger _hi0 = new BigInteger((body).Count);
      for (BigInteger _0_i = BigInteger.Zero; _0_i < _hi0; _0_i++) {
        DAST._IMethod _source0 = (body).Select(_0_i);
        {
          DAST._IMethod _1_m = _source0;
          {
            Std.Wrappers._IOption<Dafny.ISequence<Dafny.ISequence<Dafny.Rune>>> _source1 = (_1_m).dtor_overridingPath;
            {
              if (_source1.is_Some) {
                Dafny.ISequence<Dafny.ISequence<Dafny.Rune>> _2_p = _source1.dtor_value;
                {
                  Dafny.ISequence<RAST._IImplMember> _3_existing;
                  _3_existing = Dafny.Sequence<RAST._IImplMember>.FromElements();
                  if ((traitBodies).Contains(_2_p)) {
                    _3_existing = Dafny.Map<Dafny.ISequence<Dafny.ISequence<Dafny.Rune>>, Dafny.ISequence<RAST._IImplMember>>.Select(traitBodies,_2_p);
                  }
                  if (((new BigInteger(((_1_m).dtor_typeParams).Count)).Sign == 1) && ((this).EnclosingIsTrait(enclosingType))) {
                    (this).error = Std.Wrappers.Option<Dafny.ISequence<Dafny.Rune>>.create_Some(Dafny.Sequence<Dafny.Rune>.UnicodeFromString("Error: Rust does not support method with generic type parameters in traits"));
                  }
                  RAST._IImplMember _4_genMethod;
                  RAST._IImplMember _out0;
                  _out0 = (this).GenMethod(_1_m, true, enclosingType, enclosingTypeParams);
                  _4_genMethod = _out0;
                  _3_existing = Dafny.Sequence<RAST._IImplMember>.Concat(_3_existing, Dafny.Sequence<RAST._IImplMember>.FromElements(_4_genMethod));
                  traitBodies = Dafny.Map<Dafny.ISequence<Dafny.ISequence<Dafny.Rune>>, Dafny.ISequence<RAST._IImplMember>>.Merge(traitBodies, Dafny.Map<Dafny.ISequence<Dafny.ISequence<Dafny.Rune>>, Dafny.ISequence<RAST._IImplMember>>.FromElements(new Dafny.Pair<Dafny.ISequence<Dafny.ISequence<Dafny.Rune>>, Dafny.ISequence<RAST._IImplMember>>(_2_p, _3_existing)));
                }
                goto after_match1;
              }
            }
            {
              {
                RAST._IImplMember _5_generated;
                RAST._IImplMember _out1;
                _out1 = (this).GenMethod(_1_m, forTrait, enclosingType, enclosingTypeParams);
                _5_generated = _out1;
                s = Dafny.Sequence<RAST._IImplMember>.Concat(s, Dafny.Sequence<RAST._IImplMember>.FromElements(_5_generated));
              }
            }
          after_match1: ;
          }
        }
      after_match0: ;
      }
    }
    public Dafny.ISequence<RAST._IFormal> GenParams(Dafny.ISequence<DAST._IFormal> @params, bool forLambda)
    {
      Dafny.ISequence<RAST._IFormal> s = Dafny.Sequence<RAST._IFormal>.Empty;
      s = Dafny.Sequence<RAST._IFormal>.FromElements();
      BigInteger _hi0 = new BigInteger((@params).Count);
      for (BigInteger _0_i = BigInteger.Zero; _0_i < _hi0; _0_i++) {
        DAST._IFormal _1_param;
        _1_param = (@params).Select(_0_i);
        RAST._IType _2_paramType;
        RAST._IType _out0;
        _out0 = (this).GenType((_1_param).dtor_typ, DCOMP.GenTypeContext.@default());
        _2_paramType = _out0;
        if (((!((_2_paramType).CanReadWithoutClone())) || (forLambda)) && (!((_1_param).dtor_attributes).Contains(DCOMP.__default.AttributeOwned))) {
          _2_paramType = RAST.Type.create_Borrowed(_2_paramType);
        }
        s = Dafny.Sequence<RAST._IFormal>.Concat(s, Dafny.Sequence<RAST._IFormal>.FromElements(RAST.Formal.create(DCOMP.__default.escapeVar((_1_param).dtor_name), _2_paramType)));
      }
      return s;
    }
    public RAST._IImplMember GenMethod(DAST._IMethod m, bool forTrait, DAST._IType enclosingType, Dafny.ISequence<DAST._IType> enclosingTypeParams)
    {
      RAST._IImplMember s = RAST.ImplMember.Default();
      Dafny.ISequence<RAST._IFormal> _0_params;
      Dafny.ISequence<RAST._IFormal> _out0;
      _out0 = (this).GenParams((m).dtor_params, false);
      _0_params = _out0;
      Dafny.ISequence<Dafny.ISequence<Dafny.Rune>> _1_paramNames;
      _1_paramNames = Dafny.Sequence<Dafny.ISequence<Dafny.Rune>>.FromElements();
      Dafny.IMap<Dafny.ISequence<Dafny.Rune>,RAST._IType> _2_paramTypes;
      _2_paramTypes = Dafny.Map<Dafny.ISequence<Dafny.Rune>, RAST._IType>.FromElements();
      BigInteger _hi0 = new BigInteger(((m).dtor_params).Count);
      for (BigInteger _3_paramI = BigInteger.Zero; _3_paramI < _hi0; _3_paramI++) {
        DAST._IFormal _4_dafny__formal;
        _4_dafny__formal = ((m).dtor_params).Select(_3_paramI);
        RAST._IFormal _5_formal;
        _5_formal = (_0_params).Select(_3_paramI);
        Dafny.ISequence<Dafny.Rune> _6_name;
        _6_name = (_5_formal).dtor_name;
        _1_paramNames = Dafny.Sequence<Dafny.ISequence<Dafny.Rune>>.Concat(_1_paramNames, Dafny.Sequence<Dafny.ISequence<Dafny.Rune>>.FromElements(_6_name));
        _2_paramTypes = Dafny.Map<Dafny.ISequence<Dafny.Rune>, RAST._IType>.Update(_2_paramTypes, _6_name, (_5_formal).dtor_tpe);
      }
      Dafny.ISequence<Dafny.Rune> _7_fnName;
      _7_fnName = DCOMP.__default.escapeName((m).dtor_name);
      DCOMP._ISelfInfo _8_selfIdent;
      _8_selfIdent = DCOMP.SelfInfo.create_NoSelf();
      if (!((m).dtor_isStatic)) {
        Dafny.ISequence<Dafny.Rune> _9_selfId;
        _9_selfId = Dafny.Sequence<Dafny.Rune>.UnicodeFromString("self");
        if ((m).dtor_outVarsAreUninitFieldsToAssign) {
          _9_selfId = Dafny.Sequence<Dafny.Rune>.UnicodeFromString("this");
        }
        var _pat_let_tv0 = enclosingTypeParams;
        DAST._IType _10_instanceType;
        DAST._IType _source0 = enclosingType;
        {
          if (_source0.is_UserDefined) {
            DAST._IResolvedType _11_r = _source0.dtor_resolved;
            _10_instanceType = DAST.Type.create_UserDefined(Dafny.Helpers.Let<DAST._IResolvedType, DAST._IResolvedType>(_11_r, _pat_let20_0 => Dafny.Helpers.Let<DAST._IResolvedType, DAST._IResolvedType>(_pat_let20_0, _12_dt__update__tmp_h0 => Dafny.Helpers.Let<Dafny.ISequence<DAST._IType>, DAST._IResolvedType>(_pat_let_tv0, _pat_let21_0 => Dafny.Helpers.Let<Dafny.ISequence<DAST._IType>, DAST._IResolvedType>(_pat_let21_0, _13_dt__update_htypeArgs_h0 => DAST.ResolvedType.create((_12_dt__update__tmp_h0).dtor_path, _13_dt__update_htypeArgs_h0, (_12_dt__update__tmp_h0).dtor_kind, (_12_dt__update__tmp_h0).dtor_attributes, (_12_dt__update__tmp_h0).dtor_properMethods, (_12_dt__update__tmp_h0).dtor_extendedTypes))))));
            goto after_match0;
          }
        }
        {
          _10_instanceType = enclosingType;
        }
      after_match0: ;
        if (forTrait) {
          RAST._IFormal _14_selfFormal;
          if (((m).dtor_wasFunction) && (((this).ObjectType).is_RawPointers)) {
            _14_selfFormal = RAST.Formal.selfBorrowed;
          } else {
            _14_selfFormal = RAST.Formal.selfBorrowedMut;
          }
          _0_params = Dafny.Sequence<RAST._IFormal>.Concat(Dafny.Sequence<RAST._IFormal>.FromElements(_14_selfFormal), _0_params);
        } else {
          RAST._IType _15_tpe;
          RAST._IType _out1;
          _out1 = (this).GenType(_10_instanceType, DCOMP.GenTypeContext.@default());
          _15_tpe = _out1;
          if ((_9_selfId).Equals(Dafny.Sequence<Dafny.Rune>.UnicodeFromString("this"))) {
            if (((this).ObjectType).is_RcMut) {
              _15_tpe = RAST.Type.create_Borrowed(_15_tpe);
            }
          } else if ((_9_selfId).Equals(Dafny.Sequence<Dafny.Rune>.UnicodeFromString("self"))) {
            if ((_15_tpe).IsObjectOrPointer()) {
              if (((m).dtor_wasFunction) && (((this).ObjectType).is_RawPointers)) {
                _15_tpe = RAST.__default.SelfBorrowed;
              } else {
                _15_tpe = RAST.__default.SelfBorrowedMut;
              }
            } else {
              if ((((enclosingType).is_UserDefined) && ((((enclosingType).dtor_resolved).dtor_kind).is_Datatype)) && ((this).IsRcWrapped(((enclosingType).dtor_resolved).dtor_attributes))) {
                _15_tpe = RAST.Type.create_Borrowed(RAST.__default.Rc(RAST.__default.SelfOwned));
              } else {
                _15_tpe = RAST.Type.create_Borrowed(RAST.__default.SelfOwned);
              }
            }
          }
          _0_params = Dafny.Sequence<RAST._IFormal>.Concat(Dafny.Sequence<RAST._IFormal>.FromElements(RAST.Formal.create(_9_selfId, _15_tpe)), _0_params);
        }
        _8_selfIdent = DCOMP.SelfInfo.create_ThisTyped(_9_selfId, _10_instanceType);
      }
      Dafny.ISequence<RAST._IType> _16_retTypeArgs;
      _16_retTypeArgs = Dafny.Sequence<RAST._IType>.FromElements();
      BigInteger _17_typeI;
      _17_typeI = BigInteger.Zero;
      while ((_17_typeI) < (new BigInteger(((m).dtor_outTypes).Count))) {
        RAST._IType _18_typeExpr;
        RAST._IType _out2;
        _out2 = (this).GenType(((m).dtor_outTypes).Select(_17_typeI), DCOMP.GenTypeContext.@default());
        _18_typeExpr = _out2;
        _16_retTypeArgs = Dafny.Sequence<RAST._IType>.Concat(_16_retTypeArgs, Dafny.Sequence<RAST._IType>.FromElements(_18_typeExpr));
        _17_typeI = (_17_typeI) + (BigInteger.One);
      }
      RAST._IVisibility _19_visibility;
      if (forTrait) {
        _19_visibility = RAST.Visibility.create_PRIV();
      } else {
        _19_visibility = RAST.Visibility.create_PUB();
      }
      Dafny.ISequence<DAST._ITypeArgDecl> _20_typeParamsFiltered;
      _20_typeParamsFiltered = Dafny.Sequence<DAST._ITypeArgDecl>.FromElements();
      BigInteger _hi1 = new BigInteger(((m).dtor_typeParams).Count);
      for (BigInteger _21_typeParamI = BigInteger.Zero; _21_typeParamI < _hi1; _21_typeParamI++) {
        DAST._ITypeArgDecl _22_typeParam;
        _22_typeParam = ((m).dtor_typeParams).Select(_21_typeParamI);
        if (!((enclosingTypeParams).Contains(DAST.Type.create_TypeArg((_22_typeParam).dtor_name)))) {
          _20_typeParamsFiltered = Dafny.Sequence<DAST._ITypeArgDecl>.Concat(_20_typeParamsFiltered, Dafny.Sequence<DAST._ITypeArgDecl>.FromElements(_22_typeParam));
        }
      }
      Dafny.ISequence<RAST._ITypeParamDecl> _23_typeParams;
      _23_typeParams = Dafny.Sequence<RAST._ITypeParamDecl>.FromElements();
      if ((new BigInteger((_20_typeParamsFiltered).Count)).Sign == 1) {
        BigInteger _hi2 = new BigInteger((_20_typeParamsFiltered).Count);
        for (BigInteger _24_i = BigInteger.Zero; _24_i < _hi2; _24_i++) {
          DAST._IType _25_typeArg;
          RAST._ITypeParamDecl _26_rTypeParamDecl;
          DAST._IType _out3;
          RAST._ITypeParamDecl _out4;
          (this).GenTypeParam((_20_typeParamsFiltered).Select(_24_i), out _out3, out _out4);
          _25_typeArg = _out3;
          _26_rTypeParamDecl = _out4;
          RAST._ITypeParamDecl _27_dt__update__tmp_h1 = _26_rTypeParamDecl;
          Dafny.ISequence<RAST._IType> _28_dt__update_hconstraints_h0 = (_26_rTypeParamDecl).dtor_constraints;
          _26_rTypeParamDecl = RAST.TypeParamDecl.create((_27_dt__update__tmp_h1).dtor_name, _28_dt__update_hconstraints_h0);
          _23_typeParams = Dafny.Sequence<RAST._ITypeParamDecl>.Concat(_23_typeParams, Dafny.Sequence<RAST._ITypeParamDecl>.FromElements(_26_rTypeParamDecl));
        }
      }
      Std.Wrappers._IOption<RAST._IExpr> _29_fBody = Std.Wrappers.Option<RAST._IExpr>.Default();
      DCOMP._IEnvironment _30_env = DCOMP.Environment.Default();
      RAST._IExpr _31_preBody;
      _31_preBody = RAST.Expr.create_RawExpr(Dafny.Sequence<Dafny.Rune>.UnicodeFromString(""));
      Dafny.ISequence<Dafny.ISequence<Dafny.Rune>> _32_preAssignNames;
      _32_preAssignNames = Dafny.Sequence<Dafny.ISequence<Dafny.Rune>>.FromElements();
      Dafny.IMap<Dafny.ISequence<Dafny.Rune>,RAST._IType> _33_preAssignTypes;
      _33_preAssignTypes = Dafny.Map<Dafny.ISequence<Dafny.Rune>, RAST._IType>.FromElements();
      if ((m).dtor_hasBody) {
        Std.Wrappers._IOption<Dafny.ISequence<Dafny.ISequence<Dafny.Rune>>> _34_earlyReturn;
        _34_earlyReturn = Std.Wrappers.Option<Dafny.ISequence<Dafny.ISequence<Dafny.Rune>>>.create_None();
        Std.Wrappers._IOption<Dafny.ISequence<Dafny.ISequence<Dafny.Rune>>> _source1 = (m).dtor_outVars;
        {
          if (_source1.is_Some) {
            Dafny.ISequence<Dafny.ISequence<Dafny.Rune>> _35_outVars = _source1.dtor_value;
            {
              if ((m).dtor_outVarsAreUninitFieldsToAssign) {
                _34_earlyReturn = Std.Wrappers.Option<Dafny.ISequence<Dafny.ISequence<Dafny.Rune>>>.create_Some(Dafny.Sequence<Dafny.ISequence<Dafny.Rune>>.FromElements());
                BigInteger _hi3 = new BigInteger((_35_outVars).Count);
                for (BigInteger _36_outI = BigInteger.Zero; _36_outI < _hi3; _36_outI++) {
                  Dafny.ISequence<Dafny.Rune> _37_outVar;
                  _37_outVar = (_35_outVars).Select(_36_outI);
                  Dafny.ISequence<Dafny.Rune> _38_outName;
                  _38_outName = DCOMP.__default.escapeVar(_37_outVar);
                  Dafny.ISequence<Dafny.Rune> _39_tracker__name;
                  _39_tracker__name = DCOMP.__default.AddAssignedPrefix(_38_outName);
                  _32_preAssignNames = Dafny.Sequence<Dafny.ISequence<Dafny.Rune>>.Concat(_32_preAssignNames, Dafny.Sequence<Dafny.ISequence<Dafny.Rune>>.FromElements(_39_tracker__name));
                  _33_preAssignTypes = Dafny.Map<Dafny.ISequence<Dafny.Rune>, RAST._IType>.Update(_33_preAssignTypes, _39_tracker__name, RAST.Type.create_Bool());
                  _31_preBody = (_31_preBody).Then(RAST.Expr.create_DeclareVar(RAST.DeclareType.create_MUT(), _39_tracker__name, Std.Wrappers.Option<RAST._IType>.create_Some(RAST.Type.create_Bool()), Std.Wrappers.Option<RAST._IExpr>.create_Some(RAST.Expr.create_LiteralBool(false))));
                }
              } else {
                Dafny.ISequence<Dafny.ISequence<Dafny.Rune>> _40_tupleArgs;
                _40_tupleArgs = Dafny.Sequence<Dafny.ISequence<Dafny.Rune>>.FromElements();
                BigInteger _hi4 = new BigInteger((_35_outVars).Count);
                for (BigInteger _41_outI = BigInteger.Zero; _41_outI < _hi4; _41_outI++) {
                  Dafny.ISequence<Dafny.Rune> _42_outVar;
                  _42_outVar = (_35_outVars).Select(_41_outI);
                  RAST._IType _43_outType;
                  RAST._IType _out5;
                  _out5 = (this).GenType(((m).dtor_outTypes).Select(_41_outI), DCOMP.GenTypeContext.@default());
                  _43_outType = _out5;
                  Dafny.ISequence<Dafny.Rune> _44_outName;
                  _44_outName = DCOMP.__default.escapeVar(_42_outVar);
                  _1_paramNames = Dafny.Sequence<Dafny.ISequence<Dafny.Rune>>.Concat(_1_paramNames, Dafny.Sequence<Dafny.ISequence<Dafny.Rune>>.FromElements(_44_outName));
                  RAST._IType _45_outMaybeType;
                  if ((_43_outType).CanReadWithoutClone()) {
                    _45_outMaybeType = _43_outType;
                  } else {
                    _45_outMaybeType = RAST.__default.MaybePlaceboType(_43_outType);
                  }
                  _2_paramTypes = Dafny.Map<Dafny.ISequence<Dafny.Rune>, RAST._IType>.Update(_2_paramTypes, _44_outName, _45_outMaybeType);
                  _40_tupleArgs = Dafny.Sequence<Dafny.ISequence<Dafny.Rune>>.Concat(_40_tupleArgs, Dafny.Sequence<Dafny.ISequence<Dafny.Rune>>.FromElements(_44_outName));
                }
                _34_earlyReturn = Std.Wrappers.Option<Dafny.ISequence<Dafny.ISequence<Dafny.Rune>>>.create_Some(_40_tupleArgs);
              }
            }
            goto after_match1;
          }
        }
        {
        }
      after_match1: ;
        _30_env = DCOMP.Environment.create(Dafny.Sequence<Dafny.ISequence<Dafny.Rune>>.Concat(_32_preAssignNames, _1_paramNames), Dafny.Map<Dafny.ISequence<Dafny.Rune>, RAST._IType>.Merge(_33_preAssignTypes, _2_paramTypes));
        RAST._IExpr _46_body;
        Dafny.ISet<Dafny.ISequence<Dafny.Rune>> _47___v71;
        DCOMP._IEnvironment _48___v72;
        RAST._IExpr _out6;
        Dafny.ISet<Dafny.ISequence<Dafny.Rune>> _out7;
        DCOMP._IEnvironment _out8;
        (this).GenStmts((m).dtor_body, _8_selfIdent, _30_env, true, _34_earlyReturn, out _out6, out _out7, out _out8);
        _46_body = _out6;
        _47___v71 = _out7;
        _48___v72 = _out8;
        _29_fBody = Std.Wrappers.Option<RAST._IExpr>.create_Some((_31_preBody).Then(_46_body));
      } else {
        _30_env = DCOMP.Environment.create(_1_paramNames, _2_paramTypes);
        _29_fBody = Std.Wrappers.Option<RAST._IExpr>.create_None();
      }
      s = RAST.ImplMember.create_FnDecl(_19_visibility, RAST.Fn.create(_7_fnName, _23_typeParams, _0_params, Std.Wrappers.Option<RAST._IType>.create_Some((((new BigInteger((_16_retTypeArgs).Count)) == (BigInteger.One)) ? ((_16_retTypeArgs).Select(BigInteger.Zero)) : (RAST.Type.create_TupleType(_16_retTypeArgs)))), Dafny.Sequence<Dafny.Rune>.UnicodeFromString(""), _29_fBody));
      return s;
    }
    public void GenStmts(Dafny.ISequence<DAST._IStatement> stmts, DCOMP._ISelfInfo selfIdent, DCOMP._IEnvironment env, bool isLast, Std.Wrappers._IOption<Dafny.ISequence<Dafny.ISequence<Dafny.Rune>>> earlyReturn, out RAST._IExpr generated, out Dafny.ISet<Dafny.ISequence<Dafny.Rune>> readIdents, out DCOMP._IEnvironment newEnv)
    {
      generated = RAST.Expr.Default();
      readIdents = Dafny.Set<Dafny.ISequence<Dafny.Rune>>.Empty;
      newEnv = DCOMP.Environment.Default();
      generated = RAST.Expr.create_RawExpr(Dafny.Sequence<Dafny.Rune>.UnicodeFromString(""));
      Dafny.ISet<Dafny.ISequence<Dafny.Rune>> _0_declarations;
      _0_declarations = Dafny.Set<Dafny.ISequence<Dafny.Rune>>.FromElements();
      readIdents = Dafny.Set<Dafny.ISequence<Dafny.Rune>>.FromElements();
      BigInteger _1_i;
      _1_i = BigInteger.Zero;
      newEnv = env;
      Dafny.ISequence<DAST._IStatement> _2_stmts;
      _2_stmts = stmts;
      while ((_1_i) < (new BigInteger((_2_stmts).Count))) {
        DAST._IStatement _3_stmt;
        _3_stmt = (_2_stmts).Select(_1_i);
        DAST._IStatement _source0 = _3_stmt;
        {
          if (_source0.is_DeclareVar) {
            Dafny.ISequence<Dafny.Rune> _4_name = _source0.dtor_name;
            DAST._IType _5_optType = _source0.dtor_typ;
            Std.Wrappers._IOption<DAST._IExpression> maybeValue0 = _source0.dtor_maybeValue;
            if (maybeValue0.is_None) {
              if (((_1_i) + (BigInteger.One)) < (new BigInteger((_2_stmts).Count))) {
                DAST._IStatement _source1 = (_2_stmts).Select((_1_i) + (BigInteger.One));
                {
                  if (_source1.is_Assign) {
                    DAST._IAssignLhs lhs0 = _source1.dtor_lhs;
                    if (lhs0.is_Ident) {
                      Dafny.ISequence<Dafny.Rune> _6_name2 = lhs0.dtor_ident;
                      DAST._IExpression _7_rhs = _source1.dtor_value;
                      if (object.Equals(_6_name2, _4_name)) {
                        _2_stmts = Dafny.Sequence<DAST._IStatement>.Concat(Dafny.Sequence<DAST._IStatement>.Concat((_2_stmts).Subsequence(BigInteger.Zero, _1_i), Dafny.Sequence<DAST._IStatement>.FromElements(DAST.Statement.create_DeclareVar(_4_name, _5_optType, Std.Wrappers.Option<DAST._IExpression>.create_Some(_7_rhs)))), (_2_stmts).Drop((_1_i) + (new BigInteger(2))));
                        _3_stmt = (_2_stmts).Select(_1_i);
                      }
                      goto after_match1;
                    }
                  }
                }
                {
                }
              after_match1: ;
              }
              goto after_match0;
            }
          }
        }
        {
        }
      after_match0: ;
        RAST._IExpr _8_stmtExpr;
        Dafny.ISet<Dafny.ISequence<Dafny.Rune>> _9_recIdents;
        DCOMP._IEnvironment _10_newEnv2;
        RAST._IExpr _out0;
        Dafny.ISet<Dafny.ISequence<Dafny.Rune>> _out1;
        DCOMP._IEnvironment _out2;
        (this).GenStmt(_3_stmt, selfIdent, newEnv, (isLast) && ((_1_i) == ((new BigInteger((_2_stmts).Count)) - (BigInteger.One))), earlyReturn, out _out0, out _out1, out _out2);
        _8_stmtExpr = _out0;
        _9_recIdents = _out1;
        _10_newEnv2 = _out2;
        newEnv = _10_newEnv2;
        DAST._IStatement _source2 = _3_stmt;
        {
          if (_source2.is_DeclareVar) {
            Dafny.ISequence<Dafny.Rune> _11_name = _source2.dtor_name;
            {
              _0_declarations = Dafny.Set<Dafny.ISequence<Dafny.Rune>>.Union(_0_declarations, Dafny.Set<Dafny.ISequence<Dafny.Rune>>.FromElements(DCOMP.__default.escapeVar(_11_name)));
            }
            goto after_match2;
          }
        }
        {
        }
      after_match2: ;
        readIdents = Dafny.Set<Dafny.ISequence<Dafny.Rune>>.Union(readIdents, Dafny.Set<Dafny.ISequence<Dafny.Rune>>.Difference(_9_recIdents, _0_declarations));
        generated = (generated).Then(_8_stmtExpr);
        _1_i = (_1_i) + (BigInteger.One);
        if ((_8_stmtExpr).is_Return) {
          goto after_0;
        }
      continue_0: ;
      }
    after_0: ;
    }
    public void GenAssignLhs(DAST._IAssignLhs lhs, RAST._IExpr rhs, DCOMP._ISelfInfo selfIdent, DCOMP._IEnvironment env, out RAST._IExpr generated, out bool needsIIFE, out Dafny.ISet<Dafny.ISequence<Dafny.Rune>> readIdents, out DCOMP._IEnvironment newEnv)
    {
      generated = RAST.Expr.Default();
      needsIIFE = false;
      readIdents = Dafny.Set<Dafny.ISequence<Dafny.Rune>>.Empty;
      newEnv = DCOMP.Environment.Default();
      newEnv = env;
      DAST._IAssignLhs _source0 = lhs;
      {
        if (_source0.is_Ident) {
          Dafny.ISequence<Dafny.Rune> _0_id = _source0.dtor_ident;
          {
            Dafny.ISequence<Dafny.Rune> _1_idRust;
            _1_idRust = DCOMP.__default.escapeVar(_0_id);
            if (((env).IsBorrowed(_1_idRust)) || ((env).IsBorrowedMut(_1_idRust))) {
              generated = RAST.__default.AssignVar(Dafny.Sequence<Dafny.Rune>.Concat(Dafny.Sequence<Dafny.Rune>.UnicodeFromString("*"), _1_idRust), rhs);
            } else {
              generated = RAST.__default.AssignVar(_1_idRust, rhs);
            }
            readIdents = Dafny.Set<Dafny.ISequence<Dafny.Rune>>.FromElements(_1_idRust);
            needsIIFE = false;
          }
          goto after_match0;
        }
      }
      {
        if (_source0.is_Select) {
          DAST._IExpression _2_on = _source0.dtor_expr;
          Dafny.ISequence<Dafny.Rune> _3_field = _source0.dtor_field;
          {
            Dafny.ISequence<Dafny.Rune> _4_fieldName;
            _4_fieldName = DCOMP.__default.escapeVar(_3_field);
            RAST._IExpr _5_onExpr;
            DCOMP._IOwnership _6_onOwned;
            Dafny.ISet<Dafny.ISequence<Dafny.Rune>> _7_recIdents;
            RAST._IExpr _out0;
            DCOMP._IOwnership _out1;
            Dafny.ISet<Dafny.ISequence<Dafny.Rune>> _out2;
            (this).GenExpr(_2_on, selfIdent, env, DCOMP.Ownership.create_OwnershipAutoBorrowed(), out _out0, out _out1, out _out2);
            _5_onExpr = _out0;
            _6_onOwned = _out1;
            _7_recIdents = _out2;
            RAST._IExpr _source1 = _5_onExpr;
            {
              bool disjunctiveMatch0 = false;
              if (_source1.is_Call) {
                RAST._IExpr obj0 = _source1.dtor_obj;
                if (obj0.is_Select) {
                  RAST._IExpr obj1 = obj0.dtor_obj;
                  if (obj1.is_Identifier) {
                    Dafny.ISequence<Dafny.Rune> name0 = obj1.dtor_name;
                    if (object.Equals(name0, Dafny.Sequence<Dafny.Rune>.UnicodeFromString("this"))) {
                      Dafny.ISequence<Dafny.Rune> name1 = obj0.dtor_name;
                      if (object.Equals(name1, Dafny.Sequence<Dafny.Rune>.UnicodeFromString("clone"))) {
                        disjunctiveMatch0 = true;
                      }
                    }
                  }
                }
              }
              if (_source1.is_Identifier) {
                Dafny.ISequence<Dafny.Rune> name2 = _source1.dtor_name;
                if (object.Equals(name2, Dafny.Sequence<Dafny.Rune>.UnicodeFromString("this"))) {
                  disjunctiveMatch0 = true;
                }
              }
              if (_source1.is_UnaryOp) {
                Dafny.ISequence<Dafny.Rune> op10 = _source1.dtor_op1;
                if (object.Equals(op10, Dafny.Sequence<Dafny.Rune>.UnicodeFromString("&"))) {
                  RAST._IExpr underlying0 = _source1.dtor_underlying;
                  if (underlying0.is_Identifier) {
                    Dafny.ISequence<Dafny.Rune> name3 = underlying0.dtor_name;
                    if (object.Equals(name3, Dafny.Sequence<Dafny.Rune>.UnicodeFromString("this"))) {
                      disjunctiveMatch0 = true;
                    }
                  }
                }
              }
              if (disjunctiveMatch0) {
                Dafny.ISequence<Dafny.Rune> _8_isAssignedVar;
                _8_isAssignedVar = DCOMP.__default.AddAssignedPrefix(_4_fieldName);
                if (((newEnv).dtor_names).Contains(_8_isAssignedVar)) {
                  generated = (((RAST.__default.dafny__runtime).MSel((this).update__field__uninit__macro)).AsExpr()).Apply(Dafny.Sequence<RAST._IExpr>.FromElements((this).thisInConstructor, RAST.Expr.create_Identifier(_4_fieldName), RAST.Expr.create_Identifier(_8_isAssignedVar), rhs));
                  newEnv = (newEnv).RemoveAssigned(_8_isAssignedVar);
                } else {
                  (this).error = Std.Wrappers.Option<Dafny.ISequence<Dafny.Rune>>.create_Some(Dafny.Sequence<Dafny.Rune>.Concat(Dafny.Sequence<Dafny.Rune>.UnicodeFromString("Unespected field to assign whose isAssignedVar is not in the environment: "), _8_isAssignedVar));
                  generated = RAST.__default.AssignMember(RAST.Expr.create_RawExpr((this.error).dtor_value), _4_fieldName, rhs);
                }
                goto after_match1;
              }
            }
            {
              if (!object.Equals(_5_onExpr, RAST.Expr.create_Identifier(Dafny.Sequence<Dafny.Rune>.UnicodeFromString("self")))) {
                _5_onExpr = ((this).modify__macro).Apply1(_5_onExpr);
              }
              generated = RAST.__default.AssignMember(_5_onExpr, _4_fieldName, rhs);
            }
          after_match1: ;
            readIdents = _7_recIdents;
            needsIIFE = false;
          }
          goto after_match0;
        }
      }
      {
        DAST._IExpression _9_on = _source0.dtor_expr;
        Dafny.ISequence<DAST._IExpression> _10_indices = _source0.dtor_indices;
        {
          RAST._IExpr _11_onExpr;
          DCOMP._IOwnership _12_onOwned;
          Dafny.ISet<Dafny.ISequence<Dafny.Rune>> _13_recIdents;
          RAST._IExpr _out3;
          DCOMP._IOwnership _out4;
          Dafny.ISet<Dafny.ISequence<Dafny.Rune>> _out5;
          (this).GenExpr(_9_on, selfIdent, env, DCOMP.Ownership.create_OwnershipAutoBorrowed(), out _out3, out _out4, out _out5);
          _11_onExpr = _out3;
          _12_onOwned = _out4;
          _13_recIdents = _out5;
          readIdents = _13_recIdents;
          _11_onExpr = ((this).modify__macro).Apply1(_11_onExpr);
          RAST._IExpr _14_r;
          _14_r = RAST.Expr.create_RawExpr(Dafny.Sequence<Dafny.Rune>.UnicodeFromString(""));
          Dafny.ISequence<RAST._IExpr> _15_indicesExpr;
          _15_indicesExpr = Dafny.Sequence<RAST._IExpr>.FromElements();
          BigInteger _hi0 = new BigInteger((_10_indices).Count);
          for (BigInteger _16_i = BigInteger.Zero; _16_i < _hi0; _16_i++) {
            RAST._IExpr _17_idx;
            DCOMP._IOwnership _18___v81;
            Dafny.ISet<Dafny.ISequence<Dafny.Rune>> _19_recIdentsIdx;
            RAST._IExpr _out6;
            DCOMP._IOwnership _out7;
            Dafny.ISet<Dafny.ISequence<Dafny.Rune>> _out8;
            (this).GenExpr((_10_indices).Select(_16_i), selfIdent, env, DCOMP.Ownership.create_OwnershipOwned(), out _out6, out _out7, out _out8);
            _17_idx = _out6;
            _18___v81 = _out7;
            _19_recIdentsIdx = _out8;
            Dafny.ISequence<Dafny.Rune> _20_varName;
            _20_varName = Dafny.Sequence<Dafny.Rune>.Concat(Dafny.Sequence<Dafny.Rune>.UnicodeFromString("__idx"), Std.Strings.__default.OfNat(_16_i));
            _15_indicesExpr = Dafny.Sequence<RAST._IExpr>.Concat(_15_indicesExpr, Dafny.Sequence<RAST._IExpr>.FromElements(RAST.Expr.create_Identifier(_20_varName)));
            _14_r = (_14_r).Then(RAST.Expr.create_DeclareVar(RAST.DeclareType.create_CONST(), _20_varName, Std.Wrappers.Option<RAST._IType>.create_None(), Std.Wrappers.Option<RAST._IExpr>.create_Some(RAST.__default.IntoUsize(_17_idx))));
            readIdents = Dafny.Set<Dafny.ISequence<Dafny.Rune>>.Union(readIdents, _19_recIdentsIdx);
          }
          if ((new BigInteger((_10_indices).Count)) > (BigInteger.One)) {
            _11_onExpr = (_11_onExpr).Sel(Dafny.Sequence<Dafny.Rune>.UnicodeFromString("data"));
          }
          generated = (_14_r).Then(RAST.Expr.create_Assign(Std.Wrappers.Option<RAST._IAssignLhs>.create_Some(RAST.AssignLhs.create_Index(_11_onExpr, _15_indicesExpr)), rhs));
          needsIIFE = true;
        }
      }
    after_match0: ;
    }
    public void GenStmt(DAST._IStatement stmt, DCOMP._ISelfInfo selfIdent, DCOMP._IEnvironment env, bool isLast, Std.Wrappers._IOption<Dafny.ISequence<Dafny.ISequence<Dafny.Rune>>> earlyReturn, out RAST._IExpr generated, out Dafny.ISet<Dafny.ISequence<Dafny.Rune>> readIdents, out DCOMP._IEnvironment newEnv)
    {
      generated = RAST.Expr.Default();
      readIdents = Dafny.Set<Dafny.ISequence<Dafny.Rune>>.Empty;
      newEnv = DCOMP.Environment.Default();
      DAST._IStatement _source0 = stmt;
      {
        if (_source0.is_ConstructorNewSeparator) {
          Dafny.ISequence<DAST._IFormal> _0_fields = _source0.dtor_fields;
          {
            generated = RAST.Expr.create_RawExpr(Dafny.Sequence<Dafny.Rune>.UnicodeFromString(""));
            readIdents = Dafny.Set<Dafny.ISequence<Dafny.Rune>>.FromElements();
            newEnv = env;
            BigInteger _hi0 = new BigInteger((_0_fields).Count);
            for (BigInteger _1_i = BigInteger.Zero; _1_i < _hi0; _1_i++) {
              DAST._IFormal _2_field;
              _2_field = (_0_fields).Select(_1_i);
              Dafny.ISequence<Dafny.Rune> _3_fieldName;
              _3_fieldName = DCOMP.__default.escapeVar((_2_field).dtor_name);
              RAST._IType _4_fieldTyp;
              RAST._IType _out0;
              _out0 = (this).GenType((_2_field).dtor_typ, DCOMP.GenTypeContext.@default());
              _4_fieldTyp = _out0;
              Dafny.ISequence<Dafny.Rune> _5_isAssignedVar;
              _5_isAssignedVar = DCOMP.__default.AddAssignedPrefix(_3_fieldName);
              if (((newEnv).dtor_names).Contains(_5_isAssignedVar)) {
                RAST._IExpr _6_rhs;
                DCOMP._IOwnership _7___v82;
                Dafny.ISet<Dafny.ISequence<Dafny.Rune>> _8___v83;
                RAST._IExpr _out1;
                DCOMP._IOwnership _out2;
                Dafny.ISet<Dafny.ISequence<Dafny.Rune>> _out3;
                (this).GenExpr(DAST.Expression.create_InitializationValue((_2_field).dtor_typ), selfIdent, env, DCOMP.Ownership.create_OwnershipOwned(), out _out1, out _out2, out _out3);
                _6_rhs = _out1;
                _7___v82 = _out2;
                _8___v83 = _out3;
                readIdents = Dafny.Set<Dafny.ISequence<Dafny.Rune>>.Union(readIdents, Dafny.Set<Dafny.ISequence<Dafny.Rune>>.FromElements(_5_isAssignedVar));
                generated = (generated).Then((((RAST.__default.dafny__runtime).MSel((this).update__field__if__uninit__macro)).AsExpr()).Apply(Dafny.Sequence<RAST._IExpr>.FromElements(RAST.Expr.create_Identifier(Dafny.Sequence<Dafny.Rune>.UnicodeFromString("this")), RAST.Expr.create_Identifier(_3_fieldName), RAST.Expr.create_Identifier(_5_isAssignedVar), _6_rhs)));
                newEnv = (newEnv).RemoveAssigned(_5_isAssignedVar);
              }
            }
          }
          goto after_match0;
        }
      }
      {
        if (_source0.is_DeclareVar) {
          Dafny.ISequence<Dafny.Rune> _9_name = _source0.dtor_name;
          DAST._IType _10_typ = _source0.dtor_typ;
          Std.Wrappers._IOption<DAST._IExpression> maybeValue0 = _source0.dtor_maybeValue;
          if (maybeValue0.is_Some) {
            DAST._IExpression _11_expression = maybeValue0.dtor_value;
            {
              RAST._IType _12_tpe;
              RAST._IType _out4;
              _out4 = (this).GenType(_10_typ, DCOMP.GenTypeContext.@default());
              _12_tpe = _out4;
              Dafny.ISequence<Dafny.Rune> _13_varName;
              _13_varName = DCOMP.__default.escapeVar(_9_name);
              bool _14_hasCopySemantics;
              _14_hasCopySemantics = (_12_tpe).CanReadWithoutClone();
              if (((_11_expression).is_InitializationValue) && (!(_14_hasCopySemantics))) {
                generated = RAST.Expr.create_DeclareVar(RAST.DeclareType.create_MUT(), _13_varName, Std.Wrappers.Option<RAST._IType>.create_None(), Std.Wrappers.Option<RAST._IExpr>.create_Some(((((RAST.__default.MaybePlaceboPath).AsExpr()).ApplyType1(_12_tpe)).FSel(Dafny.Sequence<Dafny.Rune>.UnicodeFromString("new"))).Apply(Dafny.Sequence<RAST._IExpr>.FromElements())));
                readIdents = Dafny.Set<Dafny.ISequence<Dafny.Rune>>.FromElements();
                newEnv = (env).AddAssigned(_13_varName, RAST.__default.MaybePlaceboType(_12_tpe));
              } else {
                RAST._IExpr _15_expr = RAST.Expr.Default();
                Dafny.ISet<Dafny.ISequence<Dafny.Rune>> _16_recIdents = Dafny.Set<Dafny.ISequence<Dafny.Rune>>.Empty;
                if (((_11_expression).is_InitializationValue) && ((_12_tpe).IsObjectOrPointer())) {
                  _15_expr = (_12_tpe).ToNullExpr();
                  _16_recIdents = Dafny.Set<Dafny.ISequence<Dafny.Rune>>.FromElements();
                } else {
                  DCOMP._IOwnership _17_exprOwnership = DCOMP.Ownership.Default();
                  RAST._IExpr _out5;
                  DCOMP._IOwnership _out6;
                  Dafny.ISet<Dafny.ISequence<Dafny.Rune>> _out7;
                  (this).GenExpr(_11_expression, selfIdent, env, DCOMP.Ownership.create_OwnershipOwned(), out _out5, out _out6, out _out7);
                  _15_expr = _out5;
                  _17_exprOwnership = _out6;
                  _16_recIdents = _out7;
                }
                readIdents = _16_recIdents;
                if ((_11_expression).is_NewUninitArray) {
                  _12_tpe = (_12_tpe).TypeAtInitialization();
                } else {
                  _12_tpe = _12_tpe;
                }
                generated = RAST.Expr.create_DeclareVar(RAST.DeclareType.create_MUT(), _13_varName, Std.Wrappers.Option<RAST._IType>.create_Some(_12_tpe), Std.Wrappers.Option<RAST._IExpr>.create_Some(_15_expr));
                newEnv = (env).AddAssigned(_13_varName, _12_tpe);
              }
            }
            goto after_match0;
          }
        }
      }
      {
        if (_source0.is_DeclareVar) {
          Dafny.ISequence<Dafny.Rune> _18_name = _source0.dtor_name;
          DAST._IType _19_typ = _source0.dtor_typ;
          Std.Wrappers._IOption<DAST._IExpression> maybeValue1 = _source0.dtor_maybeValue;
          if (maybeValue1.is_None) {
            {
              DAST._IStatement _20_newStmt;
              _20_newStmt = DAST.Statement.create_DeclareVar(_18_name, _19_typ, Std.Wrappers.Option<DAST._IExpression>.create_Some(DAST.Expression.create_InitializationValue(_19_typ)));
              RAST._IExpr _out8;
              Dafny.ISet<Dafny.ISequence<Dafny.Rune>> _out9;
              DCOMP._IEnvironment _out10;
              (this).GenStmt(_20_newStmt, selfIdent, env, isLast, earlyReturn, out _out8, out _out9, out _out10);
              generated = _out8;
              readIdents = _out9;
              newEnv = _out10;
            }
            goto after_match0;
          }
        }
      }
      {
        if (_source0.is_Assign) {
          DAST._IAssignLhs _21_lhs = _source0.dtor_lhs;
          DAST._IExpression _22_expression = _source0.dtor_value;
          {
            RAST._IExpr _23_exprGen;
            DCOMP._IOwnership _24___v84;
            Dafny.ISet<Dafny.ISequence<Dafny.Rune>> _25_exprIdents;
            RAST._IExpr _out11;
            DCOMP._IOwnership _out12;
            Dafny.ISet<Dafny.ISequence<Dafny.Rune>> _out13;
            (this).GenExpr(_22_expression, selfIdent, env, DCOMP.Ownership.create_OwnershipOwned(), out _out11, out _out12, out _out13);
            _23_exprGen = _out11;
            _24___v84 = _out12;
            _25_exprIdents = _out13;
            if ((_21_lhs).is_Ident) {
              Dafny.ISequence<Dafny.Rune> _26_rustId;
              _26_rustId = DCOMP.__default.escapeVar((_21_lhs).dtor_ident);
              Std.Wrappers._IOption<RAST._IType> _27_tpe;
              _27_tpe = (env).GetType(_26_rustId);
              if (((_27_tpe).is_Some) && ((((_27_tpe).dtor_value).ExtractMaybePlacebo()).is_Some)) {
                _23_exprGen = RAST.__default.MaybePlacebo(_23_exprGen);
              }
            }
            if (((_21_lhs).is_Index) && (((_21_lhs).dtor_expr).is_Ident)) {
              Dafny.ISequence<Dafny.Rune> _28_rustId;
              _28_rustId = DCOMP.__default.escapeVar(((_21_lhs).dtor_expr).dtor_name);
              Std.Wrappers._IOption<RAST._IType> _29_tpe;
              _29_tpe = (env).GetType(_28_rustId);
              if (((_29_tpe).is_Some) && ((((_29_tpe).dtor_value).ExtractMaybeUninitArrayElement()).is_Some)) {
                _23_exprGen = RAST.__default.MaybeUninitNew(_23_exprGen);
              }
            }
            RAST._IExpr _30_lhsGen;
            bool _31_needsIIFE;
            Dafny.ISet<Dafny.ISequence<Dafny.Rune>> _32_recIdents;
            DCOMP._IEnvironment _33_resEnv;
            RAST._IExpr _out14;
            bool _out15;
            Dafny.ISet<Dafny.ISequence<Dafny.Rune>> _out16;
            DCOMP._IEnvironment _out17;
            (this).GenAssignLhs(_21_lhs, _23_exprGen, selfIdent, env, out _out14, out _out15, out _out16, out _out17);
            _30_lhsGen = _out14;
            _31_needsIIFE = _out15;
            _32_recIdents = _out16;
            _33_resEnv = _out17;
            generated = _30_lhsGen;
            newEnv = _33_resEnv;
            if (_31_needsIIFE) {
              generated = RAST.Expr.create_Block(generated);
            }
            readIdents = Dafny.Set<Dafny.ISequence<Dafny.Rune>>.Union(_32_recIdents, _25_exprIdents);
          }
          goto after_match0;
        }
      }
      {
        if (_source0.is_If) {
          DAST._IExpression _34_cond = _source0.dtor_cond;
          Dafny.ISequence<DAST._IStatement> _35_thnDafny = _source0.dtor_thn;
          Dafny.ISequence<DAST._IStatement> _36_elsDafny = _source0.dtor_els;
          {
            RAST._IExpr _37_cond;
            DCOMP._IOwnership _38___v85;
            Dafny.ISet<Dafny.ISequence<Dafny.Rune>> _39_recIdents;
            RAST._IExpr _out18;
            DCOMP._IOwnership _out19;
            Dafny.ISet<Dafny.ISequence<Dafny.Rune>> _out20;
            (this).GenExpr(_34_cond, selfIdent, env, DCOMP.Ownership.create_OwnershipOwned(), out _out18, out _out19, out _out20);
            _37_cond = _out18;
            _38___v85 = _out19;
            _39_recIdents = _out20;
            Dafny.ISequence<Dafny.Rune> _40_condString;
            _40_condString = (_37_cond)._ToString(DCOMP.__default.IND);
            readIdents = _39_recIdents;
            RAST._IExpr _41_thn;
            Dafny.ISet<Dafny.ISequence<Dafny.Rune>> _42_thnIdents;
            DCOMP._IEnvironment _43_thnEnv;
            RAST._IExpr _out21;
            Dafny.ISet<Dafny.ISequence<Dafny.Rune>> _out22;
            DCOMP._IEnvironment _out23;
            (this).GenStmts(_35_thnDafny, selfIdent, env, isLast, earlyReturn, out _out21, out _out22, out _out23);
            _41_thn = _out21;
            _42_thnIdents = _out22;
            _43_thnEnv = _out23;
            readIdents = Dafny.Set<Dafny.ISequence<Dafny.Rune>>.Union(readIdents, _42_thnIdents);
            RAST._IExpr _44_els;
            Dafny.ISet<Dafny.ISequence<Dafny.Rune>> _45_elsIdents;
            DCOMP._IEnvironment _46_elsEnv;
            RAST._IExpr _out24;
            Dafny.ISet<Dafny.ISequence<Dafny.Rune>> _out25;
            DCOMP._IEnvironment _out26;
            (this).GenStmts(_36_elsDafny, selfIdent, env, isLast, earlyReturn, out _out24, out _out25, out _out26);
            _44_els = _out24;
            _45_elsIdents = _out25;
            _46_elsEnv = _out26;
            readIdents = Dafny.Set<Dafny.ISequence<Dafny.Rune>>.Union(readIdents, _45_elsIdents);
            newEnv = env;
            generated = RAST.Expr.create_IfExpr(_37_cond, _41_thn, _44_els);
          }
          goto after_match0;
        }
      }
      {
        if (_source0.is_Labeled) {
          Dafny.ISequence<Dafny.Rune> _47_lbl = _source0.dtor_lbl;
          Dafny.ISequence<DAST._IStatement> _48_body = _source0.dtor_body;
          {
            RAST._IExpr _49_body;
            Dafny.ISet<Dafny.ISequence<Dafny.Rune>> _50_bodyIdents;
            DCOMP._IEnvironment _51_env2;
            RAST._IExpr _out27;
            Dafny.ISet<Dafny.ISequence<Dafny.Rune>> _out28;
            DCOMP._IEnvironment _out29;
            (this).GenStmts(_48_body, selfIdent, env, isLast, earlyReturn, out _out27, out _out28, out _out29);
            _49_body = _out27;
            _50_bodyIdents = _out28;
            _51_env2 = _out29;
            readIdents = _50_bodyIdents;
            generated = RAST.Expr.create_Labelled(Dafny.Sequence<Dafny.Rune>.Concat(Dafny.Sequence<Dafny.Rune>.UnicodeFromString("label_"), _47_lbl), RAST.Expr.create_Loop(Std.Wrappers.Option<RAST._IExpr>.create_None(), RAST.Expr.create_StmtExpr(_49_body, RAST.Expr.create_Break(Std.Wrappers.Option<Dafny.ISequence<Dafny.Rune>>.create_None()))));
            newEnv = env;
          }
          goto after_match0;
        }
      }
      {
        if (_source0.is_While) {
          DAST._IExpression _52_cond = _source0.dtor_cond;
          Dafny.ISequence<DAST._IStatement> _53_body = _source0.dtor_body;
          {
            RAST._IExpr _54_cond;
            DCOMP._IOwnership _55___v86;
            Dafny.ISet<Dafny.ISequence<Dafny.Rune>> _56_recIdents;
            RAST._IExpr _out30;
            DCOMP._IOwnership _out31;
            Dafny.ISet<Dafny.ISequence<Dafny.Rune>> _out32;
            (this).GenExpr(_52_cond, selfIdent, env, DCOMP.Ownership.create_OwnershipOwned(), out _out30, out _out31, out _out32);
            _54_cond = _out30;
            _55___v86 = _out31;
            _56_recIdents = _out32;
            readIdents = _56_recIdents;
            RAST._IExpr _57_bodyExpr;
            Dafny.ISet<Dafny.ISequence<Dafny.Rune>> _58_bodyIdents;
            DCOMP._IEnvironment _59_bodyEnv;
            RAST._IExpr _out33;
            Dafny.ISet<Dafny.ISequence<Dafny.Rune>> _out34;
            DCOMP._IEnvironment _out35;
            (this).GenStmts(_53_body, selfIdent, env, false, earlyReturn, out _out33, out _out34, out _out35);
            _57_bodyExpr = _out33;
            _58_bodyIdents = _out34;
            _59_bodyEnv = _out35;
            newEnv = env;
            readIdents = Dafny.Set<Dafny.ISequence<Dafny.Rune>>.Union(readIdents, _58_bodyIdents);
            generated = RAST.Expr.create_Loop(Std.Wrappers.Option<RAST._IExpr>.create_Some(_54_cond), _57_bodyExpr);
          }
          goto after_match0;
        }
      }
      {
        if (_source0.is_Foreach) {
          Dafny.ISequence<Dafny.Rune> _60_boundName = _source0.dtor_boundName;
          DAST._IType _61_boundType = _source0.dtor_boundType;
          DAST._IExpression _62_overExpr = _source0.dtor_over;
          Dafny.ISequence<DAST._IStatement> _63_body = _source0.dtor_body;
          {
            RAST._IExpr _64_over;
            DCOMP._IOwnership _65___v87;
            Dafny.ISet<Dafny.ISequence<Dafny.Rune>> _66_recIdents;
            RAST._IExpr _out36;
            DCOMP._IOwnership _out37;
            Dafny.ISet<Dafny.ISequence<Dafny.Rune>> _out38;
            (this).GenExpr(_62_overExpr, selfIdent, env, DCOMP.Ownership.create_OwnershipOwned(), out _out36, out _out37, out _out38);
            _64_over = _out36;
            _65___v87 = _out37;
            _66_recIdents = _out38;
            if (((_62_overExpr).is_MapBoundedPool) || ((_62_overExpr).is_SetBoundedPool)) {
              _64_over = ((_64_over).Sel(Dafny.Sequence<Dafny.Rune>.UnicodeFromString("cloned"))).Apply(Dafny.Sequence<RAST._IExpr>.FromElements());
            }
            RAST._IType _67_boundTpe;
            RAST._IType _out39;
            _out39 = (this).GenType(_61_boundType, DCOMP.GenTypeContext.@default());
            _67_boundTpe = _out39;
            readIdents = _66_recIdents;
            Dafny.ISequence<Dafny.Rune> _68_boundRName;
            _68_boundRName = DCOMP.__default.escapeVar(_60_boundName);
            RAST._IExpr _69_bodyExpr;
            Dafny.ISet<Dafny.ISequence<Dafny.Rune>> _70_bodyIdents;
            DCOMP._IEnvironment _71_bodyEnv;
            RAST._IExpr _out40;
            Dafny.ISet<Dafny.ISequence<Dafny.Rune>> _out41;
            DCOMP._IEnvironment _out42;
            (this).GenStmts(_63_body, selfIdent, (env).AddAssigned(_68_boundRName, _67_boundTpe), false, earlyReturn, out _out40, out _out41, out _out42);
            _69_bodyExpr = _out40;
            _70_bodyIdents = _out41;
            _71_bodyEnv = _out42;
            readIdents = Dafny.Set<Dafny.ISequence<Dafny.Rune>>.Difference(Dafny.Set<Dafny.ISequence<Dafny.Rune>>.Union(readIdents, _70_bodyIdents), Dafny.Set<Dafny.ISequence<Dafny.Rune>>.FromElements(_68_boundRName));
            newEnv = env;
            generated = RAST.Expr.create_For(_68_boundRName, _64_over, _69_bodyExpr);
          }
          goto after_match0;
        }
      }
      {
        if (_source0.is_Break) {
          Std.Wrappers._IOption<Dafny.ISequence<Dafny.Rune>> _72_toLabel = _source0.dtor_toLabel;
          {
            Std.Wrappers._IOption<Dafny.ISequence<Dafny.Rune>> _source1 = _72_toLabel;
            {
              if (_source1.is_Some) {
                Dafny.ISequence<Dafny.Rune> _73_lbl = _source1.dtor_value;
                {
                  generated = RAST.Expr.create_Break(Std.Wrappers.Option<Dafny.ISequence<Dafny.Rune>>.create_Some(Dafny.Sequence<Dafny.Rune>.Concat(Dafny.Sequence<Dafny.Rune>.UnicodeFromString("label_"), _73_lbl)));
                }
                goto after_match1;
              }
            }
            {
              {
                generated = RAST.Expr.create_Break(Std.Wrappers.Option<Dafny.ISequence<Dafny.Rune>>.create_None());
              }
            }
          after_match1: ;
            readIdents = Dafny.Set<Dafny.ISequence<Dafny.Rune>>.FromElements();
            newEnv = env;
          }
          goto after_match0;
        }
      }
      {
        if (_source0.is_TailRecursive) {
          Dafny.ISequence<DAST._IStatement> _74_body = _source0.dtor_body;
          {
            generated = RAST.Expr.create_RawExpr(Dafny.Sequence<Dafny.Rune>.UnicodeFromString(""));
            if (!object.Equals(selfIdent, DCOMP.SelfInfo.create_NoSelf())) {
              RAST._IExpr _75_selfClone;
              DCOMP._IOwnership _76___v88;
              Dafny.ISet<Dafny.ISequence<Dafny.Rune>> _77___v89;
              RAST._IExpr _out43;
              DCOMP._IOwnership _out44;
              Dafny.ISet<Dafny.ISequence<Dafny.Rune>> _out45;
              (this).GenIdent((selfIdent).dtor_rSelfName, selfIdent, DCOMP.Environment.Empty(), DCOMP.Ownership.create_OwnershipOwned(), out _out43, out _out44, out _out45);
              _75_selfClone = _out43;
              _76___v88 = _out44;
              _77___v89 = _out45;
              generated = (generated).Then(RAST.Expr.create_DeclareVar(RAST.DeclareType.create_MUT(), Dafny.Sequence<Dafny.Rune>.UnicodeFromString("_this"), Std.Wrappers.Option<RAST._IType>.create_None(), Std.Wrappers.Option<RAST._IExpr>.create_Some(_75_selfClone)));
            }
            newEnv = env;
            BigInteger _hi1 = new BigInteger(((env).dtor_names).Count);
            for (BigInteger _78_paramI = BigInteger.Zero; _78_paramI < _hi1; _78_paramI++) {
              Dafny.ISequence<Dafny.Rune> _79_param;
              _79_param = ((env).dtor_names).Select(_78_paramI);
              RAST._IExpr _80_paramInit;
              DCOMP._IOwnership _81___v90;
              Dafny.ISet<Dafny.ISequence<Dafny.Rune>> _82___v91;
              RAST._IExpr _out46;
              DCOMP._IOwnership _out47;
              Dafny.ISet<Dafny.ISequence<Dafny.Rune>> _out48;
              (this).GenIdent(_79_param, selfIdent, env, DCOMP.Ownership.create_OwnershipOwned(), out _out46, out _out47, out _out48);
              _80_paramInit = _out46;
              _81___v90 = _out47;
              _82___v91 = _out48;
              generated = (generated).Then(RAST.Expr.create_DeclareVar(RAST.DeclareType.create_MUT(), _79_param, Std.Wrappers.Option<RAST._IType>.create_None(), Std.Wrappers.Option<RAST._IExpr>.create_Some(_80_paramInit)));
              if (((env).dtor_types).Contains(_79_param)) {
                RAST._IType _83_declaredType;
                _83_declaredType = (Dafny.Map<Dafny.ISequence<Dafny.Rune>, RAST._IType>.Select((env).dtor_types,_79_param)).ToOwned();
                newEnv = (newEnv).AddAssigned(_79_param, _83_declaredType);
              }
            }
            RAST._IExpr _84_bodyExpr;
            Dafny.ISet<Dafny.ISequence<Dafny.Rune>> _85_bodyIdents;
            DCOMP._IEnvironment _86_bodyEnv;
            RAST._IExpr _out49;
            Dafny.ISet<Dafny.ISequence<Dafny.Rune>> _out50;
            DCOMP._IEnvironment _out51;
            (this).GenStmts(_74_body, ((!object.Equals(selfIdent, DCOMP.SelfInfo.create_NoSelf())) ? (DCOMP.SelfInfo.create_ThisTyped(Dafny.Sequence<Dafny.Rune>.UnicodeFromString("_this"), (selfIdent).dtor_dafnyType)) : (DCOMP.SelfInfo.create_NoSelf())), newEnv, false, earlyReturn, out _out49, out _out50, out _out51);
            _84_bodyExpr = _out49;
            _85_bodyIdents = _out50;
            _86_bodyEnv = _out51;
            readIdents = _85_bodyIdents;
            generated = (generated).Then(RAST.Expr.create_Labelled(Dafny.Sequence<Dafny.Rune>.UnicodeFromString("TAIL_CALL_START"), RAST.Expr.create_Loop(Std.Wrappers.Option<RAST._IExpr>.create_None(), _84_bodyExpr)));
          }
          goto after_match0;
        }
      }
      {
        if (_source0.is_JumpTailCallStart) {
          {
            generated = RAST.Expr.create_Continue(Std.Wrappers.Option<Dafny.ISequence<Dafny.Rune>>.create_Some(Dafny.Sequence<Dafny.Rune>.UnicodeFromString("TAIL_CALL_START")));
            readIdents = Dafny.Set<Dafny.ISequence<Dafny.Rune>>.FromElements();
            newEnv = env;
          }
          goto after_match0;
        }
      }
      {
        if (_source0.is_Call) {
          DAST._IExpression _87_on = _source0.dtor_on;
          DAST._ICallName _88_name = _source0.dtor_callName;
          Dafny.ISequence<DAST._IType> _89_typeArgs = _source0.dtor_typeArgs;
          Dafny.ISequence<DAST._IExpression> _90_args = _source0.dtor_args;
          Std.Wrappers._IOption<Dafny.ISequence<Dafny.ISequence<Dafny.Rune>>> _91_maybeOutVars = _source0.dtor_outs;
          {
            Dafny.ISequence<RAST._IExpr> _92_argExprs;
            Dafny.ISet<Dafny.ISequence<Dafny.Rune>> _93_recIdents;
            Dafny.ISequence<RAST._IType> _94_typeExprs;
            Std.Wrappers._IOption<DAST._IResolvedType> _95_fullNameQualifier;
            Dafny.ISequence<RAST._IExpr> _out52;
            Dafny.ISet<Dafny.ISequence<Dafny.Rune>> _out53;
            Dafny.ISequence<RAST._IType> _out54;
            Std.Wrappers._IOption<DAST._IResolvedType> _out55;
            (this).GenArgs(selfIdent, _88_name, _89_typeArgs, _90_args, env, out _out52, out _out53, out _out54, out _out55);
            _92_argExprs = _out52;
            _93_recIdents = _out53;
            _94_typeExprs = _out54;
            _95_fullNameQualifier = _out55;
            readIdents = _93_recIdents;
            Std.Wrappers._IOption<DAST._IResolvedType> _source2 = _95_fullNameQualifier;
            {
              if (_source2.is_Some) {
                DAST._IResolvedType value0 = _source2.dtor_value;
                Dafny.ISequence<Dafny.ISequence<Dafny.Rune>> _96_path = value0.dtor_path;
                Dafny.ISequence<DAST._IType> _97_onTypeArgs = value0.dtor_typeArgs;
                DAST._IResolvedTypeBase _98_base = value0.dtor_kind;
                RAST._IExpr _99_fullPath;
                RAST._IExpr _out56;
                _out56 = DCOMP.COMP.GenPathExpr(_96_path, true);
                _99_fullPath = _out56;
                Dafny.ISequence<RAST._IType> _100_onTypeExprs;
                Dafny.ISequence<RAST._IType> _out57;
                _out57 = (this).GenTypeArgs(_97_onTypeArgs, DCOMP.GenTypeContext.@default());
                _100_onTypeExprs = _out57;
                RAST._IExpr _101_onExpr = RAST.Expr.Default();
                DCOMP._IOwnership _102_recOwnership = DCOMP.Ownership.Default();
                Dafny.ISet<Dafny.ISequence<Dafny.Rune>> _103_recIdents = Dafny.Set<Dafny.ISequence<Dafny.Rune>>.Empty;
                if (((_98_base).is_Trait) || ((_98_base).is_Class)) {
                  RAST._IExpr _out58;
                  DCOMP._IOwnership _out59;
                  Dafny.ISet<Dafny.ISequence<Dafny.Rune>> _out60;
                  (this).GenExpr(_87_on, selfIdent, env, DCOMP.Ownership.create_OwnershipOwned(), out _out58, out _out59, out _out60);
                  _101_onExpr = _out58;
                  _102_recOwnership = _out59;
                  _103_recIdents = _out60;
                  _101_onExpr = ((this).modify__macro).Apply1(_101_onExpr);
                  readIdents = Dafny.Set<Dafny.ISequence<Dafny.Rune>>.Union(readIdents, _103_recIdents);
                } else {
                  RAST._IExpr _out61;
                  DCOMP._IOwnership _out62;
                  Dafny.ISet<Dafny.ISequence<Dafny.Rune>> _out63;
                  (this).GenExpr(_87_on, selfIdent, env, DCOMP.Ownership.create_OwnershipBorrowedMut(), out _out61, out _out62, out _out63);
                  _101_onExpr = _out61;
                  _102_recOwnership = _out62;
                  _103_recIdents = _out63;
                  readIdents = Dafny.Set<Dafny.ISequence<Dafny.Rune>>.Union(readIdents, _103_recIdents);
                }
                generated = ((((_99_fullPath).ApplyType(_100_onTypeExprs)).FSel(DCOMP.__default.escapeName((_88_name).dtor_name))).ApplyType(_94_typeExprs)).Apply(Dafny.Sequence<RAST._IExpr>.Concat(Dafny.Sequence<RAST._IExpr>.FromElements(_101_onExpr), _92_argExprs));
                goto after_match2;
              }
            }
            {
              RAST._IExpr _104_onExpr;
              DCOMP._IOwnership _105___v96;
              Dafny.ISet<Dafny.ISequence<Dafny.Rune>> _106_enclosingIdents;
              RAST._IExpr _out64;
              DCOMP._IOwnership _out65;
              Dafny.ISet<Dafny.ISequence<Dafny.Rune>> _out66;
              (this).GenExpr(_87_on, selfIdent, env, DCOMP.Ownership.create_OwnershipAutoBorrowed(), out _out64, out _out65, out _out66);
              _104_onExpr = _out64;
              _105___v96 = _out65;
              _106_enclosingIdents = _out66;
              readIdents = Dafny.Set<Dafny.ISequence<Dafny.Rune>>.Union(readIdents, _106_enclosingIdents);
              Dafny.ISequence<Dafny.Rune> _107_renderedName;
              _107_renderedName = (this).GetMethodName(_87_on, _88_name);
              DAST._IExpression _source3 = _87_on;
              {
                bool disjunctiveMatch0 = false;
                if (_source3.is_Companion) {
                  disjunctiveMatch0 = true;
                }
                if (_source3.is_ExternCompanion) {
                  disjunctiveMatch0 = true;
                }
                if (disjunctiveMatch0) {
                  {
                    _104_onExpr = (_104_onExpr).FSel(_107_renderedName);
                  }
                  goto after_match3;
                }
              }
              {
                {
                  if (!object.Equals(_104_onExpr, RAST.__default.self)) {
                    DAST._ICallName _source4 = _88_name;
                    {
                      if (_source4.is_CallName) {
                        Std.Wrappers._IOption<DAST._IType> onType0 = _source4.dtor_onType;
                        if (onType0.is_Some) {
                          DAST._IType _108_tpe = onType0.dtor_value;
                          RAST._IType _109_typ;
                          RAST._IType _out67;
                          _out67 = (this).GenType(_108_tpe, DCOMP.GenTypeContext.@default());
                          _109_typ = _out67;
                          if (((_109_typ).IsObjectOrPointer()) && (!object.Equals(_104_onExpr, RAST.Expr.create_Identifier(Dafny.Sequence<Dafny.Rune>.UnicodeFromString("self"))))) {
                            _104_onExpr = ((this).modify__macro).Apply1(_104_onExpr);
                          }
                          goto after_match4;
                        }
                      }
                    }
                    {
                    }
                  after_match4: ;
                  }
                  _104_onExpr = (_104_onExpr).Sel(_107_renderedName);
                }
              }
            after_match3: ;
              generated = ((_104_onExpr).ApplyType(_94_typeExprs)).Apply(_92_argExprs);
            }
          after_match2: ;
            if (((_91_maybeOutVars).is_Some) && ((new BigInteger(((_91_maybeOutVars).dtor_value).Count)) == (BigInteger.One))) {
              Dafny.ISequence<Dafny.Rune> _110_outVar;
              _110_outVar = DCOMP.__default.escapeVar(((_91_maybeOutVars).dtor_value).Select(BigInteger.Zero));
              if (!((env).CanReadWithoutClone(_110_outVar))) {
                generated = RAST.__default.MaybePlacebo(generated);
              }
              generated = RAST.__default.AssignVar(_110_outVar, generated);
            } else if (((_91_maybeOutVars).is_None) || ((new BigInteger(((_91_maybeOutVars).dtor_value).Count)).Sign == 0)) {
            } else {
              Dafny.ISequence<Dafny.Rune> _111_tmpVar;
              _111_tmpVar = Dafny.Sequence<Dafny.Rune>.UnicodeFromString("_x");
              RAST._IExpr _112_tmpId;
              _112_tmpId = RAST.Expr.create_Identifier(_111_tmpVar);
              generated = RAST.Expr.create_DeclareVar(RAST.DeclareType.create_CONST(), _111_tmpVar, Std.Wrappers.Option<RAST._IType>.create_None(), Std.Wrappers.Option<RAST._IExpr>.create_Some(generated));
              Dafny.ISequence<Dafny.ISequence<Dafny.Rune>> _113_outVars;
              _113_outVars = (_91_maybeOutVars).dtor_value;
              BigInteger _hi2 = new BigInteger((_113_outVars).Count);
              for (BigInteger _114_outI = BigInteger.Zero; _114_outI < _hi2; _114_outI++) {
                Dafny.ISequence<Dafny.Rune> _115_outVar;
                _115_outVar = DCOMP.__default.escapeVar((_113_outVars).Select(_114_outI));
                RAST._IExpr _116_rhs;
                _116_rhs = (_112_tmpId).Sel(Std.Strings.__default.OfNat(_114_outI));
                if (!((env).CanReadWithoutClone(_115_outVar))) {
                  _116_rhs = RAST.__default.MaybePlacebo(_116_rhs);
                }
                generated = (generated).Then(RAST.__default.AssignVar(_115_outVar, _116_rhs));
              }
            }
            newEnv = env;
          }
          goto after_match0;
        }
      }
      {
        if (_source0.is_Return) {
          DAST._IExpression _117_exprDafny = _source0.dtor_expr;
          {
            RAST._IExpr _118_expr;
            DCOMP._IOwnership _119___v106;
            Dafny.ISet<Dafny.ISequence<Dafny.Rune>> _120_recIdents;
            RAST._IExpr _out68;
            DCOMP._IOwnership _out69;
            Dafny.ISet<Dafny.ISequence<Dafny.Rune>> _out70;
            (this).GenExpr(_117_exprDafny, selfIdent, env, DCOMP.Ownership.create_OwnershipOwned(), out _out68, out _out69, out _out70);
            _118_expr = _out68;
            _119___v106 = _out69;
            _120_recIdents = _out70;
            readIdents = _120_recIdents;
            if (isLast) {
              generated = _118_expr;
            } else {
              generated = RAST.Expr.create_Return(Std.Wrappers.Option<RAST._IExpr>.create_Some(_118_expr));
            }
            newEnv = env;
          }
          goto after_match0;
        }
      }
      {
        if (_source0.is_EarlyReturn) {
          {
            Std.Wrappers._IOption<Dafny.ISequence<Dafny.ISequence<Dafny.Rune>>> _source5 = earlyReturn;
            {
              if (_source5.is_None) {
                generated = RAST.Expr.create_Return(Std.Wrappers.Option<RAST._IExpr>.create_None());
                goto after_match5;
              }
            }
            {
              Dafny.ISequence<Dafny.ISequence<Dafny.Rune>> _121_rustIdents = _source5.dtor_value;
              Dafny.ISequence<RAST._IExpr> _122_tupleArgs;
              _122_tupleArgs = Dafny.Sequence<RAST._IExpr>.FromElements();
              BigInteger _hi3 = new BigInteger((_121_rustIdents).Count);
              for (BigInteger _123_i = BigInteger.Zero; _123_i < _hi3; _123_i++) {
                RAST._IExpr _124_rIdent;
                DCOMP._IOwnership _125___v107;
                Dafny.ISet<Dafny.ISequence<Dafny.Rune>> _126___v108;
                RAST._IExpr _out71;
                DCOMP._IOwnership _out72;
                Dafny.ISet<Dafny.ISequence<Dafny.Rune>> _out73;
                (this).GenIdent((_121_rustIdents).Select(_123_i), selfIdent, env, DCOMP.Ownership.create_OwnershipOwned(), out _out71, out _out72, out _out73);
                _124_rIdent = _out71;
                _125___v107 = _out72;
                _126___v108 = _out73;
                _122_tupleArgs = Dafny.Sequence<RAST._IExpr>.Concat(_122_tupleArgs, Dafny.Sequence<RAST._IExpr>.FromElements(_124_rIdent));
              }
              if ((new BigInteger((_122_tupleArgs).Count)) == (BigInteger.One)) {
                generated = RAST.Expr.create_Return(Std.Wrappers.Option<RAST._IExpr>.create_Some((_122_tupleArgs).Select(BigInteger.Zero)));
              } else {
                generated = RAST.Expr.create_Return(Std.Wrappers.Option<RAST._IExpr>.create_Some(RAST.Expr.create_Tuple(_122_tupleArgs)));
              }
            }
          after_match5: ;
            readIdents = Dafny.Set<Dafny.ISequence<Dafny.Rune>>.FromElements();
            newEnv = env;
          }
          goto after_match0;
        }
      }
      {
        if (_source0.is_Halt) {
          {
            generated = (RAST.Expr.create_Identifier(Dafny.Sequence<Dafny.Rune>.UnicodeFromString("panic!"))).Apply1(RAST.Expr.create_LiteralString(Dafny.Sequence<Dafny.Rune>.UnicodeFromString("Halt"), false, false));
            readIdents = Dafny.Set<Dafny.ISequence<Dafny.Rune>>.FromElements();
            newEnv = env;
          }
          goto after_match0;
        }
      }
      {
        DAST._IExpression _127_e = _source0.dtor_Print_a0;
        {
          RAST._IExpr _128_printedExpr;
          DCOMP._IOwnership _129_recOwnership;
          Dafny.ISet<Dafny.ISequence<Dafny.Rune>> _130_recIdents;
          RAST._IExpr _out74;
          DCOMP._IOwnership _out75;
          Dafny.ISet<Dafny.ISequence<Dafny.Rune>> _out76;
          (this).GenExpr(_127_e, selfIdent, env, DCOMP.Ownership.create_OwnershipBorrowed(), out _out74, out _out75, out _out76);
          _128_printedExpr = _out74;
          _129_recOwnership = _out75;
          _130_recIdents = _out76;
          generated = (RAST.Expr.create_Identifier(Dafny.Sequence<Dafny.Rune>.UnicodeFromString("print!"))).Apply(Dafny.Sequence<RAST._IExpr>.FromElements(RAST.Expr.create_LiteralString(Dafny.Sequence<Dafny.Rune>.UnicodeFromString("{}"), false, false), (((RAST.__default.dafny__runtime).MSel(Dafny.Sequence<Dafny.Rune>.UnicodeFromString("DafnyPrintWrapper"))).AsExpr()).Apply1(_128_printedExpr)));
          readIdents = _130_recIdents;
          newEnv = env;
        }
      }
    after_match0: ;
    }
    public static Std.Wrappers._IOption<RAST._IType> NewtypeRangeToRustType(DAST._INewtypeRange range) {
      DAST._INewtypeRange _source0 = range;
      {
        if (_source0.is_NoRange) {
          return Std.Wrappers.Option<RAST._IType>.create_None();
        }
      }
      {
        if (_source0.is_U8) {
          return Std.Wrappers.Option<RAST._IType>.create_Some(RAST.Type.create_U8());
        }
      }
      {
        if (_source0.is_U16) {
          return Std.Wrappers.Option<RAST._IType>.create_Some(RAST.Type.create_U16());
        }
      }
      {
        if (_source0.is_U32) {
          return Std.Wrappers.Option<RAST._IType>.create_Some(RAST.Type.create_U32());
        }
      }
      {
        if (_source0.is_U64) {
          return Std.Wrappers.Option<RAST._IType>.create_Some(RAST.Type.create_U64());
        }
      }
      {
        if (_source0.is_U128) {
          return Std.Wrappers.Option<RAST._IType>.create_Some(RAST.Type.create_U128());
        }
      }
      {
        if (_source0.is_I8) {
          return Std.Wrappers.Option<RAST._IType>.create_Some(RAST.Type.create_I8());
        }
      }
      {
        if (_source0.is_I16) {
          return Std.Wrappers.Option<RAST._IType>.create_Some(RAST.Type.create_I16());
        }
      }
      {
        if (_source0.is_I32) {
          return Std.Wrappers.Option<RAST._IType>.create_Some(RAST.Type.create_I32());
        }
      }
      {
        if (_source0.is_I64) {
          return Std.Wrappers.Option<RAST._IType>.create_Some(RAST.Type.create_I64());
        }
      }
      {
        if (_source0.is_I128) {
          return Std.Wrappers.Option<RAST._IType>.create_Some(RAST.Type.create_I128());
        }
      }
      {
        return Std.Wrappers.Option<RAST._IType>.create_None();
      }
    }
    public void FromOwned(RAST._IExpr r, DCOMP._IOwnership expectedOwnership, out RAST._IExpr @out, out DCOMP._IOwnership resultingOwnership)
    {
      @out = RAST.Expr.Default();
      resultingOwnership = DCOMP.Ownership.Default();
      if (object.Equals(expectedOwnership, DCOMP.Ownership.create_OwnershipOwnedBox())) {
        @out = RAST.__default.BoxNew(r);
        resultingOwnership = DCOMP.Ownership.create_OwnershipOwnedBox();
      } else if ((object.Equals(expectedOwnership, DCOMP.Ownership.create_OwnershipOwned())) || (object.Equals(expectedOwnership, DCOMP.Ownership.create_OwnershipAutoBorrowed()))) {
        @out = r;
        resultingOwnership = DCOMP.Ownership.create_OwnershipOwned();
      } else if (object.Equals(expectedOwnership, DCOMP.Ownership.create_OwnershipBorrowed())) {
        @out = RAST.__default.Borrow(r);
        resultingOwnership = DCOMP.Ownership.create_OwnershipBorrowed();
      } else {
        @out = ((this).modify__macro).Apply1(RAST.Expr.create_RawExpr(Dafny.Sequence<Dafny.Rune>.Concat((r)._ToString(Dafny.Sequence<Dafny.Rune>.UnicodeFromString("")), Dafny.Sequence<Dafny.Rune>.UnicodeFromString("/*TODO: Conversion from Borrowed or BorrowedMut to BorrowedMut*/"))));
        resultingOwnership = DCOMP.Ownership.create_OwnershipBorrowedMut();
      }
    }
    public void FromOwnership(RAST._IExpr r, DCOMP._IOwnership ownership, DCOMP._IOwnership expectedOwnership, out RAST._IExpr @out, out DCOMP._IOwnership resultingOwnership)
    {
      @out = RAST.Expr.Default();
      resultingOwnership = DCOMP.Ownership.Default();
      if (object.Equals(ownership, expectedOwnership)) {
        @out = r;
        resultingOwnership = expectedOwnership;
        return ;
      }
      if (object.Equals(ownership, DCOMP.Ownership.create_OwnershipOwned())) {
        RAST._IExpr _out0;
        DCOMP._IOwnership _out1;
        (this).FromOwned(r, expectedOwnership, out _out0, out _out1);
        @out = _out0;
        resultingOwnership = _out1;
        return ;
      } else if (object.Equals(ownership, DCOMP.Ownership.create_OwnershipOwnedBox())) {
        RAST._IExpr _out2;
        DCOMP._IOwnership _out3;
        (this).FromOwned(RAST.Expr.create_UnaryOp(Dafny.Sequence<Dafny.Rune>.UnicodeFromString("*"), r, DAST.Format.UnaryOpFormat.create_NoFormat()), expectedOwnership, out _out2, out _out3);
        @out = _out2;
        resultingOwnership = _out3;
      } else if ((object.Equals(ownership, DCOMP.Ownership.create_OwnershipBorrowed())) || (object.Equals(ownership, DCOMP.Ownership.create_OwnershipBorrowedMut()))) {
        if (object.Equals(expectedOwnership, DCOMP.Ownership.create_OwnershipOwned())) {
          resultingOwnership = DCOMP.Ownership.create_OwnershipOwned();
          @out = (r).Clone();
        } else if (object.Equals(expectedOwnership, DCOMP.Ownership.create_OwnershipOwnedBox())) {
          resultingOwnership = DCOMP.Ownership.create_OwnershipOwnedBox();
          @out = RAST.__default.BoxNew((r).Clone());
        } else if ((object.Equals(expectedOwnership, ownership)) || (object.Equals(expectedOwnership, DCOMP.Ownership.create_OwnershipAutoBorrowed()))) {
          resultingOwnership = ownership;
          @out = r;
        } else if ((object.Equals(expectedOwnership, DCOMP.Ownership.create_OwnershipBorrowed())) && (object.Equals(ownership, DCOMP.Ownership.create_OwnershipBorrowedMut()))) {
          resultingOwnership = DCOMP.Ownership.create_OwnershipBorrowed();
          @out = r;
        } else {
          resultingOwnership = DCOMP.Ownership.create_OwnershipBorrowedMut();
          @out = RAST.__default.BorrowMut(r);
        }
      } else {
      }
    }
    public static bool OwnershipGuarantee(DCOMP._IOwnership expectedOwnership, DCOMP._IOwnership resultingOwnership)
    {
      return (!(!object.Equals(expectedOwnership, DCOMP.Ownership.create_OwnershipAutoBorrowed())) || (object.Equals(resultingOwnership, expectedOwnership))) && (!object.Equals(resultingOwnership, DCOMP.Ownership.create_OwnershipAutoBorrowed()));
    }
    public void GenExprLiteral(DAST._IExpression e, DCOMP._ISelfInfo selfIdent, DCOMP._IEnvironment env, DCOMP._IOwnership expectedOwnership, out RAST._IExpr r, out DCOMP._IOwnership resultingOwnership, out Dafny.ISet<Dafny.ISequence<Dafny.Rune>> readIdents)
    {
      r = RAST.Expr.Default();
      resultingOwnership = DCOMP.Ownership.Default();
      readIdents = Dafny.Set<Dafny.ISequence<Dafny.Rune>>.Empty;
      DAST._IExpression _source0 = e;
      {
        if (_source0.is_Literal) {
          DAST._ILiteral _h170 = _source0.dtor_Literal_a0;
          if (_h170.is_BoolLiteral) {
            bool _0_b = _h170.dtor_BoolLiteral_a0;
            {
              RAST._IExpr _out0;
              DCOMP._IOwnership _out1;
              (this).FromOwned(RAST.Expr.create_LiteralBool(_0_b), expectedOwnership, out _out0, out _out1);
              r = _out0;
              resultingOwnership = _out1;
              readIdents = Dafny.Set<Dafny.ISequence<Dafny.Rune>>.FromElements();
              return ;
            }
            goto after_match0;
          }
        }
      }
      {
        if (_source0.is_Literal) {
          DAST._ILiteral _h171 = _source0.dtor_Literal_a0;
          if (_h171.is_IntLiteral) {
            Dafny.ISequence<Dafny.Rune> _1_i = _h171.dtor_IntLiteral_a0;
            DAST._IType _2_t = _h171.dtor_IntLiteral_a1;
            {
              DAST._IType _source1 = _2_t;
              {
                if (_source1.is_Primitive) {
                  DAST._IPrimitive _h70 = _source1.dtor_Primitive_a0;
                  if (_h70.is_Int) {
                    {
                      if ((new BigInteger((_1_i).Count)) <= (new BigInteger(4))) {
                        r = (((RAST.__default.dafny__runtime).MSel(Dafny.Sequence<Dafny.Rune>.UnicodeFromString("int!"))).AsExpr()).Apply1(RAST.Expr.create_LiteralInt(_1_i));
                      } else {
                        r = (((RAST.__default.dafny__runtime).MSel(Dafny.Sequence<Dafny.Rune>.UnicodeFromString("int!"))).AsExpr()).Apply1(RAST.Expr.create_LiteralString(_1_i, true, false));
                      }
                    }
                    goto after_match1;
                  }
                }
              }
              {
                DAST._IType _3_o = _source1;
                {
                  RAST._IType _4_genType;
                  RAST._IType _out2;
                  _out2 = (this).GenType(_3_o, DCOMP.GenTypeContext.@default());
                  _4_genType = _out2;
                  r = RAST.Expr.create_TypeAscription(RAST.Expr.create_RawExpr(_1_i), _4_genType);
                }
              }
            after_match1: ;
              RAST._IExpr _out3;
              DCOMP._IOwnership _out4;
              (this).FromOwned(r, expectedOwnership, out _out3, out _out4);
              r = _out3;
              resultingOwnership = _out4;
              readIdents = Dafny.Set<Dafny.ISequence<Dafny.Rune>>.FromElements();
              return ;
            }
            goto after_match0;
          }
        }
      }
      {
        if (_source0.is_Literal) {
          DAST._ILiteral _h172 = _source0.dtor_Literal_a0;
          if (_h172.is_DecLiteral) {
            Dafny.ISequence<Dafny.Rune> _5_n = _h172.dtor_DecLiteral_a0;
            Dafny.ISequence<Dafny.Rune> _6_d = _h172.dtor_DecLiteral_a1;
            DAST._IType _7_t = _h172.dtor_DecLiteral_a2;
            {
              DAST._IType _source2 = _7_t;
              {
                if (_source2.is_Primitive) {
                  DAST._IPrimitive _h71 = _source2.dtor_Primitive_a0;
                  if (_h71.is_Real) {
                    {
                      r = RAST.__default.RcNew(RAST.Expr.create_RawExpr(Dafny.Sequence<Dafny.Rune>.Concat(Dafny.Sequence<Dafny.Rune>.Concat(Dafny.Sequence<Dafny.Rune>.Concat(Dafny.Sequence<Dafny.Rune>.Concat(Dafny.Sequence<Dafny.Rune>.UnicodeFromString("::dafny_runtime::BigRational::new(::dafny_runtime::BigInt::parse_bytes(b\""), _5_n), Dafny.Sequence<Dafny.Rune>.UnicodeFromString("\", 10).unwrap(), ::dafny_runtime::BigInt::parse_bytes(b\"")), _6_d), Dafny.Sequence<Dafny.Rune>.UnicodeFromString("\", 10).unwrap())"))));
                    }
                    goto after_match2;
                  }
                }
              }
              {
                DAST._IType _8_o = _source2;
                {
                  RAST._IType _9_genType;
                  RAST._IType _out5;
                  _out5 = (this).GenType(_8_o, DCOMP.GenTypeContext.@default());
                  _9_genType = _out5;
                  r = RAST.Expr.create_TypeAscription(RAST.Expr.create_RawExpr(Dafny.Sequence<Dafny.Rune>.Concat(Dafny.Sequence<Dafny.Rune>.Concat(Dafny.Sequence<Dafny.Rune>.Concat(Dafny.Sequence<Dafny.Rune>.Concat(Dafny.Sequence<Dafny.Rune>.Concat(Dafny.Sequence<Dafny.Rune>.UnicodeFromString("("), _5_n), Dafny.Sequence<Dafny.Rune>.UnicodeFromString(".0 / ")), _6_d), Dafny.Sequence<Dafny.Rune>.UnicodeFromString(".0")), Dafny.Sequence<Dafny.Rune>.UnicodeFromString(")"))), _9_genType);
                }
              }
            after_match2: ;
              RAST._IExpr _out6;
              DCOMP._IOwnership _out7;
              (this).FromOwned(r, expectedOwnership, out _out6, out _out7);
              r = _out6;
              resultingOwnership = _out7;
              readIdents = Dafny.Set<Dafny.ISequence<Dafny.Rune>>.FromElements();
              return ;
            }
            goto after_match0;
          }
        }
      }
      {
        if (_source0.is_Literal) {
          DAST._ILiteral _h173 = _source0.dtor_Literal_a0;
          if (_h173.is_StringLiteral) {
            Dafny.ISequence<Dafny.Rune> _10_l = _h173.dtor_StringLiteral_a0;
            bool _11_verbatim = _h173.dtor_verbatim;
            {
              r = (((RAST.__default.dafny__runtime).MSel((this).string__of)).AsExpr()).Apply1(RAST.Expr.create_LiteralString(_10_l, false, _11_verbatim));
              RAST._IExpr _out8;
              DCOMP._IOwnership _out9;
              (this).FromOwned(r, expectedOwnership, out _out8, out _out9);
              r = _out8;
              resultingOwnership = _out9;
              readIdents = Dafny.Set<Dafny.ISequence<Dafny.Rune>>.FromElements();
              return ;
            }
            goto after_match0;
          }
        }
      }
      {
        if (_source0.is_Literal) {
          DAST._ILiteral _h174 = _source0.dtor_Literal_a0;
          if (_h174.is_CharLiteralUTF16) {
            BigInteger _12_c = _h174.dtor_CharLiteralUTF16_a0;
            {
              r = RAST.Expr.create_LiteralInt(Std.Strings.__default.OfNat(_12_c));
              r = RAST.Expr.create_TypeAscription(r, RAST.Type.create_U16());
              r = (((RAST.__default.dafny__runtime).MSel((this).DafnyChar)).AsExpr()).Apply1(r);
              RAST._IExpr _out10;
              DCOMP._IOwnership _out11;
              (this).FromOwned(r, expectedOwnership, out _out10, out _out11);
              r = _out10;
              resultingOwnership = _out11;
              readIdents = Dafny.Set<Dafny.ISequence<Dafny.Rune>>.FromElements();
              return ;
            }
            goto after_match0;
          }
        }
      }
      {
        if (_source0.is_Literal) {
          DAST._ILiteral _h175 = _source0.dtor_Literal_a0;
          if (_h175.is_CharLiteral) {
            Dafny.Rune _13_c = _h175.dtor_CharLiteral_a0;
            {
              r = RAST.Expr.create_LiteralInt(Std.Strings.__default.OfNat(new BigInteger((_13_c).Value)));
              if (!((this).UnicodeChars)) {
                r = RAST.Expr.create_TypeAscription(r, RAST.Type.create_U16());
              } else {
                r = (((((((RAST.__default.@global).MSel(Dafny.Sequence<Dafny.Rune>.UnicodeFromString("std"))).MSel(Dafny.Sequence<Dafny.Rune>.UnicodeFromString("primitive"))).MSel(Dafny.Sequence<Dafny.Rune>.UnicodeFromString("char"))).FSel(Dafny.Sequence<Dafny.Rune>.UnicodeFromString("from_u32"))).Apply1(r)).Sel(Dafny.Sequence<Dafny.Rune>.UnicodeFromString("unwrap"))).Apply(Dafny.Sequence<RAST._IExpr>.FromElements());
              }
              r = (((RAST.__default.dafny__runtime).MSel((this).DafnyChar)).AsExpr()).Apply1(r);
              RAST._IExpr _out12;
              DCOMP._IOwnership _out13;
              (this).FromOwned(r, expectedOwnership, out _out12, out _out13);
              r = _out12;
              resultingOwnership = _out13;
              readIdents = Dafny.Set<Dafny.ISequence<Dafny.Rune>>.FromElements();
              return ;
            }
            goto after_match0;
          }
        }
      }
      {
        DAST._ILiteral _h176 = _source0.dtor_Literal_a0;
        DAST._IType _14_tpe = _h176.dtor_Null_a0;
        {
          RAST._IType _15_tpeGen;
          RAST._IType _out14;
          _out14 = (this).GenType(_14_tpe, DCOMP.GenTypeContext.@default());
          _15_tpeGen = _out14;
          if (((this).ObjectType).is_RawPointers) {
            r = ((RAST.__default.std).MSel(Dafny.Sequence<Dafny.Rune>.UnicodeFromString("ptr"))).FSel(Dafny.Sequence<Dafny.Rune>.UnicodeFromString("null_mut"));
          } else {
            r = RAST.Expr.create_TypeAscription((((RAST.__default.dafny__runtime).MSel(Dafny.Sequence<Dafny.Rune>.UnicodeFromString("Object"))).AsExpr()).Apply1(RAST.Expr.create_RawExpr(Dafny.Sequence<Dafny.Rune>.UnicodeFromString("None"))), _15_tpeGen);
          }
          RAST._IExpr _out15;
          DCOMP._IOwnership _out16;
          (this).FromOwned(r, expectedOwnership, out _out15, out _out16);
          r = _out15;
          resultingOwnership = _out16;
          readIdents = Dafny.Set<Dafny.ISequence<Dafny.Rune>>.FromElements();
          return ;
        }
      }
    after_match0: ;
    }
    public void GenExprBinary(DAST._IExpression e, DCOMP._ISelfInfo selfIdent, DCOMP._IEnvironment env, DCOMP._IOwnership expectedOwnership, out RAST._IExpr r, out DCOMP._IOwnership resultingOwnership, out Dafny.ISet<Dafny.ISequence<Dafny.Rune>> readIdents)
    {
      r = RAST.Expr.Default();
      resultingOwnership = DCOMP.Ownership.Default();
      readIdents = Dafny.Set<Dafny.ISequence<Dafny.Rune>>.Empty;
      DAST._IExpression _let_tmp_rhs0 = e;
      DAST._IBinOp _0_op = _let_tmp_rhs0.dtor_op;
      DAST._IExpression _1_lExpr = _let_tmp_rhs0.dtor_left;
      DAST._IExpression _2_rExpr = _let_tmp_rhs0.dtor_right;
      DAST.Format._IBinaryOpFormat _3_format = _let_tmp_rhs0.dtor_format2;
      bool _4_becomesLeftCallsRight;
      DAST._IBinOp _source0 = _0_op;
      {
        bool disjunctiveMatch0 = false;
        if (_source0.is_SetMerge) {
          disjunctiveMatch0 = true;
        }
        if (_source0.is_SetSubtraction) {
          disjunctiveMatch0 = true;
        }
        if (_source0.is_SetIntersection) {
          disjunctiveMatch0 = true;
        }
        if (_source0.is_SetDisjoint) {
          disjunctiveMatch0 = true;
        }
        if (_source0.is_MapMerge) {
          disjunctiveMatch0 = true;
        }
        if (_source0.is_MapSubtraction) {
          disjunctiveMatch0 = true;
        }
        if (_source0.is_MultisetMerge) {
          disjunctiveMatch0 = true;
        }
        if (_source0.is_MultisetSubtraction) {
          disjunctiveMatch0 = true;
        }
        if (_source0.is_MultisetIntersection) {
          disjunctiveMatch0 = true;
        }
        if (_source0.is_MultisetDisjoint) {
          disjunctiveMatch0 = true;
        }
        if (_source0.is_Concat) {
          disjunctiveMatch0 = true;
        }
        if (disjunctiveMatch0) {
          _4_becomesLeftCallsRight = true;
          goto after_match0;
        }
      }
      {
        _4_becomesLeftCallsRight = false;
      }
    after_match0: ;
      bool _5_becomesRightCallsLeft;
      DAST._IBinOp _source1 = _0_op;
      {
        if (_source1.is_In) {
          _5_becomesRightCallsLeft = true;
          goto after_match1;
        }
      }
      {
        _5_becomesRightCallsLeft = false;
      }
    after_match1: ;
      bool _6_becomesCallLeftRight;
      DAST._IBinOp _source2 = _0_op;
      {
        if (_source2.is_Eq) {
          bool referential0 = _source2.dtor_referential;
          if ((referential0) == (true)) {
            _6_becomesCallLeftRight = false;
            goto after_match2;
          }
        }
      }
      {
        if (_source2.is_SetMerge) {
          _6_becomesCallLeftRight = true;
          goto after_match2;
        }
      }
      {
        if (_source2.is_SetSubtraction) {
          _6_becomesCallLeftRight = true;
          goto after_match2;
        }
      }
      {
        if (_source2.is_SetIntersection) {
          _6_becomesCallLeftRight = true;
          goto after_match2;
        }
      }
      {
        if (_source2.is_SetDisjoint) {
          _6_becomesCallLeftRight = true;
          goto after_match2;
        }
      }
      {
        if (_source2.is_MapMerge) {
          _6_becomesCallLeftRight = true;
          goto after_match2;
        }
      }
      {
        if (_source2.is_MapSubtraction) {
          _6_becomesCallLeftRight = true;
          goto after_match2;
        }
      }
      {
        if (_source2.is_MultisetMerge) {
          _6_becomesCallLeftRight = true;
          goto after_match2;
        }
      }
      {
        if (_source2.is_MultisetSubtraction) {
          _6_becomesCallLeftRight = true;
          goto after_match2;
        }
      }
      {
        if (_source2.is_MultisetIntersection) {
          _6_becomesCallLeftRight = true;
          goto after_match2;
        }
      }
      {
        if (_source2.is_MultisetDisjoint) {
          _6_becomesCallLeftRight = true;
          goto after_match2;
        }
      }
      {
        if (_source2.is_Concat) {
          _6_becomesCallLeftRight = true;
          goto after_match2;
        }
      }
      {
        _6_becomesCallLeftRight = false;
      }
    after_match2: ;
      DCOMP._IOwnership _7_expectedLeftOwnership;
      if (_4_becomesLeftCallsRight) {
        _7_expectedLeftOwnership = DCOMP.Ownership.create_OwnershipAutoBorrowed();
      } else if ((_5_becomesRightCallsLeft) || (_6_becomesCallLeftRight)) {
        _7_expectedLeftOwnership = DCOMP.Ownership.create_OwnershipBorrowed();
      } else {
        _7_expectedLeftOwnership = DCOMP.Ownership.create_OwnershipOwned();
      }
      DCOMP._IOwnership _8_expectedRightOwnership;
      if ((_4_becomesLeftCallsRight) || (_6_becomesCallLeftRight)) {
        _8_expectedRightOwnership = DCOMP.Ownership.create_OwnershipBorrowed();
      } else if (_5_becomesRightCallsLeft) {
        _8_expectedRightOwnership = DCOMP.Ownership.create_OwnershipAutoBorrowed();
      } else {
        _8_expectedRightOwnership = DCOMP.Ownership.create_OwnershipOwned();
      }
      RAST._IExpr _9_left;
      DCOMP._IOwnership _10___v113;
      Dafny.ISet<Dafny.ISequence<Dafny.Rune>> _11_recIdentsL;
      RAST._IExpr _out0;
      DCOMP._IOwnership _out1;
      Dafny.ISet<Dafny.ISequence<Dafny.Rune>> _out2;
      (this).GenExpr(_1_lExpr, selfIdent, env, _7_expectedLeftOwnership, out _out0, out _out1, out _out2);
      _9_left = _out0;
      _10___v113 = _out1;
      _11_recIdentsL = _out2;
      RAST._IExpr _12_right;
      DCOMP._IOwnership _13___v114;
      Dafny.ISet<Dafny.ISequence<Dafny.Rune>> _14_recIdentsR;
      RAST._IExpr _out3;
      DCOMP._IOwnership _out4;
      Dafny.ISet<Dafny.ISequence<Dafny.Rune>> _out5;
      (this).GenExpr(_2_rExpr, selfIdent, env, _8_expectedRightOwnership, out _out3, out _out4, out _out5);
      _12_right = _out3;
      _13___v114 = _out4;
      _14_recIdentsR = _out5;
      DAST._IBinOp _source3 = _0_op;
      {
        if (_source3.is_In) {
          {
            r = ((_12_right).Sel(Dafny.Sequence<Dafny.Rune>.UnicodeFromString("contains"))).Apply1(_9_left);
          }
          goto after_match3;
        }
      }
      {
        if (_source3.is_SeqProperPrefix) {
          r = RAST.Expr.create_BinaryOp(Dafny.Sequence<Dafny.Rune>.UnicodeFromString("<"), _9_left, _12_right, _3_format);
          goto after_match3;
        }
      }
      {
        if (_source3.is_SeqPrefix) {
          r = RAST.Expr.create_BinaryOp(Dafny.Sequence<Dafny.Rune>.UnicodeFromString("<="), _9_left, _12_right, _3_format);
          goto after_match3;
        }
      }
      {
        if (_source3.is_SetMerge) {
          {
            r = ((_9_left).Sel(Dafny.Sequence<Dafny.Rune>.UnicodeFromString("merge"))).Apply1(_12_right);
          }
          goto after_match3;
        }
      }
      {
        if (_source3.is_SetSubtraction) {
          {
            r = ((_9_left).Sel(Dafny.Sequence<Dafny.Rune>.UnicodeFromString("subtract"))).Apply1(_12_right);
          }
          goto after_match3;
        }
      }
      {
        if (_source3.is_SetIntersection) {
          {
            r = ((_9_left).Sel(Dafny.Sequence<Dafny.Rune>.UnicodeFromString("intersect"))).Apply1(_12_right);
          }
          goto after_match3;
        }
      }
      {
        if (_source3.is_Subset) {
          {
            r = RAST.Expr.create_BinaryOp(Dafny.Sequence<Dafny.Rune>.UnicodeFromString("<="), _9_left, _12_right, _3_format);
          }
          goto after_match3;
        }
      }
      {
        if (_source3.is_ProperSubset) {
          {
            r = RAST.Expr.create_BinaryOp(Dafny.Sequence<Dafny.Rune>.UnicodeFromString("<"), _9_left, _12_right, _3_format);
          }
          goto after_match3;
        }
      }
      {
        if (_source3.is_SetDisjoint) {
          {
            r = ((_9_left).Sel(Dafny.Sequence<Dafny.Rune>.UnicodeFromString("disjoint"))).Apply1(_12_right);
          }
          goto after_match3;
        }
      }
      {
        if (_source3.is_MapMerge) {
          {
            r = ((_9_left).Sel(Dafny.Sequence<Dafny.Rune>.UnicodeFromString("merge"))).Apply1(_12_right);
          }
          goto after_match3;
        }
      }
      {
        if (_source3.is_MapSubtraction) {
          {
            r = ((_9_left).Sel(Dafny.Sequence<Dafny.Rune>.UnicodeFromString("subtract"))).Apply1(_12_right);
          }
          goto after_match3;
        }
      }
      {
        if (_source3.is_MultisetMerge) {
          {
            r = ((_9_left).Sel(Dafny.Sequence<Dafny.Rune>.UnicodeFromString("merge"))).Apply1(_12_right);
          }
          goto after_match3;
        }
      }
      {
        if (_source3.is_MultisetSubtraction) {
          {
            r = ((_9_left).Sel(Dafny.Sequence<Dafny.Rune>.UnicodeFromString("subtract"))).Apply1(_12_right);
          }
          goto after_match3;
        }
      }
      {
        if (_source3.is_MultisetIntersection) {
          {
            r = ((_9_left).Sel(Dafny.Sequence<Dafny.Rune>.UnicodeFromString("intersect"))).Apply1(_12_right);
          }
          goto after_match3;
        }
      }
      {
        if (_source3.is_Submultiset) {
          {
            r = RAST.Expr.create_BinaryOp(Dafny.Sequence<Dafny.Rune>.UnicodeFromString("<="), _9_left, _12_right, _3_format);
          }
          goto after_match3;
        }
      }
      {
        if (_source3.is_ProperSubmultiset) {
          {
            r = RAST.Expr.create_BinaryOp(Dafny.Sequence<Dafny.Rune>.UnicodeFromString("<"), _9_left, _12_right, _3_format);
          }
          goto after_match3;
        }
      }
      {
        if (_source3.is_MultisetDisjoint) {
          {
            r = ((_9_left).Sel(Dafny.Sequence<Dafny.Rune>.UnicodeFromString("disjoint"))).Apply1(_12_right);
          }
          goto after_match3;
        }
      }
      {
        if (_source3.is_Concat) {
          {
            r = ((_9_left).Sel(Dafny.Sequence<Dafny.Rune>.UnicodeFromString("concat"))).Apply1(_12_right);
          }
          goto after_match3;
        }
      }
      {
        {
          if ((DCOMP.COMP.OpTable).Contains(_0_op)) {
            r = RAST.Expr.create_BinaryOp(Dafny.Map<DAST._IBinOp, Dafny.ISequence<Dafny.Rune>>.Select(DCOMP.COMP.OpTable,_0_op), _9_left, _12_right, _3_format);
          } else {
            DAST._IBinOp _source4 = _0_op;
            {
              if (_source4.is_Eq) {
                bool _15_referential = _source4.dtor_referential;
                {
                  if (_15_referential) {
                    if (((this).ObjectType).is_RawPointers) {
                      (this).error = Std.Wrappers.Option<Dafny.ISequence<Dafny.Rune>>.create_Some(Dafny.Sequence<Dafny.Rune>.UnicodeFromString("Cannot compare raw pointers yet - need to wrap them with a structure to ensure they are compared properly"));
                      r = RAST.Expr.create_RawExpr((this.error).dtor_value);
                    } else {
                      r = RAST.Expr.create_BinaryOp(Dafny.Sequence<Dafny.Rune>.UnicodeFromString("=="), _9_left, _12_right, DAST.Format.BinaryOpFormat.create_NoFormat());
                    }
                  } else {
                    if (((_2_rExpr).is_SeqValue) && ((new BigInteger(((_2_rExpr).dtor_elements).Count)).Sign == 0)) {
                      r = RAST.Expr.create_BinaryOp(Dafny.Sequence<Dafny.Rune>.UnicodeFromString("=="), ((((_9_left).Sel(Dafny.Sequence<Dafny.Rune>.UnicodeFromString("to_array"))).Apply(Dafny.Sequence<RAST._IExpr>.FromElements())).Sel(Dafny.Sequence<Dafny.Rune>.UnicodeFromString("len"))).Apply(Dafny.Sequence<RAST._IExpr>.FromElements()), RAST.Expr.create_LiteralInt(Dafny.Sequence<Dafny.Rune>.UnicodeFromString("0")), DAST.Format.BinaryOpFormat.create_NoFormat());
                    } else if (((_1_lExpr).is_SeqValue) && ((new BigInteger(((_1_lExpr).dtor_elements).Count)).Sign == 0)) {
                      r = RAST.Expr.create_BinaryOp(Dafny.Sequence<Dafny.Rune>.UnicodeFromString("=="), RAST.Expr.create_LiteralInt(Dafny.Sequence<Dafny.Rune>.UnicodeFromString("0")), ((((_12_right).Sel(Dafny.Sequence<Dafny.Rune>.UnicodeFromString("to_array"))).Apply(Dafny.Sequence<RAST._IExpr>.FromElements())).Sel(Dafny.Sequence<Dafny.Rune>.UnicodeFromString("len"))).Apply(Dafny.Sequence<RAST._IExpr>.FromElements()), DAST.Format.BinaryOpFormat.create_NoFormat());
                    } else {
                      r = RAST.Expr.create_BinaryOp(Dafny.Sequence<Dafny.Rune>.UnicodeFromString("=="), _9_left, _12_right, DAST.Format.BinaryOpFormat.create_NoFormat());
                    }
                  }
                }
                goto after_match4;
              }
            }
            {
              if (_source4.is_EuclidianDiv) {
                {
                  r = (RAST.Expr.create_RawExpr(Dafny.Sequence<Dafny.Rune>.UnicodeFromString("::dafny_runtime::euclidian_division"))).Apply(Dafny.Sequence<RAST._IExpr>.FromElements(_9_left, _12_right));
                }
                goto after_match4;
              }
            }
            {
              if (_source4.is_EuclidianMod) {
                {
                  r = (RAST.Expr.create_RawExpr(Dafny.Sequence<Dafny.Rune>.UnicodeFromString("::dafny_runtime::euclidian_modulo"))).Apply(Dafny.Sequence<RAST._IExpr>.FromElements(_9_left, _12_right));
                }
                goto after_match4;
              }
            }
            {
              Dafny.ISequence<Dafny.Rune> _16_op = _source4.dtor_Passthrough_a0;
              {
                r = RAST.Expr.create_BinaryOp(_16_op, _9_left, _12_right, _3_format);
              }
            }
          after_match4: ;
          }
        }
      }
    after_match3: ;
      RAST._IExpr _out6;
      DCOMP._IOwnership _out7;
      (this).FromOwned(r, expectedOwnership, out _out6, out _out7);
      r = _out6;
      resultingOwnership = _out7;
      readIdents = Dafny.Set<Dafny.ISequence<Dafny.Rune>>.Union(_11_recIdentsL, _14_recIdentsR);
      return ;
    }
    public void GenExprConvertToNewtype(DAST._IExpression e, DCOMP._ISelfInfo selfIdent, DCOMP._IEnvironment env, DCOMP._IOwnership expectedOwnership, out RAST._IExpr r, out DCOMP._IOwnership resultingOwnership, out Dafny.ISet<Dafny.ISequence<Dafny.Rune>> readIdents)
    {
      r = RAST.Expr.Default();
      resultingOwnership = DCOMP.Ownership.Default();
      readIdents = Dafny.Set<Dafny.ISequence<Dafny.Rune>>.Empty;
      DAST._IExpression _let_tmp_rhs0 = e;
      DAST._IExpression _0_expr = _let_tmp_rhs0.dtor_value;
      DAST._IType _1_fromTpe = _let_tmp_rhs0.dtor_from;
      DAST._IType _2_toTpe = _let_tmp_rhs0.dtor_typ;
      DAST._IType _let_tmp_rhs1 = _2_toTpe;
      DAST._IResolvedType _let_tmp_rhs2 = _let_tmp_rhs1.dtor_resolved;
      Dafny.ISequence<Dafny.ISequence<Dafny.Rune>> _3_path = _let_tmp_rhs2.dtor_path;
      Dafny.ISequence<DAST._IType> _4_typeArgs = _let_tmp_rhs2.dtor_typeArgs;
      DAST._IResolvedTypeBase _let_tmp_rhs3 = _let_tmp_rhs2.dtor_kind;
      DAST._IType _5_b = _let_tmp_rhs3.dtor_baseType;
      DAST._INewtypeRange _6_range = _let_tmp_rhs3.dtor_range;
      bool _7_erase = _let_tmp_rhs3.dtor_erase;
      Dafny.ISequence<DAST._IAttribute> _8___v116 = _let_tmp_rhs2.dtor_attributes;
      Dafny.ISequence<Dafny.ISequence<Dafny.Rune>> _9___v117 = _let_tmp_rhs2.dtor_properMethods;
      Dafny.ISequence<DAST._IType> _10___v118 = _let_tmp_rhs2.dtor_extendedTypes;
      Std.Wrappers._IOption<RAST._IType> _11_nativeToType;
      _11_nativeToType = DCOMP.COMP.NewtypeRangeToRustType(_6_range);
      if (object.Equals(_1_fromTpe, _5_b)) {
        RAST._IExpr _12_recursiveGen;
        DCOMP._IOwnership _13_recOwned;
        Dafny.ISet<Dafny.ISequence<Dafny.Rune>> _14_recIdents;
        RAST._IExpr _out0;
        DCOMP._IOwnership _out1;
        Dafny.ISet<Dafny.ISequence<Dafny.Rune>> _out2;
        (this).GenExpr(_0_expr, selfIdent, env, DCOMP.Ownership.create_OwnershipOwned(), out _out0, out _out1, out _out2);
        _12_recursiveGen = _out0;
        _13_recOwned = _out1;
        _14_recIdents = _out2;
        readIdents = _14_recIdents;
        Std.Wrappers._IOption<RAST._IType> _source0 = _11_nativeToType;
        {
          if (_source0.is_Some) {
            RAST._IType _15_v = _source0.dtor_value;
            r = (((RAST.__default.dafny__runtime).MSel(Dafny.Sequence<Dafny.Rune>.UnicodeFromString("truncate!"))).AsExpr()).Apply(Dafny.Sequence<RAST._IExpr>.FromElements(_12_recursiveGen, RAST.Expr.create_ExprFromType(_15_v)));
            RAST._IExpr _out3;
            DCOMP._IOwnership _out4;
            (this).FromOwned(r, expectedOwnership, out _out3, out _out4);
            r = _out3;
            resultingOwnership = _out4;
            goto after_match0;
          }
        }
        {
          if (_7_erase) {
            r = _12_recursiveGen;
          } else {
            RAST._IType _16_rhsType;
            RAST._IType _out5;
            _out5 = (this).GenType(_2_toTpe, DCOMP.GenTypeContext.@default());
            _16_rhsType = _out5;
            r = RAST.Expr.create_RawExpr(Dafny.Sequence<Dafny.Rune>.Concat(Dafny.Sequence<Dafny.Rune>.Concat(Dafny.Sequence<Dafny.Rune>.Concat((_16_rhsType)._ToString(DCOMP.__default.IND), Dafny.Sequence<Dafny.Rune>.UnicodeFromString("(")), (_12_recursiveGen)._ToString(DCOMP.__default.IND)), Dafny.Sequence<Dafny.Rune>.UnicodeFromString(")")));
          }
          RAST._IExpr _out6;
          DCOMP._IOwnership _out7;
          (this).FromOwnership(r, _13_recOwned, expectedOwnership, out _out6, out _out7);
          r = _out6;
          resultingOwnership = _out7;
        }
      after_match0: ;
      } else {
        if ((_11_nativeToType).is_Some) {
          DAST._IType _source1 = _1_fromTpe;
          {
            if (_source1.is_UserDefined) {
              DAST._IResolvedType resolved0 = _source1.dtor_resolved;
              DAST._IResolvedTypeBase kind0 = resolved0.dtor_kind;
              if (kind0.is_Newtype) {
                DAST._IType _17_b0 = kind0.dtor_baseType;
                DAST._INewtypeRange _18_range0 = kind0.dtor_range;
                bool _19_erase0 = kind0.dtor_erase;
                Dafny.ISequence<DAST._IAttribute> _20_attributes0 = resolved0.dtor_attributes;
                {
                  Std.Wrappers._IOption<RAST._IType> _21_nativeFromType;
                  _21_nativeFromType = DCOMP.COMP.NewtypeRangeToRustType(_18_range0);
                  if ((_21_nativeFromType).is_Some) {
                    RAST._IExpr _22_recursiveGen;
                    DCOMP._IOwnership _23_recOwned;
                    Dafny.ISet<Dafny.ISequence<Dafny.Rune>> _24_recIdents;
                    RAST._IExpr _out8;
                    DCOMP._IOwnership _out9;
                    Dafny.ISet<Dafny.ISequence<Dafny.Rune>> _out10;
                    (this).GenExpr(_0_expr, selfIdent, env, DCOMP.Ownership.create_OwnershipOwned(), out _out8, out _out9, out _out10);
                    _22_recursiveGen = _out8;
                    _23_recOwned = _out9;
                    _24_recIdents = _out10;
                    RAST._IExpr _out11;
                    DCOMP._IOwnership _out12;
                    (this).FromOwnership(RAST.Expr.create_TypeAscription(_22_recursiveGen, (_11_nativeToType).dtor_value), _23_recOwned, expectedOwnership, out _out11, out _out12);
                    r = _out11;
                    resultingOwnership = _out12;
                    readIdents = _24_recIdents;
                    return ;
                  }
                }
                goto after_match1;
              }
            }
          }
          {
          }
        after_match1: ;
          if (object.Equals(_1_fromTpe, DAST.Type.create_Primitive(DAST.Primitive.create_Char()))) {
            RAST._IExpr _25_recursiveGen;
            DCOMP._IOwnership _26_recOwned;
            Dafny.ISet<Dafny.ISequence<Dafny.Rune>> _27_recIdents;
            RAST._IExpr _out13;
            DCOMP._IOwnership _out14;
            Dafny.ISet<Dafny.ISequence<Dafny.Rune>> _out15;
            (this).GenExpr(_0_expr, selfIdent, env, DCOMP.Ownership.create_OwnershipOwned(), out _out13, out _out14, out _out15);
            _25_recursiveGen = _out13;
            _26_recOwned = _out14;
            _27_recIdents = _out15;
            RAST._IExpr _out16;
            DCOMP._IOwnership _out17;
            (this).FromOwnership(RAST.Expr.create_TypeAscription((_25_recursiveGen).Sel(Dafny.Sequence<Dafny.Rune>.UnicodeFromString("0")), (_11_nativeToType).dtor_value), _26_recOwned, expectedOwnership, out _out16, out _out17);
            r = _out16;
            resultingOwnership = _out17;
            readIdents = _27_recIdents;
            return ;
          }
        }
        RAST._IExpr _out18;
        DCOMP._IOwnership _out19;
        Dafny.ISet<Dafny.ISequence<Dafny.Rune>> _out20;
        (this).GenExpr(DAST.Expression.create_Convert(DAST.Expression.create_Convert(_0_expr, _1_fromTpe, _5_b), _5_b, _2_toTpe), selfIdent, env, expectedOwnership, out _out18, out _out19, out _out20);
        r = _out18;
        resultingOwnership = _out19;
        readIdents = _out20;
      }
    }
    public void GenExprConvertFromNewtype(DAST._IExpression e, DCOMP._ISelfInfo selfIdent, DCOMP._IEnvironment env, DCOMP._IOwnership expectedOwnership, out RAST._IExpr r, out DCOMP._IOwnership resultingOwnership, out Dafny.ISet<Dafny.ISequence<Dafny.Rune>> readIdents)
    {
      r = RAST.Expr.Default();
      resultingOwnership = DCOMP.Ownership.Default();
      readIdents = Dafny.Set<Dafny.ISequence<Dafny.Rune>>.Empty;
      DAST._IExpression _let_tmp_rhs0 = e;
      DAST._IExpression _0_expr = _let_tmp_rhs0.dtor_value;
      DAST._IType _1_fromTpe = _let_tmp_rhs0.dtor_from;
      DAST._IType _2_toTpe = _let_tmp_rhs0.dtor_typ;
      DAST._IType _let_tmp_rhs1 = _1_fromTpe;
      DAST._IResolvedType _let_tmp_rhs2 = _let_tmp_rhs1.dtor_resolved;
      Dafny.ISequence<Dafny.ISequence<Dafny.Rune>> _3___v124 = _let_tmp_rhs2.dtor_path;
      Dafny.ISequence<DAST._IType> _4___v125 = _let_tmp_rhs2.dtor_typeArgs;
      DAST._IResolvedTypeBase _let_tmp_rhs3 = _let_tmp_rhs2.dtor_kind;
      DAST._IType _5_b = _let_tmp_rhs3.dtor_baseType;
      DAST._INewtypeRange _6_range = _let_tmp_rhs3.dtor_range;
      bool _7_erase = _let_tmp_rhs3.dtor_erase;
      Dafny.ISequence<DAST._IAttribute> _8_attributes = _let_tmp_rhs2.dtor_attributes;
      Dafny.ISequence<Dafny.ISequence<Dafny.Rune>> _9___v126 = _let_tmp_rhs2.dtor_properMethods;
      Dafny.ISequence<DAST._IType> _10___v127 = _let_tmp_rhs2.dtor_extendedTypes;
      Std.Wrappers._IOption<RAST._IType> _11_nativeFromType;
      _11_nativeFromType = DCOMP.COMP.NewtypeRangeToRustType(_6_range);
      if (object.Equals(_5_b, _2_toTpe)) {
        RAST._IExpr _12_recursiveGen;
        DCOMP._IOwnership _13_recOwned;
        Dafny.ISet<Dafny.ISequence<Dafny.Rune>> _14_recIdents;
        RAST._IExpr _out0;
        DCOMP._IOwnership _out1;
        Dafny.ISet<Dafny.ISequence<Dafny.Rune>> _out2;
        (this).GenExpr(_0_expr, selfIdent, env, DCOMP.Ownership.create_OwnershipOwned(), out _out0, out _out1, out _out2);
        _12_recursiveGen = _out0;
        _13_recOwned = _out1;
        _14_recIdents = _out2;
        readIdents = _14_recIdents;
        Std.Wrappers._IOption<RAST._IType> _source0 = _11_nativeFromType;
        {
          if (_source0.is_Some) {
            RAST._IType _15_v = _source0.dtor_value;
            RAST._IType _16_toTpeRust;
            RAST._IType _out3;
            _out3 = (this).GenType(_2_toTpe, DCOMP.GenTypeContext.@default());
            _16_toTpeRust = _out3;
            r = ((((((RAST.__default.std).MSel(Dafny.Sequence<Dafny.Rune>.UnicodeFromString("convert"))).MSel(Dafny.Sequence<Dafny.Rune>.UnicodeFromString("Into"))).AsExpr()).ApplyType(Dafny.Sequence<RAST._IType>.FromElements(_16_toTpeRust))).FSel(Dafny.Sequence<Dafny.Rune>.UnicodeFromString("into"))).Apply(Dafny.Sequence<RAST._IExpr>.FromElements(_12_recursiveGen));
            RAST._IExpr _out4;
            DCOMP._IOwnership _out5;
            (this).FromOwned(r, expectedOwnership, out _out4, out _out5);
            r = _out4;
            resultingOwnership = _out5;
            goto after_match0;
          }
        }
        {
          if (_7_erase) {
            r = _12_recursiveGen;
          } else {
            r = (_12_recursiveGen).Sel(Dafny.Sequence<Dafny.Rune>.UnicodeFromString("0"));
          }
          RAST._IExpr _out6;
          DCOMP._IOwnership _out7;
          (this).FromOwnership(r, _13_recOwned, expectedOwnership, out _out6, out _out7);
          r = _out6;
          resultingOwnership = _out7;
        }
      after_match0: ;
      } else {
        if ((_11_nativeFromType).is_Some) {
          if (object.Equals(_2_toTpe, DAST.Type.create_Primitive(DAST.Primitive.create_Char()))) {
            RAST._IExpr _17_recursiveGen;
            DCOMP._IOwnership _18_recOwned;
            Dafny.ISet<Dafny.ISequence<Dafny.Rune>> _19_recIdents;
            RAST._IExpr _out8;
            DCOMP._IOwnership _out9;
            Dafny.ISet<Dafny.ISequence<Dafny.Rune>> _out10;
            (this).GenExpr(_0_expr, selfIdent, env, expectedOwnership, out _out8, out _out9, out _out10);
            _17_recursiveGen = _out8;
            _18_recOwned = _out9;
            _19_recIdents = _out10;
            RAST._IExpr _out11;
            DCOMP._IOwnership _out12;
            (this).FromOwnership((((RAST.__default.dafny__runtime).MSel((this).DafnyChar)).AsExpr()).Apply1(RAST.Expr.create_TypeAscription(_17_recursiveGen, (this).DafnyCharUnderlying)), _18_recOwned, expectedOwnership, out _out11, out _out12);
            r = _out11;
            resultingOwnership = _out12;
            readIdents = _19_recIdents;
            return ;
          }
        }
        RAST._IExpr _out13;
        DCOMP._IOwnership _out14;
        Dafny.ISet<Dafny.ISequence<Dafny.Rune>> _out15;
        (this).GenExpr(DAST.Expression.create_Convert(DAST.Expression.create_Convert(_0_expr, _1_fromTpe, _5_b), _5_b, _2_toTpe), selfIdent, env, expectedOwnership, out _out13, out _out14, out _out15);
        r = _out13;
        resultingOwnership = _out14;
        readIdents = _out15;
      }
    }
    public bool IsBuiltinCollection(DAST._IType typ) {
      return ((((typ).is_Seq) || ((typ).is_Set)) || ((typ).is_Map)) || ((typ).is_Multiset);
    }
    public DAST._IType GetBuiltinCollectionElement(DAST._IType typ) {
      if ((typ).is_Map) {
        return (typ).dtor_value;
      } else {
        return (typ).dtor_element;
      }
    }
    public bool SameTypesButDifferentTypeParameters(DAST._IType fromType, RAST._IType fromTpe, DAST._IType toType, RAST._IType toTpe)
    {
      return (((((((fromTpe).is_TypeApp) && ((toTpe).is_TypeApp)) && (object.Equals((fromTpe).dtor_baseName, (toTpe).dtor_baseName))) && ((fromType).is_UserDefined)) && ((toType).is_UserDefined)) && ((this).IsSameResolvedTypeAnyArgs((fromType).dtor_resolved, (toType).dtor_resolved))) && ((((new BigInteger((((fromType).dtor_resolved).dtor_typeArgs).Count)) == (new BigInteger((((toType).dtor_resolved).dtor_typeArgs).Count))) && ((new BigInteger((((toType).dtor_resolved).dtor_typeArgs).Count)) == (new BigInteger(((fromTpe).dtor_arguments).Count)))) && ((new BigInteger(((fromTpe).dtor_arguments).Count)) == (new BigInteger(((toTpe).dtor_arguments).Count))));
    }
    public Std.Wrappers._IResult<Dafny.ISequence<__T>, __E> SeqResultToResultSeq<__T, __E>(Dafny.ISequence<Std.Wrappers._IResult<__T, __E>> xs) {
      if ((new BigInteger((xs).Count)).Sign == 0) {
        return Std.Wrappers.Result<Dafny.ISequence<__T>, __E>.create_Success(Dafny.Sequence<__T>.FromElements());
      } else {
        Std.Wrappers._IResult<__T, __E> _0_valueOrError0 = (xs).Select(BigInteger.Zero);
        if ((_0_valueOrError0).IsFailure()) {
          return (_0_valueOrError0).PropagateFailure<Dafny.ISequence<__T>>();
        } else {
          __T _1_head = (_0_valueOrError0).Extract();
          Std.Wrappers._IResult<Dafny.ISequence<__T>, __E> _2_valueOrError1 = (this).SeqResultToResultSeq<__T, __E>((xs).Drop(BigInteger.One));
          if ((_2_valueOrError1).IsFailure()) {
            return (_2_valueOrError1).PropagateFailure<Dafny.ISequence<__T>>();
          } else {
            Dafny.ISequence<__T> _3_tail = (_2_valueOrError1).Extract();
            return Std.Wrappers.Result<Dafny.ISequence<__T>, __E>.create_Success(Dafny.Sequence<__T>.Concat(Dafny.Sequence<__T>.FromElements(_1_head), _3_tail));
          }
        }
      }
    }
    public Std.Wrappers._IResult<RAST._IExpr, _System._ITuple5<DAST._IType, RAST._IType, DAST._IType, RAST._IType, Dafny.IMap<_System._ITuple2<RAST._IType, RAST._IType>,RAST._IExpr>>> UpcastConversionLambda(DAST._IType fromType, RAST._IType fromTpe, DAST._IType toType, RAST._IType toTpe, Dafny.IMap<_System._ITuple2<RAST._IType, RAST._IType>,RAST._IExpr> typeParams)
    {
      var _pat_let_tv0 = fromType;
      var _pat_let_tv1 = fromTpe;
      var _pat_let_tv2 = toType;
      var _pat_let_tv3 = toTpe;
      var _pat_let_tv4 = typeParams;
      if (object.Equals(fromTpe, toTpe)) {
        return Std.Wrappers.Result<RAST._IExpr, _System._ITuple5<DAST._IType, RAST._IType, DAST._IType, RAST._IType, Dafny.IMap<_System._ITuple2<RAST._IType, RAST._IType>,RAST._IExpr>>>.create_Success(((((RAST.__default.dafny__runtime).MSel(Dafny.Sequence<Dafny.Rune>.UnicodeFromString("upcast_id"))).AsExpr()).ApplyType(Dafny.Sequence<RAST._IType>.FromElements(fromTpe))).Apply(Dafny.Sequence<RAST._IExpr>.FromElements()));
      } else if (((fromTpe).IsObjectOrPointer()) && ((toTpe).IsObjectOrPointer())) {
        if (!(((toTpe).ObjectOrPointerUnderlying()).is_DynType)) {
          return Std.Wrappers.Result<RAST._IExpr, _System._ITuple5<DAST._IType, RAST._IType, DAST._IType, RAST._IType, Dafny.IMap<_System._ITuple2<RAST._IType, RAST._IType>,RAST._IExpr>>>.create_Failure(_System.Tuple5<DAST._IType, RAST._IType, DAST._IType, RAST._IType, Dafny.IMap<_System._ITuple2<RAST._IType, RAST._IType>,RAST._IExpr>>.create(fromType, fromTpe, toType, toTpe, typeParams));
        } else {
          RAST._IType _0_fromTpeUnderlying = (fromTpe).ObjectOrPointerUnderlying();
          RAST._IType _1_toTpeUnderlying = (toTpe).ObjectOrPointerUnderlying();
          return Std.Wrappers.Result<RAST._IExpr, _System._ITuple5<DAST._IType, RAST._IType, DAST._IType, RAST._IType, Dafny.IMap<_System._ITuple2<RAST._IType, RAST._IType>,RAST._IExpr>>>.create_Success(((((RAST.__default.dafny__runtime).MSel((this).upcast)).AsExpr()).ApplyType(Dafny.Sequence<RAST._IType>.FromElements(_0_fromTpeUnderlying, _1_toTpeUnderlying))).Apply(Dafny.Sequence<RAST._IExpr>.FromElements()));
        }
      } else if ((typeParams).Contains(_System.Tuple2<RAST._IType, RAST._IType>.create(fromTpe, toTpe))) {
        return Std.Wrappers.Result<RAST._IExpr, _System._ITuple5<DAST._IType, RAST._IType, DAST._IType, RAST._IType, Dafny.IMap<_System._ITuple2<RAST._IType, RAST._IType>,RAST._IExpr>>>.create_Success(Dafny.Map<_System._ITuple2<RAST._IType, RAST._IType>, RAST._IExpr>.Select(typeParams,_System.Tuple2<RAST._IType, RAST._IType>.create(fromTpe, toTpe)));
      } else if (((fromTpe).IsRc()) && ((toTpe).IsRc())) {
        Std.Wrappers._IResult<RAST._IExpr, _System._ITuple5<DAST._IType, RAST._IType, DAST._IType, RAST._IType, Dafny.IMap<_System._ITuple2<RAST._IType, RAST._IType>,RAST._IExpr>>> _2_valueOrError0 = (this).UpcastConversionLambda(fromType, (fromTpe).RcUnderlying(), toType, (toTpe).RcUnderlying(), typeParams);
        if ((_2_valueOrError0).IsFailure()) {
          return (_2_valueOrError0).PropagateFailure<RAST._IExpr>();
        } else {
          RAST._IExpr _3_lambda = (_2_valueOrError0).Extract();
          if ((fromType).is_Arrow) {
            return Std.Wrappers.Result<RAST._IExpr, _System._ITuple5<DAST._IType, RAST._IType, DAST._IType, RAST._IType, Dafny.IMap<_System._ITuple2<RAST._IType, RAST._IType>,RAST._IExpr>>>.create_Success(_3_lambda);
          } else {
            return Std.Wrappers.Result<RAST._IExpr, _System._ITuple5<DAST._IType, RAST._IType, DAST._IType, RAST._IType, Dafny.IMap<_System._ITuple2<RAST._IType, RAST._IType>,RAST._IExpr>>>.create_Success((((RAST.__default.dafny__runtime).MSel(Dafny.Sequence<Dafny.Rune>.UnicodeFromString("rc_coerce"))).AsExpr()).Apply1(_3_lambda));
          }
        }
      } else if ((this).SameTypesButDifferentTypeParameters(fromType, fromTpe, toType, toTpe)) {
        Dafny.ISequence<BigInteger> _4_indices = ((((fromType).is_UserDefined) && ((((fromType).dtor_resolved).dtor_kind).is_Datatype)) ? (Std.Collections.Seq.__default.Filter<BigInteger>(Dafny.Helpers.Id<Func<RAST._IType, DAST._IType, Func<BigInteger, bool>>>((_5_fromTpe, _6_fromType) => ((System.Func<BigInteger, bool>)((_7_i) => {
          return ((((_7_i).Sign != -1) && ((_7_i) < (new BigInteger(((_5_fromTpe).dtor_arguments).Count)))) ? (!(((_7_i).Sign != -1) && ((_7_i) < (new BigInteger(((((_6_fromType).dtor_resolved).dtor_kind).dtor_variances).Count)))) || (!((((((_6_fromType).dtor_resolved).dtor_kind).dtor_variances).Select(_7_i)).is_Nonvariant))) : (false));
        })))(fromTpe, fromType), ((System.Func<Dafny.ISequence<BigInteger>>) (() => {
          BigInteger dim14 = new BigInteger(((fromTpe).dtor_arguments).Count);
          var arr14 = new BigInteger[Dafny.Helpers.ToIntChecked(dim14, "array size exceeds memory limit")];
          for (int i14 = 0; i14 < dim14; i14++) {
            var _8_i = (BigInteger) i14;
            arr14[(int)(_8_i)] = _8_i;
          }
          return Dafny.Sequence<BigInteger>.FromArray(arr14);
        }))())) : (((System.Func<Dafny.ISequence<BigInteger>>) (() => {
          BigInteger dim15 = new BigInteger(((fromTpe).dtor_arguments).Count);
          var arr15 = new BigInteger[Dafny.Helpers.ToIntChecked(dim15, "array size exceeds memory limit")];
          for (int i15 = 0; i15 < dim15; i15++) {
            var _9_i = (BigInteger) i15;
            arr15[(int)(_9_i)] = _9_i;
          }
          return Dafny.Sequence<BigInteger>.FromArray(arr15);
        }))()));
        Std.Wrappers._IResult<Dafny.ISequence<RAST._IExpr>, _System._ITuple5<DAST._IType, RAST._IType, DAST._IType, RAST._IType, Dafny.IMap<_System._ITuple2<RAST._IType, RAST._IType>,RAST._IExpr>>> _10_valueOrError1 = (this).SeqResultToResultSeq<RAST._IExpr, _System._ITuple5<DAST._IType, RAST._IType, DAST._IType, RAST._IType, Dafny.IMap<_System._ITuple2<RAST._IType, RAST._IType>,RAST._IExpr>>>(((System.Func<Dafny.ISequence<Std.Wrappers._IResult<RAST._IExpr, _System._ITuple5<DAST._IType, RAST._IType, DAST._IType, RAST._IType, Dafny.IMap<_System._ITuple2<RAST._IType, RAST._IType>,RAST._IExpr>>>>>) (() => {
          BigInteger dim16 = new BigInteger((_4_indices).Count);
          var arr16 = new Std.Wrappers._IResult<RAST._IExpr, _System._ITuple5<DAST._IType, RAST._IType, DAST._IType, RAST._IType, Dafny.IMap<_System._ITuple2<RAST._IType, RAST._IType>,RAST._IExpr>>>[Dafny.Helpers.ToIntChecked(dim16, "array size exceeds memory limit")];
          for (int i16 = 0; i16 < dim16; i16++) {
            var _11_j = (BigInteger) i16;
            arr16[(int)(_11_j)] = Dafny.Helpers.Let<BigInteger, Std.Wrappers._IResult<RAST._IExpr, _System._ITuple5<DAST._IType, RAST._IType, DAST._IType, RAST._IType, Dafny.IMap<_System._ITuple2<RAST._IType, RAST._IType>,RAST._IExpr>>>>((_4_indices).Select(_11_j), _pat_let22_0 => Dafny.Helpers.Let<BigInteger, Std.Wrappers._IResult<RAST._IExpr, _System._ITuple5<DAST._IType, RAST._IType, DAST._IType, RAST._IType, Dafny.IMap<_System._ITuple2<RAST._IType, RAST._IType>,RAST._IExpr>>>>(_pat_let22_0, _12_i => (this).UpcastConversionLambda((((_pat_let_tv0).dtor_resolved).dtor_typeArgs).Select(_12_i), ((_pat_let_tv1).dtor_arguments).Select(_12_i), (((_pat_let_tv2).dtor_resolved).dtor_typeArgs).Select(_12_i), ((_pat_let_tv3).dtor_arguments).Select(_12_i), _pat_let_tv4)));
          }
          return Dafny.Sequence<Std.Wrappers._IResult<RAST._IExpr, _System._ITuple5<DAST._IType, RAST._IType, DAST._IType, RAST._IType, Dafny.IMap<_System._ITuple2<RAST._IType, RAST._IType>,RAST._IExpr>>>>.FromArray(arr16);
        }))());
        if ((_10_valueOrError1).IsFailure()) {
          return (_10_valueOrError1).PropagateFailure<RAST._IExpr>();
        } else {
          Dafny.ISequence<RAST._IExpr> _13_lambdas = (_10_valueOrError1).Extract();
          return Std.Wrappers.Result<RAST._IExpr, _System._ITuple5<DAST._IType, RAST._IType, DAST._IType, RAST._IType, Dafny.IMap<_System._ITuple2<RAST._IType, RAST._IType>,RAST._IExpr>>>.create_Success((((RAST.Expr.create_ExprFromType((fromTpe).dtor_baseName)).ApplyType(((System.Func<Dafny.ISequence<RAST._IType>>) (() => {
  BigInteger dim17 = new BigInteger(((fromTpe).dtor_arguments).Count);
  var arr17 = new RAST._IType[Dafny.Helpers.ToIntChecked(dim17, "array size exceeds memory limit")];
  for (int i17 = 0; i17 < dim17; i17++) {
    var _14_i = (BigInteger) i17;
    arr17[(int)(_14_i)] = ((fromTpe).dtor_arguments).Select(_14_i);
  }
  return Dafny.Sequence<RAST._IType>.FromArray(arr17);
}))())).FSel(Dafny.Sequence<Dafny.Rune>.UnicodeFromString("coerce"))).Apply(_13_lambdas));
        }
      } else if (((((fromTpe).IsBuiltinCollection()) && ((toTpe).IsBuiltinCollection())) && ((this).IsBuiltinCollection(fromType))) && ((this).IsBuiltinCollection(toType))) {
        RAST._IType _15_newFromTpe = (fromTpe).GetBuiltinCollectionElement();
        RAST._IType _16_newToTpe = (toTpe).GetBuiltinCollectionElement();
        DAST._IType _17_newFromType = (this).GetBuiltinCollectionElement(fromType);
        DAST._IType _18_newToType = (this).GetBuiltinCollectionElement(toType);
        Std.Wrappers._IResult<RAST._IExpr, _System._ITuple5<DAST._IType, RAST._IType, DAST._IType, RAST._IType, Dafny.IMap<_System._ITuple2<RAST._IType, RAST._IType>,RAST._IExpr>>> _19_valueOrError2 = (this).UpcastConversionLambda(_17_newFromType, _15_newFromTpe, _18_newToType, _16_newToTpe, typeParams);
        if ((_19_valueOrError2).IsFailure()) {
          return (_19_valueOrError2).PropagateFailure<RAST._IExpr>();
        } else {
          RAST._IExpr _20_coerceArg = (_19_valueOrError2).Extract();
          RAST._IPath _21_collectionType = (RAST.__default.dafny__runtime).MSel(((((fromTpe).Expand()).dtor_baseName).dtor_path).dtor_name);
          RAST._IExpr _22_baseType = (((((((fromTpe).Expand()).dtor_baseName).dtor_path).dtor_name).Equals(Dafny.Sequence<Dafny.Rune>.UnicodeFromString("Map"))) ? (((_21_collectionType).AsExpr()).ApplyType(Dafny.Sequence<RAST._IType>.FromElements((((fromTpe).Expand()).dtor_arguments).Select(BigInteger.Zero), _15_newFromTpe))) : (((_21_collectionType).AsExpr()).ApplyType(Dafny.Sequence<RAST._IType>.FromElements(_15_newFromTpe))));
          return Std.Wrappers.Result<RAST._IExpr, _System._ITuple5<DAST._IType, RAST._IType, DAST._IType, RAST._IType, Dafny.IMap<_System._ITuple2<RAST._IType, RAST._IType>,RAST._IExpr>>>.create_Success(((_22_baseType).FSel(Dafny.Sequence<Dafny.Rune>.UnicodeFromString("coerce"))).Apply1(_20_coerceArg));
        }
      } else if ((((((((((fromTpe).is_DynType) && (((fromTpe).dtor_underlying).is_FnType)) && ((toTpe).is_DynType)) && (((toTpe).dtor_underlying).is_FnType)) && ((((fromTpe).dtor_underlying).dtor_arguments).Equals(((toTpe).dtor_underlying).dtor_arguments))) && ((fromType).is_Arrow)) && ((toType).is_Arrow)) && ((new BigInteger((((fromTpe).dtor_underlying).dtor_arguments).Count)) == (BigInteger.One))) && (((((fromTpe).dtor_underlying).dtor_arguments).Select(BigInteger.Zero)).is_Borrowed)) {
        Std.Wrappers._IResult<RAST._IExpr, _System._ITuple5<DAST._IType, RAST._IType, DAST._IType, RAST._IType, Dafny.IMap<_System._ITuple2<RAST._IType, RAST._IType>,RAST._IExpr>>> _23_valueOrError3 = (this).UpcastConversionLambda((fromType).dtor_result, ((fromTpe).dtor_underlying).dtor_returnType, (toType).dtor_result, ((toTpe).dtor_underlying).dtor_returnType, typeParams);
        if ((_23_valueOrError3).IsFailure()) {
          return (_23_valueOrError3).PropagateFailure<RAST._IExpr>();
        } else {
          RAST._IExpr _24_lambda = (_23_valueOrError3).Extract();
          return Std.Wrappers.Result<RAST._IExpr, _System._ITuple5<DAST._IType, RAST._IType, DAST._IType, RAST._IType, Dafny.IMap<_System._ITuple2<RAST._IType, RAST._IType>,RAST._IExpr>>>.create_Success(((((RAST.__default.dafny__runtime).MSel(Dafny.Sequence<Dafny.Rune>.UnicodeFromString("fn1_coerce"))).AsExpr()).ApplyType(Dafny.Sequence<RAST._IType>.FromElements(((((fromTpe).dtor_underlying).dtor_arguments).Select(BigInteger.Zero)).dtor_underlying, ((fromTpe).dtor_underlying).dtor_returnType, ((toTpe).dtor_underlying).dtor_returnType))).Apply1(_24_lambda));
        }
      } else {
        return Std.Wrappers.Result<RAST._IExpr, _System._ITuple5<DAST._IType, RAST._IType, DAST._IType, RAST._IType, Dafny.IMap<_System._ITuple2<RAST._IType, RAST._IType>,RAST._IExpr>>>.create_Failure(_System.Tuple5<DAST._IType, RAST._IType, DAST._IType, RAST._IType, Dafny.IMap<_System._ITuple2<RAST._IType, RAST._IType>,RAST._IExpr>>.create(fromType, fromTpe, toType, toTpe, typeParams));
      }
    }
    public bool IsDowncastConversion(RAST._IType fromTpe, RAST._IType toTpe)
    {
      if (((fromTpe).IsObjectOrPointer()) && ((toTpe).IsObjectOrPointer())) {
        return (((fromTpe).ObjectOrPointerUnderlying()).is_DynType) && (!(((toTpe).ObjectOrPointerUnderlying()).is_DynType));
      } else {
        return false;
      }
    }
    public void GenExprConvertOther(DAST._IExpression e, DCOMP._ISelfInfo selfIdent, DCOMP._IEnvironment env, DCOMP._IOwnership expectedOwnership, out RAST._IExpr r, out DCOMP._IOwnership resultingOwnership, out Dafny.ISet<Dafny.ISequence<Dafny.Rune>> readIdents)
    {
      r = RAST.Expr.Default();
      resultingOwnership = DCOMP.Ownership.Default();
      readIdents = Dafny.Set<Dafny.ISequence<Dafny.Rune>>.Empty;
      DAST._IExpression _let_tmp_rhs0 = e;
      DAST._IExpression _0_expr = _let_tmp_rhs0.dtor_value;
      DAST._IType _1_fromTpe = _let_tmp_rhs0.dtor_from;
      DAST._IType _2_toTpe = _let_tmp_rhs0.dtor_typ;
      RAST._IType _3_fromTpeGen;
      RAST._IType _out0;
      _out0 = (this).GenType(_1_fromTpe, DCOMP.GenTypeContext.@default());
      _3_fromTpeGen = _out0;
      RAST._IType _4_toTpeGen;
      RAST._IType _out1;
      _out1 = (this).GenType(_2_toTpe, DCOMP.GenTypeContext.@default());
      _4_toTpeGen = _out1;
      Std.Wrappers._IResult<RAST._IExpr, _System._ITuple5<DAST._IType, RAST._IType, DAST._IType, RAST._IType, Dafny.IMap<_System._ITuple2<RAST._IType, RAST._IType>,RAST._IExpr>>> _5_upcastConverter;
      _5_upcastConverter = (this).UpcastConversionLambda(_1_fromTpe, _3_fromTpeGen, _2_toTpe, _4_toTpeGen, Dafny.Map<_System._ITuple2<RAST._IType, RAST._IType>, RAST._IExpr>.FromElements());
      if ((_5_upcastConverter).is_Success) {
        RAST._IExpr _6_conversionLambda;
        _6_conversionLambda = (_5_upcastConverter).dtor_value;
        RAST._IExpr _7_recursiveGen;
        DCOMP._IOwnership _8_recOwned;
        Dafny.ISet<Dafny.ISequence<Dafny.Rune>> _9_recIdents;
        RAST._IExpr _out2;
        DCOMP._IOwnership _out3;
        Dafny.ISet<Dafny.ISequence<Dafny.Rune>> _out4;
        (this).GenExpr(_0_expr, selfIdent, env, DCOMP.Ownership.create_OwnershipOwned(), out _out2, out _out3, out _out4);
        _7_recursiveGen = _out2;
        _8_recOwned = _out3;
        _9_recIdents = _out4;
        readIdents = _9_recIdents;
        r = (_6_conversionLambda).Apply1(_7_recursiveGen);
        RAST._IExpr _out5;
        DCOMP._IOwnership _out6;
        (this).FromOwnership(r, DCOMP.Ownership.create_OwnershipOwned(), expectedOwnership, out _out5, out _out6);
        r = _out5;
        resultingOwnership = _out6;
      } else if ((this).IsDowncastConversion(_3_fromTpeGen, _4_toTpeGen)) {
        RAST._IExpr _10_recursiveGen;
        DCOMP._IOwnership _11_recOwned;
        Dafny.ISet<Dafny.ISequence<Dafny.Rune>> _12_recIdents;
        RAST._IExpr _out7;
        DCOMP._IOwnership _out8;
        Dafny.ISet<Dafny.ISequence<Dafny.Rune>> _out9;
        (this).GenExpr(_0_expr, selfIdent, env, DCOMP.Ownership.create_OwnershipOwned(), out _out7, out _out8, out _out9);
        _10_recursiveGen = _out7;
        _11_recOwned = _out8;
        _12_recIdents = _out9;
        readIdents = _12_recIdents;
        _4_toTpeGen = (_4_toTpeGen).ObjectOrPointerUnderlying();
        r = (((RAST.__default.dafny__runtime).MSel((this).downcast)).AsExpr()).Apply(Dafny.Sequence<RAST._IExpr>.FromElements(_10_recursiveGen, RAST.Expr.create_ExprFromType(_4_toTpeGen)));
        RAST._IExpr _out10;
        DCOMP._IOwnership _out11;
        (this).FromOwnership(r, DCOMP.Ownership.create_OwnershipOwned(), expectedOwnership, out _out10, out _out11);
        r = _out10;
        resultingOwnership = _out11;
      } else {
        RAST._IExpr _13_recursiveGen;
        DCOMP._IOwnership _14_recOwned;
        Dafny.ISet<Dafny.ISequence<Dafny.Rune>> _15_recIdents;
        RAST._IExpr _out12;
        DCOMP._IOwnership _out13;
        Dafny.ISet<Dafny.ISequence<Dafny.Rune>> _out14;
        (this).GenExpr(_0_expr, selfIdent, env, expectedOwnership, out _out12, out _out13, out _out14);
        _13_recursiveGen = _out12;
        _14_recOwned = _out13;
        _15_recIdents = _out14;
        readIdents = _15_recIdents;
        Std.Wrappers._IResult<RAST._IExpr, _System._ITuple5<DAST._IType, RAST._IType, DAST._IType, RAST._IType, Dafny.IMap<_System._ITuple2<RAST._IType, RAST._IType>,RAST._IExpr>>> _let_tmp_rhs1 = _5_upcastConverter;
        _System._ITuple5<DAST._IType, RAST._IType, DAST._IType, RAST._IType, Dafny.IMap<_System._ITuple2<RAST._IType, RAST._IType>,RAST._IExpr>> _let_tmp_rhs2 = _let_tmp_rhs1.dtor_error;
        DAST._IType _16_fromType = _let_tmp_rhs2.dtor__0;
        RAST._IType _17_fromTpeGen = _let_tmp_rhs2.dtor__1;
        DAST._IType _18_toType = _let_tmp_rhs2.dtor__2;
        RAST._IType _19_toTpeGen = _let_tmp_rhs2.dtor__3;
        Dafny.IMap<_System._ITuple2<RAST._IType, RAST._IType>,RAST._IExpr> _20_m = _let_tmp_rhs2.dtor__4;
        Dafny.ISequence<Dafny.Rune> _21_msg;
        _21_msg = Dafny.Sequence<Dafny.Rune>.Concat(Dafny.Sequence<Dafny.Rune>.Concat(Dafny.Sequence<Dafny.Rune>.Concat(Dafny.Sequence<Dafny.Rune>.Concat(Dafny.Sequence<Dafny.Rune>.UnicodeFromString("/* <i>Coercion from "), (_17_fromTpeGen)._ToString(DCOMP.__default.IND)), Dafny.Sequence<Dafny.Rune>.UnicodeFromString(" to ")), (_19_toTpeGen)._ToString(DCOMP.__default.IND)), Dafny.Sequence<Dafny.Rune>.UnicodeFromString("</i> not yet implemented */"));
        (this).error = Std.Wrappers.Option<Dafny.ISequence<Dafny.Rune>>.create_Some(_21_msg);
        r = RAST.Expr.create_RawExpr(Dafny.Sequence<Dafny.Rune>.Concat((_13_recursiveGen)._ToString(DCOMP.__default.IND), _21_msg));
        RAST._IExpr _out15;
        DCOMP._IOwnership _out16;
        (this).FromOwnership(r, _14_recOwned, expectedOwnership, out _out15, out _out16);
        r = _out15;
        resultingOwnership = _out16;
      }
    }
    public void GenExprConvert(DAST._IExpression e, DCOMP._ISelfInfo selfIdent, DCOMP._IEnvironment env, DCOMP._IOwnership expectedOwnership, out RAST._IExpr r, out DCOMP._IOwnership resultingOwnership, out Dafny.ISet<Dafny.ISequence<Dafny.Rune>> readIdents)
    {
      r = RAST.Expr.Default();
      resultingOwnership = DCOMP.Ownership.Default();
      readIdents = Dafny.Set<Dafny.ISequence<Dafny.Rune>>.Empty;
      DAST._IExpression _let_tmp_rhs0 = e;
      DAST._IExpression _0_expr = _let_tmp_rhs0.dtor_value;
      DAST._IType _1_fromTpe = _let_tmp_rhs0.dtor_from;
      DAST._IType _2_toTpe = _let_tmp_rhs0.dtor_typ;
      if (object.Equals(_1_fromTpe, _2_toTpe)) {
        RAST._IExpr _3_recursiveGen;
        DCOMP._IOwnership _4_recOwned;
        Dafny.ISet<Dafny.ISequence<Dafny.Rune>> _5_recIdents;
        RAST._IExpr _out0;
        DCOMP._IOwnership _out1;
        Dafny.ISet<Dafny.ISequence<Dafny.Rune>> _out2;
        (this).GenExpr(_0_expr, selfIdent, env, expectedOwnership, out _out0, out _out1, out _out2);
        _3_recursiveGen = _out0;
        _4_recOwned = _out1;
        _5_recIdents = _out2;
        r = _3_recursiveGen;
        RAST._IExpr _out3;
        DCOMP._IOwnership _out4;
        (this).FromOwnership(r, _4_recOwned, expectedOwnership, out _out3, out _out4);
        r = _out3;
        resultingOwnership = _out4;
        readIdents = _5_recIdents;
      } else {
        _System._ITuple2<DAST._IType, DAST._IType> _source0 = _System.Tuple2<DAST._IType, DAST._IType>.create(_1_fromTpe, _2_toTpe);
        {
          DAST._IType _10 = _source0.dtor__1;
          if (_10.is_UserDefined) {
            DAST._IResolvedType resolved0 = _10.dtor_resolved;
            DAST._IResolvedTypeBase kind0 = resolved0.dtor_kind;
            if (kind0.is_Newtype) {
              DAST._IType _6_b = kind0.dtor_baseType;
              DAST._INewtypeRange _7_range = kind0.dtor_range;
              bool _8_erase = kind0.dtor_erase;
              Dafny.ISequence<DAST._IAttribute> _9_attributes = resolved0.dtor_attributes;
              {
                RAST._IExpr _out5;
                DCOMP._IOwnership _out6;
                Dafny.ISet<Dafny.ISequence<Dafny.Rune>> _out7;
                (this).GenExprConvertToNewtype(e, selfIdent, env, expectedOwnership, out _out5, out _out6, out _out7);
                r = _out5;
                resultingOwnership = _out6;
                readIdents = _out7;
              }
              goto after_match0;
            }
          }
        }
        {
          DAST._IType _00 = _source0.dtor__0;
          if (_00.is_UserDefined) {
            DAST._IResolvedType resolved1 = _00.dtor_resolved;
            DAST._IResolvedTypeBase kind1 = resolved1.dtor_kind;
            if (kind1.is_Newtype) {
              DAST._IType _10_b = kind1.dtor_baseType;
              DAST._INewtypeRange _11_range = kind1.dtor_range;
              bool _12_erase = kind1.dtor_erase;
              Dafny.ISequence<DAST._IAttribute> _13_attributes = resolved1.dtor_attributes;
              {
                RAST._IExpr _out8;
                DCOMP._IOwnership _out9;
                Dafny.ISet<Dafny.ISequence<Dafny.Rune>> _out10;
                (this).GenExprConvertFromNewtype(e, selfIdent, env, expectedOwnership, out _out8, out _out9, out _out10);
                r = _out8;
                resultingOwnership = _out9;
                readIdents = _out10;
              }
              goto after_match0;
            }
          }
        }
        {
          DAST._IType _01 = _source0.dtor__0;
          if (_01.is_Primitive) {
            DAST._IPrimitive _h70 = _01.dtor_Primitive_a0;
            if (_h70.is_Int) {
              DAST._IType _11 = _source0.dtor__1;
              if (_11.is_Primitive) {
                DAST._IPrimitive _h71 = _11.dtor_Primitive_a0;
                if (_h71.is_Real) {
                  {
                    RAST._IExpr _14_recursiveGen;
                    DCOMP._IOwnership _15___v138;
                    Dafny.ISet<Dafny.ISequence<Dafny.Rune>> _16_recIdents;
                    RAST._IExpr _out11;
                    DCOMP._IOwnership _out12;
                    Dafny.ISet<Dafny.ISequence<Dafny.Rune>> _out13;
                    (this).GenExpr(_0_expr, selfIdent, env, DCOMP.Ownership.create_OwnershipOwned(), out _out11, out _out12, out _out13);
                    _14_recursiveGen = _out11;
                    _15___v138 = _out12;
                    _16_recIdents = _out13;
                    r = RAST.__default.RcNew(RAST.Expr.create_RawExpr(Dafny.Sequence<Dafny.Rune>.Concat(Dafny.Sequence<Dafny.Rune>.Concat(Dafny.Sequence<Dafny.Rune>.UnicodeFromString("::dafny_runtime::BigRational::from_integer("), (_14_recursiveGen)._ToString(DCOMP.__default.IND)), Dafny.Sequence<Dafny.Rune>.UnicodeFromString(")"))));
                    RAST._IExpr _out14;
                    DCOMP._IOwnership _out15;
                    (this).FromOwned(r, expectedOwnership, out _out14, out _out15);
                    r = _out14;
                    resultingOwnership = _out15;
                    readIdents = _16_recIdents;
                  }
                  goto after_match0;
                }
              }
            }
          }
        }
        {
          DAST._IType _02 = _source0.dtor__0;
          if (_02.is_Primitive) {
            DAST._IPrimitive _h72 = _02.dtor_Primitive_a0;
            if (_h72.is_Real) {
              DAST._IType _12 = _source0.dtor__1;
              if (_12.is_Primitive) {
                DAST._IPrimitive _h73 = _12.dtor_Primitive_a0;
                if (_h73.is_Int) {
                  {
                    RAST._IExpr _17_recursiveGen;
                    DCOMP._IOwnership _18___v139;
                    Dafny.ISet<Dafny.ISequence<Dafny.Rune>> _19_recIdents;
                    RAST._IExpr _out16;
                    DCOMP._IOwnership _out17;
                    Dafny.ISet<Dafny.ISequence<Dafny.Rune>> _out18;
                    (this).GenExpr(_0_expr, selfIdent, env, DCOMP.Ownership.create_OwnershipBorrowed(), out _out16, out _out17, out _out18);
                    _17_recursiveGen = _out16;
                    _18___v139 = _out17;
                    _19_recIdents = _out18;
                    r = RAST.Expr.create_RawExpr(Dafny.Sequence<Dafny.Rune>.Concat(Dafny.Sequence<Dafny.Rune>.Concat(Dafny.Sequence<Dafny.Rune>.UnicodeFromString("::dafny_runtime::dafny_rational_to_int("), (_17_recursiveGen)._ToString(DCOMP.__default.IND)), Dafny.Sequence<Dafny.Rune>.UnicodeFromString(")")));
                    RAST._IExpr _out19;
                    DCOMP._IOwnership _out20;
                    (this).FromOwned(r, expectedOwnership, out _out19, out _out20);
                    r = _out19;
                    resultingOwnership = _out20;
                    readIdents = _19_recIdents;
                  }
                  goto after_match0;
                }
              }
            }
          }
        }
        {
          DAST._IType _03 = _source0.dtor__0;
          if (_03.is_Primitive) {
            DAST._IPrimitive _h74 = _03.dtor_Primitive_a0;
            if (_h74.is_Int) {
              DAST._IType _13 = _source0.dtor__1;
              if (_13.is_Passthrough) {
                {
                  RAST._IType _20_rhsType;
                  RAST._IType _out21;
                  _out21 = (this).GenType(_2_toTpe, DCOMP.GenTypeContext.@default());
                  _20_rhsType = _out21;
                  RAST._IExpr _21_recursiveGen;
                  DCOMP._IOwnership _22___v141;
                  Dafny.ISet<Dafny.ISequence<Dafny.Rune>> _23_recIdents;
                  RAST._IExpr _out22;
                  DCOMP._IOwnership _out23;
                  Dafny.ISet<Dafny.ISequence<Dafny.Rune>> _out24;
                  (this).GenExpr(_0_expr, selfIdent, env, DCOMP.Ownership.create_OwnershipOwned(), out _out22, out _out23, out _out24);
                  _21_recursiveGen = _out22;
                  _22___v141 = _out23;
                  _23_recIdents = _out24;
                  r = RAST.Expr.create_RawExpr(Dafny.Sequence<Dafny.Rune>.Concat(Dafny.Sequence<Dafny.Rune>.Concat(Dafny.Sequence<Dafny.Rune>.Concat(Dafny.Sequence<Dafny.Rune>.Concat(Dafny.Sequence<Dafny.Rune>.UnicodeFromString("<"), (_20_rhsType)._ToString(DCOMP.__default.IND)), Dafny.Sequence<Dafny.Rune>.UnicodeFromString(" as ::dafny_runtime::NumCast>::from(")), (_21_recursiveGen)._ToString(DCOMP.__default.IND)), Dafny.Sequence<Dafny.Rune>.UnicodeFromString(").unwrap()")));
                  RAST._IExpr _out25;
                  DCOMP._IOwnership _out26;
                  (this).FromOwned(r, expectedOwnership, out _out25, out _out26);
                  r = _out25;
                  resultingOwnership = _out26;
                  readIdents = _23_recIdents;
                }
                goto after_match0;
              }
            }
          }
        }
        {
          DAST._IType _04 = _source0.dtor__0;
          if (_04.is_Passthrough) {
            DAST._IType _14 = _source0.dtor__1;
            if (_14.is_Primitive) {
              DAST._IPrimitive _h75 = _14.dtor_Primitive_a0;
              if (_h75.is_Int) {
                {
                  RAST._IType _24_rhsType;
                  RAST._IType _out27;
                  _out27 = (this).GenType(_1_fromTpe, DCOMP.GenTypeContext.@default());
                  _24_rhsType = _out27;
                  RAST._IExpr _25_recursiveGen;
                  DCOMP._IOwnership _26___v143;
                  Dafny.ISet<Dafny.ISequence<Dafny.Rune>> _27_recIdents;
                  RAST._IExpr _out28;
                  DCOMP._IOwnership _out29;
                  Dafny.ISet<Dafny.ISequence<Dafny.Rune>> _out30;
                  (this).GenExpr(_0_expr, selfIdent, env, DCOMP.Ownership.create_OwnershipOwned(), out _out28, out _out29, out _out30);
                  _25_recursiveGen = _out28;
                  _26___v143 = _out29;
                  _27_recIdents = _out30;
                  r = RAST.Expr.create_RawExpr(Dafny.Sequence<Dafny.Rune>.Concat(Dafny.Sequence<Dafny.Rune>.Concat(Dafny.Sequence<Dafny.Rune>.UnicodeFromString("::dafny_runtime::DafnyInt::new(::std::rc::Rc::new(::dafny_runtime::BigInt::from("), (_25_recursiveGen)._ToString(DCOMP.__default.IND)), Dafny.Sequence<Dafny.Rune>.UnicodeFromString(")))")));
                  RAST._IExpr _out31;
                  DCOMP._IOwnership _out32;
                  (this).FromOwned(r, expectedOwnership, out _out31, out _out32);
                  r = _out31;
                  resultingOwnership = _out32;
                  readIdents = _27_recIdents;
                }
                goto after_match0;
              }
            }
          }
        }
        {
          DAST._IType _05 = _source0.dtor__0;
          if (_05.is_Primitive) {
            DAST._IPrimitive _h76 = _05.dtor_Primitive_a0;
            if (_h76.is_Int) {
              DAST._IType _15 = _source0.dtor__1;
              if (_15.is_Primitive) {
                DAST._IPrimitive _h77 = _15.dtor_Primitive_a0;
                if (_h77.is_Char) {
                  {
                    RAST._IType _28_rhsType;
                    RAST._IType _out33;
                    _out33 = (this).GenType(_2_toTpe, DCOMP.GenTypeContext.@default());
                    _28_rhsType = _out33;
                    RAST._IExpr _29_recursiveGen;
                    DCOMP._IOwnership _30___v144;
                    Dafny.ISet<Dafny.ISequence<Dafny.Rune>> _31_recIdents;
                    RAST._IExpr _out34;
                    DCOMP._IOwnership _out35;
                    Dafny.ISet<Dafny.ISequence<Dafny.Rune>> _out36;
                    (this).GenExpr(_0_expr, selfIdent, env, DCOMP.Ownership.create_OwnershipOwned(), out _out34, out _out35, out _out36);
                    _29_recursiveGen = _out34;
                    _30___v144 = _out35;
                    _31_recIdents = _out36;
                    r = RAST.Expr.create_RawExpr(Dafny.Sequence<Dafny.Rune>.Concat(Dafny.Sequence<Dafny.Rune>.Concat(Dafny.Sequence<Dafny.Rune>.Concat(Dafny.Sequence<Dafny.Rune>.Concat(Dafny.Sequence<Dafny.Rune>.Concat(Dafny.Sequence<Dafny.Rune>.Concat(Dafny.Sequence<Dafny.Rune>.Concat(Dafny.Sequence<Dafny.Rune>.UnicodeFromString("::dafny_runtime::"), (this).DafnyChar), Dafny.Sequence<Dafny.Rune>.UnicodeFromString("(")), (((this).UnicodeChars) ? (Dafny.Sequence<Dafny.Rune>.UnicodeFromString("char::from_u32(<u32")) : (Dafny.Sequence<Dafny.Rune>.UnicodeFromString("<u16")))), Dafny.Sequence<Dafny.Rune>.UnicodeFromString(" as ::dafny_runtime::NumCast>::from(")), (_29_recursiveGen)._ToString(DCOMP.__default.IND)), Dafny.Sequence<Dafny.Rune>.UnicodeFromString(").unwrap())")), (((this).UnicodeChars) ? (Dafny.Sequence<Dafny.Rune>.UnicodeFromString(".unwrap())")) : (Dafny.Sequence<Dafny.Rune>.UnicodeFromString("")))));
                    RAST._IExpr _out37;
                    DCOMP._IOwnership _out38;
                    (this).FromOwned(r, expectedOwnership, out _out37, out _out38);
                    r = _out37;
                    resultingOwnership = _out38;
                    readIdents = _31_recIdents;
                  }
                  goto after_match0;
                }
              }
            }
          }
        }
        {
          DAST._IType _06 = _source0.dtor__0;
          if (_06.is_Primitive) {
            DAST._IPrimitive _h78 = _06.dtor_Primitive_a0;
            if (_h78.is_Char) {
              DAST._IType _16 = _source0.dtor__1;
              if (_16.is_Primitive) {
                DAST._IPrimitive _h79 = _16.dtor_Primitive_a0;
                if (_h79.is_Int) {
                  {
                    RAST._IType _32_rhsType;
                    RAST._IType _out39;
                    _out39 = (this).GenType(_1_fromTpe, DCOMP.GenTypeContext.@default());
                    _32_rhsType = _out39;
                    RAST._IExpr _33_recursiveGen;
                    DCOMP._IOwnership _34___v145;
                    Dafny.ISet<Dafny.ISequence<Dafny.Rune>> _35_recIdents;
                    RAST._IExpr _out40;
                    DCOMP._IOwnership _out41;
                    Dafny.ISet<Dafny.ISequence<Dafny.Rune>> _out42;
                    (this).GenExpr(_0_expr, selfIdent, env, DCOMP.Ownership.create_OwnershipOwned(), out _out40, out _out41, out _out42);
                    _33_recursiveGen = _out40;
                    _34___v145 = _out41;
                    _35_recIdents = _out42;
                    r = (((RAST.__default.dafny__runtime).MSel(Dafny.Sequence<Dafny.Rune>.UnicodeFromString("int!"))).AsExpr()).Apply1((_33_recursiveGen).Sel(Dafny.Sequence<Dafny.Rune>.UnicodeFromString("0")));
                    RAST._IExpr _out43;
                    DCOMP._IOwnership _out44;
                    (this).FromOwned(r, expectedOwnership, out _out43, out _out44);
                    r = _out43;
                    resultingOwnership = _out44;
                    readIdents = _35_recIdents;
                  }
                  goto after_match0;
                }
              }
            }
          }
        }
        {
          DAST._IType _07 = _source0.dtor__0;
          if (_07.is_Passthrough) {
            DAST._IType _17 = _source0.dtor__1;
            if (_17.is_Passthrough) {
              {
                RAST._IExpr _36_recursiveGen;
                DCOMP._IOwnership _37___v148;
                Dafny.ISet<Dafny.ISequence<Dafny.Rune>> _38_recIdents;
                RAST._IExpr _out45;
                DCOMP._IOwnership _out46;
                Dafny.ISet<Dafny.ISequence<Dafny.Rune>> _out47;
                (this).GenExpr(_0_expr, selfIdent, env, DCOMP.Ownership.create_OwnershipOwned(), out _out45, out _out46, out _out47);
                _36_recursiveGen = _out45;
                _37___v148 = _out46;
                _38_recIdents = _out47;
                RAST._IType _39_toTpeGen;
                RAST._IType _out48;
                _out48 = (this).GenType(_2_toTpe, DCOMP.GenTypeContext.@default());
                _39_toTpeGen = _out48;
                r = RAST.Expr.create_RawExpr(Dafny.Sequence<Dafny.Rune>.Concat(Dafny.Sequence<Dafny.Rune>.Concat(Dafny.Sequence<Dafny.Rune>.Concat(Dafny.Sequence<Dafny.Rune>.Concat(Dafny.Sequence<Dafny.Rune>.UnicodeFromString("(("), (_36_recursiveGen)._ToString(DCOMP.__default.IND)), Dafny.Sequence<Dafny.Rune>.UnicodeFromString(") as ")), (_39_toTpeGen)._ToString(DCOMP.__default.IND)), Dafny.Sequence<Dafny.Rune>.UnicodeFromString(")")));
                RAST._IExpr _out49;
                DCOMP._IOwnership _out50;
                (this).FromOwned(r, expectedOwnership, out _out49, out _out50);
                r = _out49;
                resultingOwnership = _out50;
                readIdents = _38_recIdents;
              }
              goto after_match0;
            }
          }
        }
        {
          {
            RAST._IExpr _out51;
            DCOMP._IOwnership _out52;
            Dafny.ISet<Dafny.ISequence<Dafny.Rune>> _out53;
            (this).GenExprConvertOther(e, selfIdent, env, expectedOwnership, out _out51, out _out52, out _out53);
            r = _out51;
            resultingOwnership = _out52;
            readIdents = _out53;
          }
        }
      after_match0: ;
      }
      return ;
    }
    public void GenIdent(Dafny.ISequence<Dafny.Rune> rName, DCOMP._ISelfInfo selfIdent, DCOMP._IEnvironment env, DCOMP._IOwnership expectedOwnership, out RAST._IExpr r, out DCOMP._IOwnership resultingOwnership, out Dafny.ISet<Dafny.ISequence<Dafny.Rune>> readIdents)
    {
      r = RAST.Expr.Default();
      resultingOwnership = DCOMP.Ownership.Default();
      readIdents = Dafny.Set<Dafny.ISequence<Dafny.Rune>>.Empty;
      r = RAST.Expr.create_Identifier(rName);
      Std.Wrappers._IOption<RAST._IType> _0_tpe;
      _0_tpe = (env).GetType(rName);
      Std.Wrappers._IOption<RAST._IType> _1_placeboOpt;
      if ((_0_tpe).is_Some) {
        _1_placeboOpt = ((_0_tpe).dtor_value).ExtractMaybePlacebo();
      } else {
        _1_placeboOpt = Std.Wrappers.Option<RAST._IType>.create_None();
      }
      bool _2_currentlyBorrowed;
      _2_currentlyBorrowed = (env).IsBorrowed(rName);
      bool _3_noNeedOfClone;
      _3_noNeedOfClone = (env).CanReadWithoutClone(rName);
      if ((_1_placeboOpt).is_Some) {
        r = ((r).Sel(Dafny.Sequence<Dafny.Rune>.UnicodeFromString("read"))).Apply(Dafny.Sequence<RAST._IExpr>.FromElements());
        _2_currentlyBorrowed = false;
        _3_noNeedOfClone = true;
        _0_tpe = Std.Wrappers.Option<RAST._IType>.create_Some((_1_placeboOpt).dtor_value);
      }
      if (object.Equals(expectedOwnership, DCOMP.Ownership.create_OwnershipAutoBorrowed())) {
        if (_2_currentlyBorrowed) {
          resultingOwnership = DCOMP.Ownership.create_OwnershipBorrowed();
        } else {
          resultingOwnership = DCOMP.Ownership.create_OwnershipOwned();
        }
      } else if (object.Equals(expectedOwnership, DCOMP.Ownership.create_OwnershipBorrowedMut())) {
        if ((rName).Equals(Dafny.Sequence<Dafny.Rune>.UnicodeFromString("self"))) {
          resultingOwnership = DCOMP.Ownership.create_OwnershipBorrowedMut();
        } else {
          if (((_0_tpe).is_Some) && (((_0_tpe).dtor_value).IsObjectOrPointer())) {
            r = ((this).modify__macro).Apply1(r);
          } else {
            r = RAST.__default.BorrowMut(r);
          }
        }
        resultingOwnership = DCOMP.Ownership.create_OwnershipBorrowedMut();
      } else if (object.Equals(expectedOwnership, DCOMP.Ownership.create_OwnershipOwned())) {
        bool _4_needObjectFromRef;
        _4_needObjectFromRef = ((((selfIdent).is_ThisTyped) && ((selfIdent).IsSelf())) && (((selfIdent).dtor_rSelfName).Equals(rName))) && (((System.Func<bool>)(() => {
          DAST._IType _source0 = (selfIdent).dtor_dafnyType;
          {
            if (_source0.is_UserDefined) {
              DAST._IResolvedType resolved0 = _source0.dtor_resolved;
              DAST._IResolvedTypeBase _5_base = resolved0.dtor_kind;
              Dafny.ISequence<DAST._IAttribute> _6_attributes = resolved0.dtor_attributes;
              return ((_5_base).is_Class) || ((_5_base).is_Trait);
            }
          }
          {
            return false;
          }
        }))());
        if (_4_needObjectFromRef) {
          r = (((((RAST.__default.dafny__runtime).MSel(Dafny.Sequence<Dafny.Rune>.UnicodeFromString("Object"))).AsExpr()).ApplyType(Dafny.Sequence<RAST._IType>.FromElements(RAST.__default.RawType(Dafny.Sequence<Dafny.Rune>.UnicodeFromString("_"))))).FSel(Dafny.Sequence<Dafny.Rune>.UnicodeFromString("from_ref"))).Apply(Dafny.Sequence<RAST._IExpr>.FromElements(r));
        } else {
          if (!(_3_noNeedOfClone)) {
            r = (r).Clone();
          }
        }
        resultingOwnership = DCOMP.Ownership.create_OwnershipOwned();
      } else if (object.Equals(expectedOwnership, DCOMP.Ownership.create_OwnershipOwnedBox())) {
        if (!(_3_noNeedOfClone)) {
          r = (r).Clone();
        }
        r = RAST.__default.BoxNew(r);
        resultingOwnership = DCOMP.Ownership.create_OwnershipOwnedBox();
      } else if (_2_currentlyBorrowed) {
        resultingOwnership = DCOMP.Ownership.create_OwnershipBorrowed();
      } else {
        if (!(rName).Equals(Dafny.Sequence<Dafny.Rune>.UnicodeFromString("self"))) {
          if (((_0_tpe).is_Some) && (((_0_tpe).dtor_value).IsPointer())) {
            r = ((this).read__macro).Apply1(r);
          } else {
            r = RAST.__default.Borrow(r);
          }
        }
        resultingOwnership = DCOMP.Ownership.create_OwnershipBorrowed();
      }
      readIdents = Dafny.Set<Dafny.ISequence<Dafny.Rune>>.FromElements(rName);
      return ;
    }
    public bool HasExternAttributeRenamingModule(Dafny.ISequence<DAST._IAttribute> attributes) {
      return Dafny.Helpers.Id<Func<Dafny.ISequence<DAST._IAttribute>, bool>>((_0_attributes) => Dafny.Helpers.Quantifier<DAST._IAttribute>((_0_attributes).UniqueElements, false, (((_exists_var_0) => {
        DAST._IAttribute _1_attribute = (DAST._IAttribute)_exists_var_0;
        return ((_0_attributes).Contains(_1_attribute)) && ((((_1_attribute).dtor_name).Equals(Dafny.Sequence<Dafny.Rune>.UnicodeFromString("extern"))) && ((new BigInteger(((_1_attribute).dtor_args).Count)) == (new BigInteger(2))));
      }))))(attributes);
    }
    public void GenArgs(DCOMP._ISelfInfo selfIdent, DAST._ICallName name, Dafny.ISequence<DAST._IType> typeArgs, Dafny.ISequence<DAST._IExpression> args, DCOMP._IEnvironment env, out Dafny.ISequence<RAST._IExpr> argExprs, out Dafny.ISet<Dafny.ISequence<Dafny.Rune>> readIdents, out Dafny.ISequence<RAST._IType> typeExprs, out Std.Wrappers._IOption<DAST._IResolvedType> fullNameQualifier)
    {
      argExprs = Dafny.Sequence<RAST._IExpr>.Empty;
      readIdents = Dafny.Set<Dafny.ISequence<Dafny.Rune>>.Empty;
      typeExprs = Dafny.Sequence<RAST._IType>.Empty;
      fullNameQualifier = Std.Wrappers.Option<DAST._IResolvedType>.Default();
      argExprs = Dafny.Sequence<RAST._IExpr>.FromElements();
      readIdents = Dafny.Set<Dafny.ISequence<Dafny.Rune>>.FromElements();
      Dafny.ISequence<DAST._IFormal> _0_signature;
      if ((name).is_CallName) {
        if ((((name).dtor_receiverArg).is_Some) && ((name).dtor_receiverAsArgument)) {
          _0_signature = Dafny.Sequence<DAST._IFormal>.Concat(Dafny.Sequence<DAST._IFormal>.FromElements(((name).dtor_receiverArg).dtor_value), ((name).dtor_signature));
        } else {
          _0_signature = ((name).dtor_signature);
        }
      } else {
        _0_signature = Dafny.Sequence<DAST._IFormal>.FromElements();
      }
      BigInteger _hi0 = new BigInteger((args).Count);
      for (BigInteger _1_i = BigInteger.Zero; _1_i < _hi0; _1_i++) {
        DCOMP._IOwnership _2_argOwnership;
        _2_argOwnership = DCOMP.Ownership.create_OwnershipBorrowed();
        if ((_1_i) < (new BigInteger((_0_signature).Count))) {
          RAST._IType _3_tpe;
          RAST._IType _out0;
          _out0 = (this).GenType(((_0_signature).Select(_1_i)).dtor_typ, DCOMP.GenTypeContext.@default());
          _3_tpe = _out0;
          if ((_3_tpe).CanReadWithoutClone()) {
            _2_argOwnership = DCOMP.Ownership.create_OwnershipOwned();
          }
        }
        RAST._IExpr _4_argExpr;
        DCOMP._IOwnership _5___v155;
        Dafny.ISet<Dafny.ISequence<Dafny.Rune>> _6_argIdents;
        RAST._IExpr _out1;
        DCOMP._IOwnership _out2;
        Dafny.ISet<Dafny.ISequence<Dafny.Rune>> _out3;
        (this).GenExpr((args).Select(_1_i), selfIdent, env, _2_argOwnership, out _out1, out _out2, out _out3);
        _4_argExpr = _out1;
        _5___v155 = _out2;
        _6_argIdents = _out3;
        argExprs = Dafny.Sequence<RAST._IExpr>.Concat(argExprs, Dafny.Sequence<RAST._IExpr>.FromElements(_4_argExpr));
        readIdents = Dafny.Set<Dafny.ISequence<Dafny.Rune>>.Union(readIdents, _6_argIdents);
      }
      typeExprs = Dafny.Sequence<RAST._IType>.FromElements();
      BigInteger _hi1 = new BigInteger((typeArgs).Count);
      for (BigInteger _7_typeI = BigInteger.Zero; _7_typeI < _hi1; _7_typeI++) {
        RAST._IType _8_typeExpr;
        RAST._IType _out4;
        _out4 = (this).GenType((typeArgs).Select(_7_typeI), DCOMP.GenTypeContext.@default());
        _8_typeExpr = _out4;
        typeExprs = Dafny.Sequence<RAST._IType>.Concat(typeExprs, Dafny.Sequence<RAST._IType>.FromElements(_8_typeExpr));
      }
      DAST._ICallName _source0 = name;
      {
        if (_source0.is_CallName) {
          Dafny.ISequence<Dafny.Rune> _9_nameIdent = _source0.dtor_name;
          Std.Wrappers._IOption<DAST._IType> onType0 = _source0.dtor_onType;
          if (onType0.is_Some) {
            DAST._IType value0 = onType0.dtor_value;
            if (value0.is_UserDefined) {
              DAST._IResolvedType _10_resolvedType = value0.dtor_resolved;
              if ((((_10_resolvedType).dtor_kind).is_Trait) || (Dafny.Helpers.Id<Func<DAST._IResolvedType, Dafny.ISequence<Dafny.Rune>, bool>>((_11_resolvedType, _12_nameIdent) => Dafny.Helpers.Quantifier<Dafny.ISequence<Dafny.Rune>>(Dafny.Helpers.SingleValue<Dafny.ISequence<Dafny.Rune>>(_12_nameIdent), true, (((_forall_var_0) => {
                Dafny.ISequence<Dafny.Rune> _13_m = (Dafny.ISequence<Dafny.Rune>)_forall_var_0;
                return !(((_11_resolvedType).dtor_properMethods).Contains(_13_m)) || (!object.Equals(_13_m, _12_nameIdent));
              }))))(_10_resolvedType, _9_nameIdent))) {
                fullNameQualifier = Std.Wrappers.Option<DAST._IResolvedType>.create_Some(Std.Wrappers.Option<DAST._IResolvedType>.GetOr(DCOMP.__default.TraitTypeContainingMethod(_10_resolvedType, (_9_nameIdent)), _10_resolvedType));
              } else {
                fullNameQualifier = Std.Wrappers.Option<DAST._IResolvedType>.create_None();
              }
              goto after_match0;
            }
          }
        }
      }
      {
        fullNameQualifier = Std.Wrappers.Option<DAST._IResolvedType>.create_None();
      }
    after_match0: ;
      if ((((((fullNameQualifier).is_Some) && ((selfIdent).is_ThisTyped)) && (((selfIdent).dtor_dafnyType).is_UserDefined)) && ((this).IsSameResolvedType(((selfIdent).dtor_dafnyType).dtor_resolved, (fullNameQualifier).dtor_value))) && (!((this).HasExternAttributeRenamingModule(((fullNameQualifier).dtor_value).dtor_attributes)))) {
        fullNameQualifier = Std.Wrappers.Option<DAST._IResolvedType>.create_None();
      }
    }
    public Dafny.ISequence<Dafny.Rune> GetMethodName(DAST._IExpression @on, DAST._ICallName name)
    {
      DAST._ICallName _source0 = name;
      {
        if (_source0.is_CallName) {
          Dafny.ISequence<Dafny.Rune> _0_ident = _source0.dtor_name;
          if ((@on).is_ExternCompanion) {
            return (_0_ident);
          } else {
            return DCOMP.__default.escapeName(_0_ident);
          }
        }
      }
      {
        bool disjunctiveMatch0 = false;
        if (_source0.is_MapBuilderAdd) {
          disjunctiveMatch0 = true;
        }
        if (_source0.is_SetBuilderAdd) {
          disjunctiveMatch0 = true;
        }
        if (disjunctiveMatch0) {
          return Dafny.Sequence<Dafny.Rune>.UnicodeFromString("add");
        }
      }
      {
        return Dafny.Sequence<Dafny.Rune>.UnicodeFromString("build");
      }
    }
    public void GenExpr(DAST._IExpression e, DCOMP._ISelfInfo selfIdent, DCOMP._IEnvironment env, DCOMP._IOwnership expectedOwnership, out RAST._IExpr r, out DCOMP._IOwnership resultingOwnership, out Dafny.ISet<Dafny.ISequence<Dafny.Rune>> readIdents)
    {
      r = RAST.Expr.Default();
      resultingOwnership = DCOMP.Ownership.Default();
      readIdents = Dafny.Set<Dafny.ISequence<Dafny.Rune>>.Empty;
      DAST._IExpression _source0 = e;
      {
        if (_source0.is_Literal) {
          RAST._IExpr _out0;
          DCOMP._IOwnership _out1;
          Dafny.ISet<Dafny.ISequence<Dafny.Rune>> _out2;
          (this).GenExprLiteral(e, selfIdent, env, expectedOwnership, out _out0, out _out1, out _out2);
          r = _out0;
          resultingOwnership = _out1;
          readIdents = _out2;
          goto after_match0;
        }
      }
      {
        if (_source0.is_Ident) {
          Dafny.ISequence<Dafny.Rune> _0_name = _source0.dtor_name;
          {
            RAST._IExpr _out3;
            DCOMP._IOwnership _out4;
            Dafny.ISet<Dafny.ISequence<Dafny.Rune>> _out5;
            (this).GenIdent(DCOMP.__default.escapeVar(_0_name), selfIdent, env, expectedOwnership, out _out3, out _out4, out _out5);
            r = _out3;
            resultingOwnership = _out4;
            readIdents = _out5;
          }
          goto after_match0;
        }
      }
      {
        if (_source0.is_ExternCompanion) {
          Dafny.ISequence<Dafny.ISequence<Dafny.Rune>> _1_path = _source0.dtor_ExternCompanion_a0;
          {
            RAST._IExpr _out6;
            _out6 = DCOMP.COMP.GenPathExpr(_1_path, false);
            r = _out6;
            if (object.Equals(expectedOwnership, DCOMP.Ownership.create_OwnershipBorrowed())) {
              resultingOwnership = DCOMP.Ownership.create_OwnershipBorrowed();
            } else if (object.Equals(expectedOwnership, DCOMP.Ownership.create_OwnershipOwned())) {
              resultingOwnership = DCOMP.Ownership.create_OwnershipOwned();
            } else {
              RAST._IExpr _out7;
              DCOMP._IOwnership _out8;
              (this).FromOwned(r, expectedOwnership, out _out7, out _out8);
              r = _out7;
              resultingOwnership = _out8;
            }
            readIdents = Dafny.Set<Dafny.ISequence<Dafny.Rune>>.FromElements();
            return ;
          }
          goto after_match0;
        }
      }
      {
        if (_source0.is_Companion) {
          Dafny.ISequence<Dafny.ISequence<Dafny.Rune>> _2_path = _source0.dtor_Companion_a0;
          Dafny.ISequence<DAST._IType> _3_typeArgs = _source0.dtor_typeArgs;
          {
            RAST._IExpr _out9;
            _out9 = DCOMP.COMP.GenPathExpr(_2_path, true);
            r = _out9;
            if ((new BigInteger((_3_typeArgs).Count)).Sign == 1) {
              Dafny.ISequence<RAST._IType> _4_typeExprs;
              _4_typeExprs = Dafny.Sequence<RAST._IType>.FromElements();
              BigInteger _hi0 = new BigInteger((_3_typeArgs).Count);
              for (BigInteger _5_i = BigInteger.Zero; _5_i < _hi0; _5_i++) {
                RAST._IType _6_typeExpr;
                RAST._IType _out10;
                _out10 = (this).GenType((_3_typeArgs).Select(_5_i), DCOMP.GenTypeContext.@default());
                _6_typeExpr = _out10;
                _4_typeExprs = Dafny.Sequence<RAST._IType>.Concat(_4_typeExprs, Dafny.Sequence<RAST._IType>.FromElements(_6_typeExpr));
              }
              r = (r).ApplyType(_4_typeExprs);
            }
            if (object.Equals(expectedOwnership, DCOMP.Ownership.create_OwnershipBorrowed())) {
              resultingOwnership = DCOMP.Ownership.create_OwnershipBorrowed();
            } else if (object.Equals(expectedOwnership, DCOMP.Ownership.create_OwnershipOwned())) {
              resultingOwnership = DCOMP.Ownership.create_OwnershipOwned();
            } else {
              RAST._IExpr _out11;
              DCOMP._IOwnership _out12;
              (this).FromOwned(r, expectedOwnership, out _out11, out _out12);
              r = _out11;
              resultingOwnership = _out12;
            }
            readIdents = Dafny.Set<Dafny.ISequence<Dafny.Rune>>.FromElements();
            return ;
          }
          goto after_match0;
        }
      }
      {
        if (_source0.is_InitializationValue) {
          DAST._IType _7_typ = _source0.dtor_typ;
          {
            RAST._IType _8_typExpr;
            RAST._IType _out13;
            _out13 = (this).GenType(_7_typ, DCOMP.GenTypeContext.@default());
            _8_typExpr = _out13;
            if ((_8_typExpr).IsObjectOrPointer()) {
              r = (_8_typExpr).ToNullExpr();
            } else {
              r = RAST.Expr.create_RawExpr(Dafny.Sequence<Dafny.Rune>.Concat(Dafny.Sequence<Dafny.Rune>.Concat(Dafny.Sequence<Dafny.Rune>.UnicodeFromString("<"), (_8_typExpr)._ToString(DCOMP.__default.IND)), Dafny.Sequence<Dafny.Rune>.UnicodeFromString(" as std::default::Default>::default()")));
            }
            RAST._IExpr _out14;
            DCOMP._IOwnership _out15;
            (this).FromOwned(r, expectedOwnership, out _out14, out _out15);
            r = _out14;
            resultingOwnership = _out15;
            readIdents = Dafny.Set<Dafny.ISequence<Dafny.Rune>>.FromElements();
            return ;
          }
          goto after_match0;
        }
      }
      {
        if (_source0.is_Tuple) {
          Dafny.ISequence<DAST._IExpression> _9_values = _source0.dtor_Tuple_a0;
          {
            Dafny.ISequence<RAST._IExpr> _10_exprs;
            _10_exprs = Dafny.Sequence<RAST._IExpr>.FromElements();
            readIdents = Dafny.Set<Dafny.ISequence<Dafny.Rune>>.FromElements();
            BigInteger _hi1 = new BigInteger((_9_values).Count);
            for (BigInteger _11_i = BigInteger.Zero; _11_i < _hi1; _11_i++) {
              RAST._IExpr _12_recursiveGen;
              DCOMP._IOwnership _13___v165;
              Dafny.ISet<Dafny.ISequence<Dafny.Rune>> _14_recIdents;
              RAST._IExpr _out16;
              DCOMP._IOwnership _out17;
              Dafny.ISet<Dafny.ISequence<Dafny.Rune>> _out18;
              (this).GenExpr((_9_values).Select(_11_i), selfIdent, env, DCOMP.Ownership.create_OwnershipOwned(), out _out16, out _out17, out _out18);
              _12_recursiveGen = _out16;
              _13___v165 = _out17;
              _14_recIdents = _out18;
              _10_exprs = Dafny.Sequence<RAST._IExpr>.Concat(_10_exprs, Dafny.Sequence<RAST._IExpr>.FromElements(_12_recursiveGen));
              readIdents = Dafny.Set<Dafny.ISequence<Dafny.Rune>>.Union(readIdents, _14_recIdents);
            }
            if ((new BigInteger((_9_values).Count)) <= (RAST.__default.MAX__TUPLE__SIZE)) {
              r = RAST.Expr.create_Tuple(_10_exprs);
            } else {
              r = RAST.__default.SystemTuple(_10_exprs);
            }
            RAST._IExpr _out19;
            DCOMP._IOwnership _out20;
            (this).FromOwned(r, expectedOwnership, out _out19, out _out20);
            r = _out19;
            resultingOwnership = _out20;
            return ;
          }
          goto after_match0;
        }
      }
      {
        if (_source0.is_New) {
          Dafny.ISequence<Dafny.ISequence<Dafny.Rune>> _15_path = _source0.dtor_path;
          Dafny.ISequence<DAST._IType> _16_typeArgs = _source0.dtor_typeArgs;
          Dafny.ISequence<DAST._IExpression> _17_args = _source0.dtor_args;
          {
            RAST._IExpr _out21;
            _out21 = DCOMP.COMP.GenPathExpr(_15_path, true);
            r = _out21;
            if ((new BigInteger((_16_typeArgs).Count)).Sign == 1) {
              Dafny.ISequence<RAST._IType> _18_typeExprs;
              _18_typeExprs = Dafny.Sequence<RAST._IType>.FromElements();
              BigInteger _hi2 = new BigInteger((_16_typeArgs).Count);
              for (BigInteger _19_i = BigInteger.Zero; _19_i < _hi2; _19_i++) {
                RAST._IType _20_typeExpr;
                RAST._IType _out22;
                _out22 = (this).GenType((_16_typeArgs).Select(_19_i), DCOMP.GenTypeContext.@default());
                _20_typeExpr = _out22;
                _18_typeExprs = Dafny.Sequence<RAST._IType>.Concat(_18_typeExprs, Dafny.Sequence<RAST._IType>.FromElements(_20_typeExpr));
              }
              r = (r).ApplyType(_18_typeExprs);
            }
            r = (r).FSel((this).allocate__fn);
            readIdents = Dafny.Set<Dafny.ISequence<Dafny.Rune>>.FromElements();
            Dafny.ISequence<RAST._IExpr> _21_arguments;
            _21_arguments = Dafny.Sequence<RAST._IExpr>.FromElements();
            BigInteger _hi3 = new BigInteger((_17_args).Count);
            for (BigInteger _22_i = BigInteger.Zero; _22_i < _hi3; _22_i++) {
              RAST._IExpr _23_recursiveGen;
              DCOMP._IOwnership _24___v166;
              Dafny.ISet<Dafny.ISequence<Dafny.Rune>> _25_recIdents;
              RAST._IExpr _out23;
              DCOMP._IOwnership _out24;
              Dafny.ISet<Dafny.ISequence<Dafny.Rune>> _out25;
              (this).GenExpr((_17_args).Select(_22_i), selfIdent, env, DCOMP.Ownership.create_OwnershipOwned(), out _out23, out _out24, out _out25);
              _23_recursiveGen = _out23;
              _24___v166 = _out24;
              _25_recIdents = _out25;
              _21_arguments = Dafny.Sequence<RAST._IExpr>.Concat(_21_arguments, Dafny.Sequence<RAST._IExpr>.FromElements(_23_recursiveGen));
              readIdents = Dafny.Set<Dafny.ISequence<Dafny.Rune>>.Union(readIdents, _25_recIdents);
            }
            r = (r).Apply(_21_arguments);
            RAST._IExpr _out26;
            DCOMP._IOwnership _out27;
            (this).FromOwned(r, expectedOwnership, out _out26, out _out27);
            r = _out26;
            resultingOwnership = _out27;
            return ;
          }
          goto after_match0;
        }
      }
      {
        if (_source0.is_NewUninitArray) {
          Dafny.ISequence<DAST._IExpression> _26_dims = _source0.dtor_dims;
          DAST._IType _27_typ = _source0.dtor_typ;
          {
            if ((new BigInteger(16)) < (new BigInteger((_26_dims).Count))) {
              Dafny.ISequence<Dafny.Rune> _28_msg;
              _28_msg = Dafny.Sequence<Dafny.Rune>.UnicodeFromString("Unsupported: Creation of arrays of more than 16 dimensions");
              if ((this.error).is_None) {
                (this).error = Std.Wrappers.Option<Dafny.ISequence<Dafny.Rune>>.create_Some(_28_msg);
              }
              r = RAST.Expr.create_RawExpr(_28_msg);
              readIdents = Dafny.Set<Dafny.ISequence<Dafny.Rune>>.FromElements();
            } else {
              r = RAST.Expr.create_RawExpr(Dafny.Sequence<Dafny.Rune>.UnicodeFromString(""));
              RAST._IType _29_typeGen;
              RAST._IType _out28;
              _out28 = (this).GenType(_27_typ, DCOMP.GenTypeContext.@default());
              _29_typeGen = _out28;
              readIdents = Dafny.Set<Dafny.ISequence<Dafny.Rune>>.FromElements();
              Dafny.ISequence<RAST._IExpr> _30_dimExprs;
              _30_dimExprs = Dafny.Sequence<RAST._IExpr>.FromElements();
              BigInteger _hi4 = new BigInteger((_26_dims).Count);
              for (BigInteger _31_i = BigInteger.Zero; _31_i < _hi4; _31_i++) {
                RAST._IExpr _32_recursiveGen;
                DCOMP._IOwnership _33___v167;
                Dafny.ISet<Dafny.ISequence<Dafny.Rune>> _34_recIdents;
                RAST._IExpr _out29;
                DCOMP._IOwnership _out30;
                Dafny.ISet<Dafny.ISequence<Dafny.Rune>> _out31;
                (this).GenExpr((_26_dims).Select(_31_i), selfIdent, env, DCOMP.Ownership.create_OwnershipOwned(), out _out29, out _out30, out _out31);
                _32_recursiveGen = _out29;
                _33___v167 = _out30;
                _34_recIdents = _out31;
                _30_dimExprs = Dafny.Sequence<RAST._IExpr>.Concat(_30_dimExprs, Dafny.Sequence<RAST._IExpr>.FromElements(RAST.__default.IntoUsize(_32_recursiveGen)));
                readIdents = Dafny.Set<Dafny.ISequence<Dafny.Rune>>.Union(readIdents, _34_recIdents);
              }
              if ((new BigInteger((_26_dims).Count)) > (BigInteger.One)) {
                Dafny.ISequence<Dafny.Rune> _35_class__name;
                _35_class__name = Dafny.Sequence<Dafny.Rune>.Concat(Dafny.Sequence<Dafny.Rune>.UnicodeFromString("Array"), Std.Strings.__default.OfNat(new BigInteger((_26_dims).Count)));
                r = (((((RAST.__default.dafny__runtime).MSel(_35_class__name)).AsExpr()).ApplyType(Dafny.Sequence<RAST._IType>.FromElements(_29_typeGen))).FSel((this).placebos__usize)).Apply(_30_dimExprs);
              } else {
                r = (((((RAST.__default.dafny__runtime).MSel(Dafny.Sequence<Dafny.Rune>.UnicodeFromString("array"))).AsExpr()).FSel((this).placebos__usize)).ApplyType(Dafny.Sequence<RAST._IType>.FromElements(_29_typeGen))).Apply(_30_dimExprs);
              }
            }
            RAST._IExpr _out32;
            DCOMP._IOwnership _out33;
            (this).FromOwned(r, expectedOwnership, out _out32, out _out33);
            r = _out32;
            resultingOwnership = _out33;
          }
          goto after_match0;
        }
      }
      {
        if (_source0.is_ArrayIndexToInt) {
          DAST._IExpression _36_underlying = _source0.dtor_value;
          {
            RAST._IExpr _37_recursiveGen;
            DCOMP._IOwnership _38___v168;
            Dafny.ISet<Dafny.ISequence<Dafny.Rune>> _39_recIdents;
            RAST._IExpr _out34;
            DCOMP._IOwnership _out35;
            Dafny.ISet<Dafny.ISequence<Dafny.Rune>> _out36;
            (this).GenExpr(_36_underlying, selfIdent, env, DCOMP.Ownership.create_OwnershipOwned(), out _out34, out _out35, out _out36);
            _37_recursiveGen = _out34;
            _38___v168 = _out35;
            _39_recIdents = _out36;
            r = (((RAST.__default.dafny__runtime).MSel(Dafny.Sequence<Dafny.Rune>.UnicodeFromString("int!"))).AsExpr()).Apply1(_37_recursiveGen);
            readIdents = _39_recIdents;
            RAST._IExpr _out37;
            DCOMP._IOwnership _out38;
            (this).FromOwned(r, expectedOwnership, out _out37, out _out38);
            r = _out37;
            resultingOwnership = _out38;
          }
          goto after_match0;
        }
      }
      {
        if (_source0.is_FinalizeNewArray) {
          DAST._IExpression _40_underlying = _source0.dtor_value;
          DAST._IType _41_typ = _source0.dtor_typ;
          {
            RAST._IType _42_tpe;
            RAST._IType _out39;
            _out39 = (this).GenType(_41_typ, DCOMP.GenTypeContext.@default());
            _42_tpe = _out39;
            RAST._IExpr _43_recursiveGen;
            DCOMP._IOwnership _44___v169;
            Dafny.ISet<Dafny.ISequence<Dafny.Rune>> _45_recIdents;
            RAST._IExpr _out40;
            DCOMP._IOwnership _out41;
            Dafny.ISet<Dafny.ISequence<Dafny.Rune>> _out42;
            (this).GenExpr(_40_underlying, selfIdent, env, DCOMP.Ownership.create_OwnershipOwned(), out _out40, out _out41, out _out42);
            _43_recursiveGen = _out40;
            _44___v169 = _out41;
            _45_recIdents = _out42;
            readIdents = _45_recIdents;
            if ((_42_tpe).IsObjectOrPointer()) {
              RAST._IType _46_t;
              _46_t = (_42_tpe).ObjectOrPointerUnderlying();
              if ((_46_t).is_Array) {
                r = ((((RAST.__default.dafny__runtime).MSel(Dafny.Sequence<Dafny.Rune>.UnicodeFromString("array"))).AsExpr()).FSel((this).array__construct)).Apply1(_43_recursiveGen);
              } else if ((_46_t).IsMultiArray()) {
                Dafny.ISequence<Dafny.Rune> _47_c;
                _47_c = (_46_t).MultiArrayClass();
                r = ((((RAST.__default.dafny__runtime).MSel(_47_c)).AsExpr()).FSel((this).array__construct)).Apply1(_43_recursiveGen);
              } else {
                (this).error = Std.Wrappers.Option<Dafny.ISequence<Dafny.Rune>>.create_Some(Dafny.Sequence<Dafny.Rune>.Concat(Dafny.Sequence<Dafny.Rune>.UnicodeFromString("Finalize New Array with a pointer or object type to something that is not an array or a multi array: "), (_42_tpe)._ToString(DCOMP.__default.IND)));
                r = RAST.Expr.create_RawExpr((this.error).dtor_value);
              }
            } else {
              (this).error = Std.Wrappers.Option<Dafny.ISequence<Dafny.Rune>>.create_Some(Dafny.Sequence<Dafny.Rune>.Concat(Dafny.Sequence<Dafny.Rune>.UnicodeFromString("Finalize New Array with a type that is not a pointer or an object: "), (_42_tpe)._ToString(DCOMP.__default.IND)));
              r = RAST.Expr.create_RawExpr((this.error).dtor_value);
            }
            RAST._IExpr _out43;
            DCOMP._IOwnership _out44;
            (this).FromOwned(r, expectedOwnership, out _out43, out _out44);
            r = _out43;
            resultingOwnership = _out44;
          }
          goto after_match0;
        }
      }
      {
        if (_source0.is_DatatypeValue) {
          DAST._IResolvedType _48_datatypeType = _source0.dtor_datatypeType;
          Dafny.ISequence<DAST._IType> _49_typeArgs = _source0.dtor_typeArgs;
          Dafny.ISequence<Dafny.Rune> _50_variant = _source0.dtor_variant;
          bool _51_isCo = _source0.dtor_isCo;
          Dafny.ISequence<_System._ITuple2<Dafny.ISequence<Dafny.Rune>, DAST._IExpression>> _52_values = _source0.dtor_contents;
          {
            RAST._IExpr _out45;
            _out45 = DCOMP.COMP.GenPathExpr((_48_datatypeType).dtor_path, true);
            r = _out45;
            Dafny.ISequence<RAST._IType> _53_genTypeArgs;
            _53_genTypeArgs = Dafny.Sequence<RAST._IType>.FromElements();
            BigInteger _hi5 = new BigInteger((_49_typeArgs).Count);
            for (BigInteger _54_i = BigInteger.Zero; _54_i < _hi5; _54_i++) {
              RAST._IType _55_typeExpr;
              RAST._IType _out46;
              _out46 = (this).GenType((_49_typeArgs).Select(_54_i), DCOMP.GenTypeContext.@default());
              _55_typeExpr = _out46;
              _53_genTypeArgs = Dafny.Sequence<RAST._IType>.Concat(_53_genTypeArgs, Dafny.Sequence<RAST._IType>.FromElements(_55_typeExpr));
            }
            if ((new BigInteger((_49_typeArgs).Count)).Sign == 1) {
              r = (r).ApplyType(_53_genTypeArgs);
            }
            r = (r).FSel(DCOMP.__default.escapeName(_50_variant));
            readIdents = Dafny.Set<Dafny.ISequence<Dafny.Rune>>.FromElements();
            Dafny.ISequence<RAST._IAssignIdentifier> _56_assignments;
            _56_assignments = Dafny.Sequence<RAST._IAssignIdentifier>.FromElements();
            BigInteger _hi6 = new BigInteger((_52_values).Count);
            for (BigInteger _57_i = BigInteger.Zero; _57_i < _hi6; _57_i++) {
              _System._ITuple2<Dafny.ISequence<Dafny.Rune>, DAST._IExpression> _let_tmp_rhs0 = (_52_values).Select(_57_i);
              Dafny.ISequence<Dafny.Rune> _58_name = _let_tmp_rhs0.dtor__0;
              DAST._IExpression _59_value = _let_tmp_rhs0.dtor__1;
              if (_51_isCo) {
                RAST._IExpr _60_recursiveGen;
                DCOMP._IOwnership _61___v170;
                Dafny.ISet<Dafny.ISequence<Dafny.Rune>> _62_recIdents;
                RAST._IExpr _out47;
                DCOMP._IOwnership _out48;
                Dafny.ISet<Dafny.ISequence<Dafny.Rune>> _out49;
                (this).GenExpr(_59_value, selfIdent, DCOMP.Environment.Empty(), DCOMP.Ownership.create_OwnershipOwned(), out _out47, out _out48, out _out49);
                _60_recursiveGen = _out47;
                _61___v170 = _out48;
                _62_recIdents = _out49;
                readIdents = Dafny.Set<Dafny.ISequence<Dafny.Rune>>.Union(readIdents, _62_recIdents);
                Dafny.ISequence<Dafny.Rune> _63_allReadCloned;
                _63_allReadCloned = Dafny.Sequence<Dafny.Rune>.UnicodeFromString("");
                while (!(_62_recIdents).Equals(Dafny.Set<Dafny.ISequence<Dafny.Rune>>.FromElements())) {
                  Dafny.ISequence<Dafny.Rune> _64_next;
                  foreach (Dafny.ISequence<Dafny.Rune> _assign_such_that_0 in (_62_recIdents).Elements) {
                    _64_next = (Dafny.ISequence<Dafny.Rune>)_assign_such_that_0;
                    if ((_62_recIdents).Contains(_64_next)) {
                      goto after__ASSIGN_SUCH_THAT_0;
                    }
                  }
<<<<<<< HEAD
                  throw new System.Exception("assign-such-that search produced no value (line 4433)");
=======
                  throw new System.Exception("assign-such-that search produced no value (line 4736)");
>>>>>>> c9fe1be9
                after__ASSIGN_SUCH_THAT_0: ;
                  _63_allReadCloned = Dafny.Sequence<Dafny.Rune>.Concat(Dafny.Sequence<Dafny.Rune>.Concat(Dafny.Sequence<Dafny.Rune>.Concat(Dafny.Sequence<Dafny.Rune>.Concat(Dafny.Sequence<Dafny.Rune>.Concat(_63_allReadCloned, Dafny.Sequence<Dafny.Rune>.UnicodeFromString("let ")), _64_next), Dafny.Sequence<Dafny.Rune>.UnicodeFromString(" = ")), _64_next), Dafny.Sequence<Dafny.Rune>.UnicodeFromString(".clone();\n"));
                  _62_recIdents = Dafny.Set<Dafny.ISequence<Dafny.Rune>>.Difference(_62_recIdents, Dafny.Set<Dafny.ISequence<Dafny.Rune>>.FromElements(_64_next));
                }
                Dafny.ISequence<Dafny.Rune> _65_wasAssigned;
                _65_wasAssigned = Dafny.Sequence<Dafny.Rune>.Concat(Dafny.Sequence<Dafny.Rune>.Concat(Dafny.Sequence<Dafny.Rune>.Concat(Dafny.Sequence<Dafny.Rune>.Concat(Dafny.Sequence<Dafny.Rune>.UnicodeFromString("::dafny_runtime::LazyFieldWrapper(::dafny_runtime::Lazy::new(::std::boxed::Box::new({\n"), _63_allReadCloned), Dafny.Sequence<Dafny.Rune>.UnicodeFromString("move || (")), (_60_recursiveGen)._ToString(DCOMP.__default.IND)), Dafny.Sequence<Dafny.Rune>.UnicodeFromString(")})))"));
                _56_assignments = Dafny.Sequence<RAST._IAssignIdentifier>.Concat(_56_assignments, Dafny.Sequence<RAST._IAssignIdentifier>.FromElements(RAST.AssignIdentifier.create(DCOMP.__default.escapeVar(_58_name), RAST.Expr.create_RawExpr(_65_wasAssigned))));
              } else {
                RAST._IExpr _66_recursiveGen;
                DCOMP._IOwnership _67___v171;
                Dafny.ISet<Dafny.ISequence<Dafny.Rune>> _68_recIdents;
                RAST._IExpr _out50;
                DCOMP._IOwnership _out51;
                Dafny.ISet<Dafny.ISequence<Dafny.Rune>> _out52;
                (this).GenExpr(_59_value, selfIdent, env, DCOMP.Ownership.create_OwnershipOwned(), out _out50, out _out51, out _out52);
                _66_recursiveGen = _out50;
                _67___v171 = _out51;
                _68_recIdents = _out52;
                _56_assignments = Dafny.Sequence<RAST._IAssignIdentifier>.Concat(_56_assignments, Dafny.Sequence<RAST._IAssignIdentifier>.FromElements(RAST.AssignIdentifier.create(DCOMP.__default.escapeVar(_58_name), _66_recursiveGen)));
                readIdents = Dafny.Set<Dafny.ISequence<Dafny.Rune>>.Union(readIdents, _68_recIdents);
              }
            }
            r = RAST.Expr.create_StructBuild(r, _56_assignments);
            if ((this).IsRcWrapped((_48_datatypeType).dtor_attributes)) {
              r = RAST.__default.RcNew(r);
            }
            RAST._IExpr _out53;
            DCOMP._IOwnership _out54;
            (this).FromOwned(r, expectedOwnership, out _out53, out _out54);
            r = _out53;
            resultingOwnership = _out54;
            return ;
          }
          goto after_match0;
        }
      }
      {
        if (_source0.is_Convert) {
          {
            RAST._IExpr _out55;
            DCOMP._IOwnership _out56;
            Dafny.ISet<Dafny.ISequence<Dafny.Rune>> _out57;
            (this).GenExprConvert(e, selfIdent, env, expectedOwnership, out _out55, out _out56, out _out57);
            r = _out55;
            resultingOwnership = _out56;
            readIdents = _out57;
          }
          goto after_match0;
        }
      }
      {
        if (_source0.is_SeqConstruct) {
          DAST._IExpression _69_length = _source0.dtor_length;
          DAST._IExpression _70_expr = _source0.dtor_elem;
          {
            RAST._IExpr _71_recursiveGen;
            DCOMP._IOwnership _72___v175;
            Dafny.ISet<Dafny.ISequence<Dafny.Rune>> _73_recIdents;
            RAST._IExpr _out58;
            DCOMP._IOwnership _out59;
            Dafny.ISet<Dafny.ISequence<Dafny.Rune>> _out60;
            (this).GenExpr(_70_expr, selfIdent, env, DCOMP.Ownership.create_OwnershipOwned(), out _out58, out _out59, out _out60);
            _71_recursiveGen = _out58;
            _72___v175 = _out59;
            _73_recIdents = _out60;
            RAST._IExpr _74_lengthGen;
            DCOMP._IOwnership _75___v176;
            Dafny.ISet<Dafny.ISequence<Dafny.Rune>> _76_lengthIdents;
            RAST._IExpr _out61;
            DCOMP._IOwnership _out62;
            Dafny.ISet<Dafny.ISequence<Dafny.Rune>> _out63;
            (this).GenExpr(_69_length, selfIdent, env, DCOMP.Ownership.create_OwnershipOwned(), out _out61, out _out62, out _out63);
            _74_lengthGen = _out61;
            _75___v176 = _out62;
            _76_lengthIdents = _out63;
            r = RAST.Expr.create_RawExpr(Dafny.Sequence<Dafny.Rune>.Concat(Dafny.Sequence<Dafny.Rune>.Concat(Dafny.Sequence<Dafny.Rune>.Concat(Dafny.Sequence<Dafny.Rune>.Concat(Dafny.Sequence<Dafny.Rune>.UnicodeFromString("{\nlet _initializer = "), (_71_recursiveGen)._ToString(DCOMP.__default.IND)), Dafny.Sequence<Dafny.Rune>.UnicodeFromString(";\n::dafny_runtime::integer_range(::dafny_runtime::Zero::zero(), ")), (_74_lengthGen)._ToString(DCOMP.__default.IND)), Dafny.Sequence<Dafny.Rune>.UnicodeFromString(").map(|i| _initializer(&i)).collect::<::dafny_runtime::Sequence<_>>()\n}")));
            readIdents = Dafny.Set<Dafny.ISequence<Dafny.Rune>>.Union(_73_recIdents, _76_lengthIdents);
            RAST._IExpr _out64;
            DCOMP._IOwnership _out65;
            (this).FromOwned(r, expectedOwnership, out _out64, out _out65);
            r = _out64;
            resultingOwnership = _out65;
            return ;
          }
          goto after_match0;
        }
      }
      {
        if (_source0.is_SeqValue) {
          Dafny.ISequence<DAST._IExpression> _77_exprs = _source0.dtor_elements;
          DAST._IType _78_typ = _source0.dtor_typ;
          {
            readIdents = Dafny.Set<Dafny.ISequence<Dafny.Rune>>.FromElements();
            RAST._IType _79_genTpe;
            RAST._IType _out66;
            _out66 = (this).GenType(_78_typ, DCOMP.GenTypeContext.@default());
            _79_genTpe = _out66;
            BigInteger _80_i;
            _80_i = BigInteger.Zero;
            Dafny.ISequence<RAST._IExpr> _81_args;
            _81_args = Dafny.Sequence<RAST._IExpr>.FromElements();
            while ((_80_i) < (new BigInteger((_77_exprs).Count))) {
              RAST._IExpr _82_recursiveGen;
              DCOMP._IOwnership _83___v177;
              Dafny.ISet<Dafny.ISequence<Dafny.Rune>> _84_recIdents;
              RAST._IExpr _out67;
              DCOMP._IOwnership _out68;
              Dafny.ISet<Dafny.ISequence<Dafny.Rune>> _out69;
              (this).GenExpr((_77_exprs).Select(_80_i), selfIdent, env, DCOMP.Ownership.create_OwnershipOwned(), out _out67, out _out68, out _out69);
              _82_recursiveGen = _out67;
              _83___v177 = _out68;
              _84_recIdents = _out69;
              readIdents = Dafny.Set<Dafny.ISequence<Dafny.Rune>>.Union(readIdents, _84_recIdents);
              _81_args = Dafny.Sequence<RAST._IExpr>.Concat(_81_args, Dafny.Sequence<RAST._IExpr>.FromElements(_82_recursiveGen));
              _80_i = (_80_i) + (BigInteger.One);
            }
            r = (((RAST.__default.dafny__runtime).MSel(Dafny.Sequence<Dafny.Rune>.UnicodeFromString("seq!"))).AsExpr()).Apply(_81_args);
            if ((new BigInteger((_81_args).Count)).Sign == 0) {
              r = RAST.Expr.create_TypeAscription(r, (((RAST.__default.dafny__runtime).MSel(Dafny.Sequence<Dafny.Rune>.UnicodeFromString("Sequence"))).AsType()).Apply1(_79_genTpe));
            }
            RAST._IExpr _out70;
            DCOMP._IOwnership _out71;
            (this).FromOwned(r, expectedOwnership, out _out70, out _out71);
            r = _out70;
            resultingOwnership = _out71;
            return ;
          }
          goto after_match0;
        }
      }
      {
        if (_source0.is_SetValue) {
          Dafny.ISequence<DAST._IExpression> _85_exprs = _source0.dtor_elements;
          {
            Dafny.ISequence<RAST._IExpr> _86_generatedValues;
            _86_generatedValues = Dafny.Sequence<RAST._IExpr>.FromElements();
            readIdents = Dafny.Set<Dafny.ISequence<Dafny.Rune>>.FromElements();
            BigInteger _87_i;
            _87_i = BigInteger.Zero;
            while ((_87_i) < (new BigInteger((_85_exprs).Count))) {
              RAST._IExpr _88_recursiveGen;
              DCOMP._IOwnership _89___v178;
              Dafny.ISet<Dafny.ISequence<Dafny.Rune>> _90_recIdents;
              RAST._IExpr _out72;
              DCOMP._IOwnership _out73;
              Dafny.ISet<Dafny.ISequence<Dafny.Rune>> _out74;
              (this).GenExpr((_85_exprs).Select(_87_i), selfIdent, env, DCOMP.Ownership.create_OwnershipOwned(), out _out72, out _out73, out _out74);
              _88_recursiveGen = _out72;
              _89___v178 = _out73;
              _90_recIdents = _out74;
              _86_generatedValues = Dafny.Sequence<RAST._IExpr>.Concat(_86_generatedValues, Dafny.Sequence<RAST._IExpr>.FromElements(_88_recursiveGen));
              readIdents = Dafny.Set<Dafny.ISequence<Dafny.Rune>>.Union(readIdents, _90_recIdents);
              _87_i = (_87_i) + (BigInteger.One);
            }
            r = (((RAST.__default.dafny__runtime).MSel(Dafny.Sequence<Dafny.Rune>.UnicodeFromString("set!"))).AsExpr()).Apply(_86_generatedValues);
            RAST._IExpr _out75;
            DCOMP._IOwnership _out76;
            (this).FromOwned(r, expectedOwnership, out _out75, out _out76);
            r = _out75;
            resultingOwnership = _out76;
            return ;
          }
          goto after_match0;
        }
      }
      {
        if (_source0.is_MultisetValue) {
          Dafny.ISequence<DAST._IExpression> _91_exprs = _source0.dtor_elements;
          {
            Dafny.ISequence<RAST._IExpr> _92_generatedValues;
            _92_generatedValues = Dafny.Sequence<RAST._IExpr>.FromElements();
            readIdents = Dafny.Set<Dafny.ISequence<Dafny.Rune>>.FromElements();
            BigInteger _93_i;
            _93_i = BigInteger.Zero;
            while ((_93_i) < (new BigInteger((_91_exprs).Count))) {
              RAST._IExpr _94_recursiveGen;
              DCOMP._IOwnership _95___v179;
              Dafny.ISet<Dafny.ISequence<Dafny.Rune>> _96_recIdents;
              RAST._IExpr _out77;
              DCOMP._IOwnership _out78;
              Dafny.ISet<Dafny.ISequence<Dafny.Rune>> _out79;
              (this).GenExpr((_91_exprs).Select(_93_i), selfIdent, env, DCOMP.Ownership.create_OwnershipOwned(), out _out77, out _out78, out _out79);
              _94_recursiveGen = _out77;
              _95___v179 = _out78;
              _96_recIdents = _out79;
              _92_generatedValues = Dafny.Sequence<RAST._IExpr>.Concat(_92_generatedValues, Dafny.Sequence<RAST._IExpr>.FromElements(_94_recursiveGen));
              readIdents = Dafny.Set<Dafny.ISequence<Dafny.Rune>>.Union(readIdents, _96_recIdents);
              _93_i = (_93_i) + (BigInteger.One);
            }
            r = (((RAST.__default.dafny__runtime).MSel(Dafny.Sequence<Dafny.Rune>.UnicodeFromString("multiset!"))).AsExpr()).Apply(_92_generatedValues);
            RAST._IExpr _out80;
            DCOMP._IOwnership _out81;
            (this).FromOwned(r, expectedOwnership, out _out80, out _out81);
            r = _out80;
            resultingOwnership = _out81;
            return ;
          }
          goto after_match0;
        }
      }
      {
        if (_source0.is_ToMultiset) {
          DAST._IExpression _97_expr = _source0.dtor_ToMultiset_a0;
          {
            RAST._IExpr _98_recursiveGen;
            DCOMP._IOwnership _99___v180;
            Dafny.ISet<Dafny.ISequence<Dafny.Rune>> _100_recIdents;
            RAST._IExpr _out82;
            DCOMP._IOwnership _out83;
            Dafny.ISet<Dafny.ISequence<Dafny.Rune>> _out84;
            (this).GenExpr(_97_expr, selfIdent, env, DCOMP.Ownership.create_OwnershipAutoBorrowed(), out _out82, out _out83, out _out84);
            _98_recursiveGen = _out82;
            _99___v180 = _out83;
            _100_recIdents = _out84;
            r = ((_98_recursiveGen).Sel(Dafny.Sequence<Dafny.Rune>.UnicodeFromString("as_dafny_multiset"))).Apply(Dafny.Sequence<RAST._IExpr>.FromElements());
            readIdents = _100_recIdents;
            RAST._IExpr _out85;
            DCOMP._IOwnership _out86;
            (this).FromOwned(r, expectedOwnership, out _out85, out _out86);
            r = _out85;
            resultingOwnership = _out86;
            return ;
          }
          goto after_match0;
        }
      }
      {
        if (_source0.is_MapValue) {
          Dafny.ISequence<_System._ITuple2<DAST._IExpression, DAST._IExpression>> _101_mapElems = _source0.dtor_mapElems;
          {
            Dafny.ISequence<_System._ITuple2<RAST._IExpr, RAST._IExpr>> _102_generatedValues;
            _102_generatedValues = Dafny.Sequence<_System._ITuple2<RAST._IExpr, RAST._IExpr>>.FromElements();
            readIdents = Dafny.Set<Dafny.ISequence<Dafny.Rune>>.FromElements();
            BigInteger _103_i;
            _103_i = BigInteger.Zero;
            while ((_103_i) < (new BigInteger((_101_mapElems).Count))) {
              RAST._IExpr _104_recursiveGenKey;
              DCOMP._IOwnership _105___v181;
              Dafny.ISet<Dafny.ISequence<Dafny.Rune>> _106_recIdentsKey;
              RAST._IExpr _out87;
              DCOMP._IOwnership _out88;
              Dafny.ISet<Dafny.ISequence<Dafny.Rune>> _out89;
              (this).GenExpr(((_101_mapElems).Select(_103_i)).dtor__0, selfIdent, env, DCOMP.Ownership.create_OwnershipOwned(), out _out87, out _out88, out _out89);
              _104_recursiveGenKey = _out87;
              _105___v181 = _out88;
              _106_recIdentsKey = _out89;
              RAST._IExpr _107_recursiveGenValue;
              DCOMP._IOwnership _108___v182;
              Dafny.ISet<Dafny.ISequence<Dafny.Rune>> _109_recIdentsValue;
              RAST._IExpr _out90;
              DCOMP._IOwnership _out91;
              Dafny.ISet<Dafny.ISequence<Dafny.Rune>> _out92;
              (this).GenExpr(((_101_mapElems).Select(_103_i)).dtor__1, selfIdent, env, DCOMP.Ownership.create_OwnershipOwned(), out _out90, out _out91, out _out92);
              _107_recursiveGenValue = _out90;
              _108___v182 = _out91;
              _109_recIdentsValue = _out92;
              _102_generatedValues = Dafny.Sequence<_System._ITuple2<RAST._IExpr, RAST._IExpr>>.Concat(_102_generatedValues, Dafny.Sequence<_System._ITuple2<RAST._IExpr, RAST._IExpr>>.FromElements(_System.Tuple2<RAST._IExpr, RAST._IExpr>.create(_104_recursiveGenKey, _107_recursiveGenValue)));
              readIdents = Dafny.Set<Dafny.ISequence<Dafny.Rune>>.Union(Dafny.Set<Dafny.ISequence<Dafny.Rune>>.Union(readIdents, _106_recIdentsKey), _109_recIdentsValue);
              _103_i = (_103_i) + (BigInteger.One);
            }
            _103_i = BigInteger.Zero;
            Dafny.ISequence<RAST._IExpr> _110_arguments;
            _110_arguments = Dafny.Sequence<RAST._IExpr>.FromElements();
            while ((_103_i) < (new BigInteger((_102_generatedValues).Count))) {
              RAST._IExpr _111_genKey;
              _111_genKey = ((_102_generatedValues).Select(_103_i)).dtor__0;
              RAST._IExpr _112_genValue;
              _112_genValue = ((_102_generatedValues).Select(_103_i)).dtor__1;
              _110_arguments = Dafny.Sequence<RAST._IExpr>.Concat(_110_arguments, Dafny.Sequence<RAST._IExpr>.FromElements(RAST.Expr.create_BinaryOp(Dafny.Sequence<Dafny.Rune>.UnicodeFromString("=>"), _111_genKey, _112_genValue, DAST.Format.BinaryOpFormat.create_NoFormat())));
              _103_i = (_103_i) + (BigInteger.One);
            }
            r = (((RAST.__default.dafny__runtime).MSel(Dafny.Sequence<Dafny.Rune>.UnicodeFromString("map!"))).AsExpr()).Apply(_110_arguments);
            RAST._IExpr _out93;
            DCOMP._IOwnership _out94;
            (this).FromOwned(r, expectedOwnership, out _out93, out _out94);
            r = _out93;
            resultingOwnership = _out94;
            return ;
          }
          goto after_match0;
        }
      }
      {
        if (_source0.is_SeqUpdate) {
          DAST._IExpression _113_expr = _source0.dtor_expr;
          DAST._IExpression _114_index = _source0.dtor_indexExpr;
          DAST._IExpression _115_value = _source0.dtor_value;
          {
            RAST._IExpr _116_exprR;
            DCOMP._IOwnership _117___v183;
            Dafny.ISet<Dafny.ISequence<Dafny.Rune>> _118_exprIdents;
            RAST._IExpr _out95;
            DCOMP._IOwnership _out96;
            Dafny.ISet<Dafny.ISequence<Dafny.Rune>> _out97;
            (this).GenExpr(_113_expr, selfIdent, env, DCOMP.Ownership.create_OwnershipAutoBorrowed(), out _out95, out _out96, out _out97);
            _116_exprR = _out95;
            _117___v183 = _out96;
            _118_exprIdents = _out97;
            RAST._IExpr _119_indexR;
            DCOMP._IOwnership _120_indexOwnership;
            Dafny.ISet<Dafny.ISequence<Dafny.Rune>> _121_indexIdents;
            RAST._IExpr _out98;
            DCOMP._IOwnership _out99;
            Dafny.ISet<Dafny.ISequence<Dafny.Rune>> _out100;
            (this).GenExpr(_114_index, selfIdent, env, DCOMP.Ownership.create_OwnershipBorrowed(), out _out98, out _out99, out _out100);
            _119_indexR = _out98;
            _120_indexOwnership = _out99;
            _121_indexIdents = _out100;
            RAST._IExpr _122_valueR;
            DCOMP._IOwnership _123_valueOwnership;
            Dafny.ISet<Dafny.ISequence<Dafny.Rune>> _124_valueIdents;
            RAST._IExpr _out101;
            DCOMP._IOwnership _out102;
            Dafny.ISet<Dafny.ISequence<Dafny.Rune>> _out103;
            (this).GenExpr(_115_value, selfIdent, env, DCOMP.Ownership.create_OwnershipBorrowed(), out _out101, out _out102, out _out103);
            _122_valueR = _out101;
            _123_valueOwnership = _out102;
            _124_valueIdents = _out103;
            r = ((_116_exprR).Sel(Dafny.Sequence<Dafny.Rune>.UnicodeFromString("update_index"))).Apply(Dafny.Sequence<RAST._IExpr>.FromElements(_119_indexR, _122_valueR));
            RAST._IExpr _out104;
            DCOMP._IOwnership _out105;
            (this).FromOwned(r, expectedOwnership, out _out104, out _out105);
            r = _out104;
            resultingOwnership = _out105;
            readIdents = Dafny.Set<Dafny.ISequence<Dafny.Rune>>.Union(Dafny.Set<Dafny.ISequence<Dafny.Rune>>.Union(_118_exprIdents, _121_indexIdents), _124_valueIdents);
            return ;
          }
          goto after_match0;
        }
      }
      {
        if (_source0.is_MapUpdate) {
          DAST._IExpression _125_expr = _source0.dtor_expr;
          DAST._IExpression _126_index = _source0.dtor_indexExpr;
          DAST._IExpression _127_value = _source0.dtor_value;
          {
            RAST._IExpr _128_exprR;
            DCOMP._IOwnership _129___v184;
            Dafny.ISet<Dafny.ISequence<Dafny.Rune>> _130_exprIdents;
            RAST._IExpr _out106;
            DCOMP._IOwnership _out107;
            Dafny.ISet<Dafny.ISequence<Dafny.Rune>> _out108;
            (this).GenExpr(_125_expr, selfIdent, env, DCOMP.Ownership.create_OwnershipAutoBorrowed(), out _out106, out _out107, out _out108);
            _128_exprR = _out106;
            _129___v184 = _out107;
            _130_exprIdents = _out108;
            RAST._IExpr _131_indexR;
            DCOMP._IOwnership _132_indexOwnership;
            Dafny.ISet<Dafny.ISequence<Dafny.Rune>> _133_indexIdents;
            RAST._IExpr _out109;
            DCOMP._IOwnership _out110;
            Dafny.ISet<Dafny.ISequence<Dafny.Rune>> _out111;
            (this).GenExpr(_126_index, selfIdent, env, DCOMP.Ownership.create_OwnershipBorrowed(), out _out109, out _out110, out _out111);
            _131_indexR = _out109;
            _132_indexOwnership = _out110;
            _133_indexIdents = _out111;
            RAST._IExpr _134_valueR;
            DCOMP._IOwnership _135_valueOwnership;
            Dafny.ISet<Dafny.ISequence<Dafny.Rune>> _136_valueIdents;
            RAST._IExpr _out112;
            DCOMP._IOwnership _out113;
            Dafny.ISet<Dafny.ISequence<Dafny.Rune>> _out114;
            (this).GenExpr(_127_value, selfIdent, env, DCOMP.Ownership.create_OwnershipBorrowed(), out _out112, out _out113, out _out114);
            _134_valueR = _out112;
            _135_valueOwnership = _out113;
            _136_valueIdents = _out114;
            r = ((_128_exprR).Sel(Dafny.Sequence<Dafny.Rune>.UnicodeFromString("update_index"))).Apply(Dafny.Sequence<RAST._IExpr>.FromElements(_131_indexR, _134_valueR));
            RAST._IExpr _out115;
            DCOMP._IOwnership _out116;
            (this).FromOwned(r, expectedOwnership, out _out115, out _out116);
            r = _out115;
            resultingOwnership = _out116;
            readIdents = Dafny.Set<Dafny.ISequence<Dafny.Rune>>.Union(Dafny.Set<Dafny.ISequence<Dafny.Rune>>.Union(_130_exprIdents, _133_indexIdents), _136_valueIdents);
            return ;
          }
          goto after_match0;
        }
      }
      {
        if (_source0.is_This) {
          {
            DCOMP._ISelfInfo _source1 = selfIdent;
            {
              if (_source1.is_ThisTyped) {
                Dafny.ISequence<Dafny.Rune> _137_id = _source1.dtor_rSelfName;
                DAST._IType _138_dafnyType = _source1.dtor_dafnyType;
                {
                  RAST._IExpr _out117;
                  DCOMP._IOwnership _out118;
                  Dafny.ISet<Dafny.ISequence<Dafny.Rune>> _out119;
                  (this).GenIdent(_137_id, selfIdent, env, expectedOwnership, out _out117, out _out118, out _out119);
                  r = _out117;
                  resultingOwnership = _out118;
                  readIdents = _out119;
                }
                goto after_match1;
              }
            }
            {
              DCOMP._ISelfInfo _139_None = _source1;
              {
                r = RAST.Expr.create_RawExpr(Dafny.Sequence<Dafny.Rune>.UnicodeFromString("panic!(\"this outside of a method\")"));
                RAST._IExpr _out120;
                DCOMP._IOwnership _out121;
                (this).FromOwned(r, expectedOwnership, out _out120, out _out121);
                r = _out120;
                resultingOwnership = _out121;
                readIdents = Dafny.Set<Dafny.ISequence<Dafny.Rune>>.FromElements();
              }
            }
          after_match1: ;
            return ;
          }
          goto after_match0;
        }
      }
      {
        if (_source0.is_Ite) {
          DAST._IExpression _140_cond = _source0.dtor_cond;
          DAST._IExpression _141_t = _source0.dtor_thn;
          DAST._IExpression _142_f = _source0.dtor_els;
          {
            RAST._IExpr _143_cond;
            DCOMP._IOwnership _144___v185;
            Dafny.ISet<Dafny.ISequence<Dafny.Rune>> _145_recIdentsCond;
            RAST._IExpr _out122;
            DCOMP._IOwnership _out123;
            Dafny.ISet<Dafny.ISequence<Dafny.Rune>> _out124;
            (this).GenExpr(_140_cond, selfIdent, env, DCOMP.Ownership.create_OwnershipOwned(), out _out122, out _out123, out _out124);
            _143_cond = _out122;
            _144___v185 = _out123;
            _145_recIdentsCond = _out124;
            RAST._IExpr _146_fExpr;
            DCOMP._IOwnership _147_fOwned;
            Dafny.ISet<Dafny.ISequence<Dafny.Rune>> _148_recIdentsF;
            RAST._IExpr _out125;
            DCOMP._IOwnership _out126;
            Dafny.ISet<Dafny.ISequence<Dafny.Rune>> _out127;
            (this).GenExpr(_142_f, selfIdent, env, DCOMP.Ownership.create_OwnershipOwned(), out _out125, out _out126, out _out127);
            _146_fExpr = _out125;
            _147_fOwned = _out126;
            _148_recIdentsF = _out127;
            RAST._IExpr _149_tExpr;
            DCOMP._IOwnership _150___v186;
            Dafny.ISet<Dafny.ISequence<Dafny.Rune>> _151_recIdentsT;
            RAST._IExpr _out128;
            DCOMP._IOwnership _out129;
            Dafny.ISet<Dafny.ISequence<Dafny.Rune>> _out130;
            (this).GenExpr(_141_t, selfIdent, env, DCOMP.Ownership.create_OwnershipOwned(), out _out128, out _out129, out _out130);
            _149_tExpr = _out128;
            _150___v186 = _out129;
            _151_recIdentsT = _out130;
            r = RAST.Expr.create_IfExpr(_143_cond, _149_tExpr, _146_fExpr);
            RAST._IExpr _out131;
            DCOMP._IOwnership _out132;
            (this).FromOwnership(r, DCOMP.Ownership.create_OwnershipOwned(), expectedOwnership, out _out131, out _out132);
            r = _out131;
            resultingOwnership = _out132;
            readIdents = Dafny.Set<Dafny.ISequence<Dafny.Rune>>.Union(Dafny.Set<Dafny.ISequence<Dafny.Rune>>.Union(_145_recIdentsCond, _151_recIdentsT), _148_recIdentsF);
            return ;
          }
          goto after_match0;
        }
      }
      {
        if (_source0.is_UnOp) {
          DAST._IUnaryOp unOp0 = _source0.dtor_unOp;
          if (unOp0.is_Not) {
            DAST._IExpression _152_e = _source0.dtor_expr;
            DAST.Format._IUnaryOpFormat _153_format = _source0.dtor_format1;
            {
              RAST._IExpr _154_recursiveGen;
              DCOMP._IOwnership _155___v187;
              Dafny.ISet<Dafny.ISequence<Dafny.Rune>> _156_recIdents;
              RAST._IExpr _out133;
              DCOMP._IOwnership _out134;
              Dafny.ISet<Dafny.ISequence<Dafny.Rune>> _out135;
              (this).GenExpr(_152_e, selfIdent, env, DCOMP.Ownership.create_OwnershipOwned(), out _out133, out _out134, out _out135);
              _154_recursiveGen = _out133;
              _155___v187 = _out134;
              _156_recIdents = _out135;
              r = RAST.Expr.create_UnaryOp(Dafny.Sequence<Dafny.Rune>.UnicodeFromString("!"), _154_recursiveGen, _153_format);
              RAST._IExpr _out136;
              DCOMP._IOwnership _out137;
              (this).FromOwned(r, expectedOwnership, out _out136, out _out137);
              r = _out136;
              resultingOwnership = _out137;
              readIdents = _156_recIdents;
              return ;
            }
            goto after_match0;
          }
        }
      }
      {
        if (_source0.is_UnOp) {
          DAST._IUnaryOp unOp1 = _source0.dtor_unOp;
          if (unOp1.is_BitwiseNot) {
            DAST._IExpression _157_e = _source0.dtor_expr;
            DAST.Format._IUnaryOpFormat _158_format = _source0.dtor_format1;
            {
              RAST._IExpr _159_recursiveGen;
              DCOMP._IOwnership _160___v188;
              Dafny.ISet<Dafny.ISequence<Dafny.Rune>> _161_recIdents;
              RAST._IExpr _out138;
              DCOMP._IOwnership _out139;
              Dafny.ISet<Dafny.ISequence<Dafny.Rune>> _out140;
              (this).GenExpr(_157_e, selfIdent, env, DCOMP.Ownership.create_OwnershipOwned(), out _out138, out _out139, out _out140);
              _159_recursiveGen = _out138;
              _160___v188 = _out139;
              _161_recIdents = _out140;
              r = RAST.Expr.create_UnaryOp(Dafny.Sequence<Dafny.Rune>.UnicodeFromString("~"), _159_recursiveGen, _158_format);
              RAST._IExpr _out141;
              DCOMP._IOwnership _out142;
              (this).FromOwned(r, expectedOwnership, out _out141, out _out142);
              r = _out141;
              resultingOwnership = _out142;
              readIdents = _161_recIdents;
              return ;
            }
            goto after_match0;
          }
        }
      }
      {
        if (_source0.is_UnOp) {
          DAST._IUnaryOp unOp2 = _source0.dtor_unOp;
          if (unOp2.is_Cardinality) {
            DAST._IExpression _162_e = _source0.dtor_expr;
            DAST.Format._IUnaryOpFormat _163_format = _source0.dtor_format1;
            {
              RAST._IExpr _164_recursiveGen;
              DCOMP._IOwnership _165_recOwned;
              Dafny.ISet<Dafny.ISequence<Dafny.Rune>> _166_recIdents;
              RAST._IExpr _out143;
              DCOMP._IOwnership _out144;
              Dafny.ISet<Dafny.ISequence<Dafny.Rune>> _out145;
              (this).GenExpr(_162_e, selfIdent, env, DCOMP.Ownership.create_OwnershipAutoBorrowed(), out _out143, out _out144, out _out145);
              _164_recursiveGen = _out143;
              _165_recOwned = _out144;
              _166_recIdents = _out145;
              r = ((_164_recursiveGen).Sel(Dafny.Sequence<Dafny.Rune>.UnicodeFromString("cardinality"))).Apply(Dafny.Sequence<RAST._IExpr>.FromElements());
              RAST._IExpr _out146;
              DCOMP._IOwnership _out147;
              (this).FromOwned(r, expectedOwnership, out _out146, out _out147);
              r = _out146;
              resultingOwnership = _out147;
              readIdents = _166_recIdents;
              return ;
            }
            goto after_match0;
          }
        }
      }
      {
        if (_source0.is_BinOp) {
          RAST._IExpr _out148;
          DCOMP._IOwnership _out149;
          Dafny.ISet<Dafny.ISequence<Dafny.Rune>> _out150;
          (this).GenExprBinary(e, selfIdent, env, expectedOwnership, out _out148, out _out149, out _out150);
          r = _out148;
          resultingOwnership = _out149;
          readIdents = _out150;
          goto after_match0;
        }
      }
      {
        if (_source0.is_ArrayLen) {
          DAST._IExpression _167_expr = _source0.dtor_expr;
          DAST._IType _168_exprType = _source0.dtor_exprType;
          BigInteger _169_dim = _source0.dtor_dim;
          bool _170_native = _source0.dtor_native;
          {
            RAST._IExpr _171_recursiveGen;
            DCOMP._IOwnership _172___v193;
            Dafny.ISet<Dafny.ISequence<Dafny.Rune>> _173_recIdents;
            RAST._IExpr _out151;
            DCOMP._IOwnership _out152;
            Dafny.ISet<Dafny.ISequence<Dafny.Rune>> _out153;
            (this).GenExpr(_167_expr, selfIdent, env, DCOMP.Ownership.create_OwnershipOwned(), out _out151, out _out152, out _out153);
            _171_recursiveGen = _out151;
            _172___v193 = _out152;
            _173_recIdents = _out153;
            RAST._IType _174_arrayType;
            RAST._IType _out154;
            _out154 = (this).GenType(_168_exprType, DCOMP.GenTypeContext.@default());
            _174_arrayType = _out154;
            if (!((_174_arrayType).IsObjectOrPointer())) {
              Dafny.ISequence<Dafny.Rune> _175_msg;
              _175_msg = Dafny.Sequence<Dafny.Rune>.Concat(Dafny.Sequence<Dafny.Rune>.UnicodeFromString("Array length of something not an array but "), (_174_arrayType)._ToString(DCOMP.__default.IND));
              (this).error = Std.Wrappers.Option<Dafny.ISequence<Dafny.Rune>>.create_Some(_175_msg);
              r = RAST.Expr.create_RawExpr(_175_msg);
            } else {
              RAST._IType _176_underlying;
              _176_underlying = (_174_arrayType).ObjectOrPointerUnderlying();
              if (((_169_dim).Sign == 0) && ((_176_underlying).is_Array)) {
                r = ((((this).read__macro).Apply1(_171_recursiveGen)).Sel(Dafny.Sequence<Dafny.Rune>.UnicodeFromString("len"))).Apply(Dafny.Sequence<RAST._IExpr>.FromElements());
              } else {
                if ((_169_dim).Sign == 0) {
                  r = (((((this).read__macro).Apply1(_171_recursiveGen)).Sel(Dafny.Sequence<Dafny.Rune>.UnicodeFromString("data"))).Sel(Dafny.Sequence<Dafny.Rune>.UnicodeFromString("len"))).Apply(Dafny.Sequence<RAST._IExpr>.FromElements());
                } else {
                  r = ((((this).read__macro).Apply1(_171_recursiveGen)).Sel(Dafny.Sequence<Dafny.Rune>.Concat(Dafny.Sequence<Dafny.Rune>.Concat(Dafny.Sequence<Dafny.Rune>.UnicodeFromString("length"), Std.Strings.__default.OfNat(_169_dim)), Dafny.Sequence<Dafny.Rune>.UnicodeFromString("_usize")))).Apply(Dafny.Sequence<RAST._IExpr>.FromElements());
                }
              }
              if (!(_170_native)) {
                r = (((RAST.__default.dafny__runtime).MSel(Dafny.Sequence<Dafny.Rune>.UnicodeFromString("int!"))).AsExpr()).Apply1(r);
              }
            }
            RAST._IExpr _out155;
            DCOMP._IOwnership _out156;
            (this).FromOwned(r, expectedOwnership, out _out155, out _out156);
            r = _out155;
            resultingOwnership = _out156;
            readIdents = _173_recIdents;
            return ;
          }
          goto after_match0;
        }
      }
      {
        if (_source0.is_MapKeys) {
          DAST._IExpression _177_expr = _source0.dtor_expr;
          {
            RAST._IExpr _178_recursiveGen;
            DCOMP._IOwnership _179___v194;
            Dafny.ISet<Dafny.ISequence<Dafny.Rune>> _180_recIdents;
            RAST._IExpr _out157;
            DCOMP._IOwnership _out158;
            Dafny.ISet<Dafny.ISequence<Dafny.Rune>> _out159;
            (this).GenExpr(_177_expr, selfIdent, env, DCOMP.Ownership.create_OwnershipAutoBorrowed(), out _out157, out _out158, out _out159);
            _178_recursiveGen = _out157;
            _179___v194 = _out158;
            _180_recIdents = _out159;
            readIdents = _180_recIdents;
            r = ((_178_recursiveGen).Sel(Dafny.Sequence<Dafny.Rune>.UnicodeFromString("keys"))).Apply(Dafny.Sequence<RAST._IExpr>.FromElements());
            RAST._IExpr _out160;
            DCOMP._IOwnership _out161;
            (this).FromOwned(r, expectedOwnership, out _out160, out _out161);
            r = _out160;
            resultingOwnership = _out161;
            return ;
          }
          goto after_match0;
        }
      }
      {
        if (_source0.is_MapValues) {
          DAST._IExpression _181_expr = _source0.dtor_expr;
          {
            RAST._IExpr _182_recursiveGen;
            DCOMP._IOwnership _183___v195;
            Dafny.ISet<Dafny.ISequence<Dafny.Rune>> _184_recIdents;
            RAST._IExpr _out162;
            DCOMP._IOwnership _out163;
            Dafny.ISet<Dafny.ISequence<Dafny.Rune>> _out164;
            (this).GenExpr(_181_expr, selfIdent, env, DCOMP.Ownership.create_OwnershipAutoBorrowed(), out _out162, out _out163, out _out164);
            _182_recursiveGen = _out162;
            _183___v195 = _out163;
            _184_recIdents = _out164;
            readIdents = _184_recIdents;
            r = ((_182_recursiveGen).Sel(Dafny.Sequence<Dafny.Rune>.UnicodeFromString("values"))).Apply(Dafny.Sequence<RAST._IExpr>.FromElements());
            RAST._IExpr _out165;
            DCOMP._IOwnership _out166;
            (this).FromOwned(r, expectedOwnership, out _out165, out _out166);
            r = _out165;
            resultingOwnership = _out166;
            return ;
          }
          goto after_match0;
        }
      }
      {
        if (_source0.is_MapItems) {
          DAST._IExpression _185_expr = _source0.dtor_expr;
          {
            RAST._IExpr _186_recursiveGen;
            DCOMP._IOwnership _187___v196;
            Dafny.ISet<Dafny.ISequence<Dafny.Rune>> _188_recIdents;
            RAST._IExpr _out167;
            DCOMP._IOwnership _out168;
            Dafny.ISet<Dafny.ISequence<Dafny.Rune>> _out169;
            (this).GenExpr(_185_expr, selfIdent, env, DCOMP.Ownership.create_OwnershipAutoBorrowed(), out _out167, out _out168, out _out169);
            _186_recursiveGen = _out167;
            _187___v196 = _out168;
            _188_recIdents = _out169;
            readIdents = _188_recIdents;
            r = ((_186_recursiveGen).Sel(Dafny.Sequence<Dafny.Rune>.UnicodeFromString("items"))).Apply(Dafny.Sequence<RAST._IExpr>.FromElements());
            RAST._IExpr _out170;
            DCOMP._IOwnership _out171;
            (this).FromOwned(r, expectedOwnership, out _out170, out _out171);
            r = _out170;
            resultingOwnership = _out171;
            return ;
          }
          goto after_match0;
        }
      }
      {
        if (_source0.is_SelectFn) {
          DAST._IExpression _189_on = _source0.dtor_expr;
          Dafny.ISequence<Dafny.Rune> _190_field = _source0.dtor_field;
          bool _191_isDatatype = _source0.dtor_onDatatype;
          bool _192_isStatic = _source0.dtor_isStatic;
          bool _193_isConstant = _source0.dtor_isConstant;
          Dafny.ISequence<DAST._IType> _194_arguments = _source0.dtor_arguments;
          {
            RAST._IExpr _195_onExpr;
            DCOMP._IOwnership _196_onOwned;
            Dafny.ISet<Dafny.ISequence<Dafny.Rune>> _197_recIdents;
            RAST._IExpr _out172;
            DCOMP._IOwnership _out173;
            Dafny.ISet<Dafny.ISequence<Dafny.Rune>> _out174;
            (this).GenExpr(_189_on, selfIdent, env, DCOMP.Ownership.create_OwnershipBorrowed(), out _out172, out _out173, out _out174);
            _195_onExpr = _out172;
            _196_onOwned = _out173;
            _197_recIdents = _out174;
            Dafny.ISequence<Dafny.Rune> _198_s = Dafny.Sequence<Dafny.Rune>.Empty;
            Dafny.ISequence<Dafny.Rune> _199_onString;
            _199_onString = (_195_onExpr)._ToString(DCOMP.__default.IND);
            if (_192_isStatic) {
              DCOMP._IEnvironment _200_lEnv;
              _200_lEnv = env;
              Dafny.ISequence<_System._ITuple2<Dafny.ISequence<Dafny.Rune>, RAST._IType>> _201_args;
              _201_args = Dafny.Sequence<_System._ITuple2<Dafny.ISequence<Dafny.Rune>, RAST._IType>>.FromElements();
              _198_s = Dafny.Sequence<Dafny.Rune>.UnicodeFromString("|");
              BigInteger _hi7 = new BigInteger((_194_arguments).Count);
              for (BigInteger _202_i = BigInteger.Zero; _202_i < _hi7; _202_i++) {
                if ((_202_i).Sign == 1) {
                  _198_s = Dafny.Sequence<Dafny.Rune>.Concat(_198_s, Dafny.Sequence<Dafny.Rune>.UnicodeFromString(", "));
                }
                RAST._IType _203_ty;
                RAST._IType _out175;
                _out175 = (this).GenType((_194_arguments).Select(_202_i), DCOMP.GenTypeContext.@default());
                _203_ty = _out175;
                RAST._IType _204_bTy;
                _204_bTy = RAST.Type.create_Borrowed(_203_ty);
                Dafny.ISequence<Dafny.Rune> _205_name;
                _205_name = Dafny.Sequence<Dafny.Rune>.Concat(Dafny.Sequence<Dafny.Rune>.UnicodeFromString("x"), Std.Strings.__default.OfInt(_202_i));
                _200_lEnv = (_200_lEnv).AddAssigned(_205_name, _204_bTy);
                _201_args = Dafny.Sequence<_System._ITuple2<Dafny.ISequence<Dafny.Rune>, RAST._IType>>.Concat(_201_args, Dafny.Sequence<_System._ITuple2<Dafny.ISequence<Dafny.Rune>, RAST._IType>>.FromElements(_System.Tuple2<Dafny.ISequence<Dafny.Rune>, RAST._IType>.create(_205_name, _203_ty)));
                _198_s = Dafny.Sequence<Dafny.Rune>.Concat(Dafny.Sequence<Dafny.Rune>.Concat(Dafny.Sequence<Dafny.Rune>.Concat(_198_s, _205_name), Dafny.Sequence<Dafny.Rune>.UnicodeFromString(": ")), (_204_bTy)._ToString(DCOMP.__default.IND));
              }
              _198_s = Dafny.Sequence<Dafny.Rune>.Concat(Dafny.Sequence<Dafny.Rune>.Concat(Dafny.Sequence<Dafny.Rune>.Concat(Dafny.Sequence<Dafny.Rune>.Concat(Dafny.Sequence<Dafny.Rune>.Concat(Dafny.Sequence<Dafny.Rune>.Concat(_198_s, Dafny.Sequence<Dafny.Rune>.UnicodeFromString("| ")), _199_onString), Dafny.Sequence<Dafny.Rune>.UnicodeFromString("::")), DCOMP.__default.escapeVar(_190_field)), ((_193_isConstant) ? (Dafny.Sequence<Dafny.Rune>.UnicodeFromString("()")) : (Dafny.Sequence<Dafny.Rune>.UnicodeFromString("")))), Dafny.Sequence<Dafny.Rune>.UnicodeFromString("("));
              BigInteger _hi8 = new BigInteger((_201_args).Count);
              for (BigInteger _206_i = BigInteger.Zero; _206_i < _hi8; _206_i++) {
                if ((_206_i).Sign == 1) {
                  _198_s = Dafny.Sequence<Dafny.Rune>.Concat(_198_s, Dafny.Sequence<Dafny.Rune>.UnicodeFromString(", "));
                }
                _System._ITuple2<Dafny.ISequence<Dafny.Rune>, RAST._IType> _let_tmp_rhs1 = (_201_args).Select(_206_i);
                Dafny.ISequence<Dafny.Rune> _207_name = _let_tmp_rhs1.dtor__0;
                RAST._IType _208_ty = _let_tmp_rhs1.dtor__1;
                RAST._IExpr _209_rIdent;
                DCOMP._IOwnership _210___v197;
                Dafny.ISet<Dafny.ISequence<Dafny.Rune>> _211___v198;
                RAST._IExpr _out176;
                DCOMP._IOwnership _out177;
                Dafny.ISet<Dafny.ISequence<Dafny.Rune>> _out178;
                (this).GenIdent(_207_name, selfIdent, _200_lEnv, (((_208_ty).CanReadWithoutClone()) ? (DCOMP.Ownership.create_OwnershipOwned()) : (DCOMP.Ownership.create_OwnershipBorrowed())), out _out176, out _out177, out _out178);
                _209_rIdent = _out176;
                _210___v197 = _out177;
                _211___v198 = _out178;
                _198_s = Dafny.Sequence<Dafny.Rune>.Concat(_198_s, (_209_rIdent)._ToString(DCOMP.__default.IND));
              }
              _198_s = Dafny.Sequence<Dafny.Rune>.Concat(_198_s, Dafny.Sequence<Dafny.Rune>.UnicodeFromString(")"));
            } else {
              _198_s = Dafny.Sequence<Dafny.Rune>.UnicodeFromString("{\n");
              _198_s = Dafny.Sequence<Dafny.Rune>.Concat(Dafny.Sequence<Dafny.Rune>.Concat(Dafny.Sequence<Dafny.Rune>.Concat(Dafny.Sequence<Dafny.Rune>.Concat(_198_s, Dafny.Sequence<Dafny.Rune>.UnicodeFromString("let callTarget = (")), _199_onString), ((object.Equals(_196_onOwned, DCOMP.Ownership.create_OwnershipOwned())) ? (Dafny.Sequence<Dafny.Rune>.UnicodeFromString(")")) : (Dafny.Sequence<Dafny.Rune>.UnicodeFromString(").clone()")))), Dafny.Sequence<Dafny.Rune>.UnicodeFromString(";\n"));
              Dafny.ISequence<Dafny.Rune> _212_args;
              _212_args = Dafny.Sequence<Dafny.Rune>.UnicodeFromString("");
              BigInteger _213_i;
              _213_i = BigInteger.Zero;
              while ((_213_i) < (new BigInteger((_194_arguments).Count))) {
                if ((_213_i).Sign == 1) {
                  _212_args = Dafny.Sequence<Dafny.Rune>.Concat(_212_args, Dafny.Sequence<Dafny.Rune>.UnicodeFromString(", "));
                }
                _212_args = Dafny.Sequence<Dafny.Rune>.Concat(Dafny.Sequence<Dafny.Rune>.Concat(_212_args, Dafny.Sequence<Dafny.Rune>.UnicodeFromString("arg")), Std.Strings.__default.OfNat(_213_i));
                _213_i = (_213_i) + (BigInteger.One);
              }
              _198_s = Dafny.Sequence<Dafny.Rune>.Concat(Dafny.Sequence<Dafny.Rune>.Concat(Dafny.Sequence<Dafny.Rune>.Concat(_198_s, Dafny.Sequence<Dafny.Rune>.UnicodeFromString("move |")), _212_args), Dafny.Sequence<Dafny.Rune>.UnicodeFromString("| {\n"));
              _198_s = Dafny.Sequence<Dafny.Rune>.Concat(Dafny.Sequence<Dafny.Rune>.Concat(Dafny.Sequence<Dafny.Rune>.Concat(Dafny.Sequence<Dafny.Rune>.Concat(Dafny.Sequence<Dafny.Rune>.Concat(Dafny.Sequence<Dafny.Rune>.Concat(_198_s, Dafny.Sequence<Dafny.Rune>.UnicodeFromString("callTarget.")), DCOMP.__default.escapeVar(_190_field)), ((_193_isConstant) ? (Dafny.Sequence<Dafny.Rune>.UnicodeFromString("()")) : (Dafny.Sequence<Dafny.Rune>.UnicodeFromString("")))), Dafny.Sequence<Dafny.Rune>.UnicodeFromString("(")), _212_args), Dafny.Sequence<Dafny.Rune>.UnicodeFromString(")\n"));
              _198_s = Dafny.Sequence<Dafny.Rune>.Concat(_198_s, Dafny.Sequence<Dafny.Rune>.UnicodeFromString("}\n"));
              _198_s = Dafny.Sequence<Dafny.Rune>.Concat(_198_s, Dafny.Sequence<Dafny.Rune>.UnicodeFromString("}"));
            }
            Dafny.ISequence<Dafny.Rune> _214_typeShape;
            _214_typeShape = Dafny.Sequence<Dafny.Rune>.UnicodeFromString("dyn ::std::ops::Fn(");
            BigInteger _215_i;
            _215_i = BigInteger.Zero;
            while ((_215_i) < (new BigInteger((_194_arguments).Count))) {
              if ((_215_i).Sign == 1) {
                _214_typeShape = Dafny.Sequence<Dafny.Rune>.Concat(_214_typeShape, Dafny.Sequence<Dafny.Rune>.UnicodeFromString(", "));
              }
              _214_typeShape = Dafny.Sequence<Dafny.Rune>.Concat(_214_typeShape, Dafny.Sequence<Dafny.Rune>.UnicodeFromString("&_"));
              _215_i = (_215_i) + (BigInteger.One);
            }
            _214_typeShape = Dafny.Sequence<Dafny.Rune>.Concat(_214_typeShape, Dafny.Sequence<Dafny.Rune>.UnicodeFromString(") -> _"));
            _198_s = Dafny.Sequence<Dafny.Rune>.Concat(Dafny.Sequence<Dafny.Rune>.Concat(Dafny.Sequence<Dafny.Rune>.Concat(Dafny.Sequence<Dafny.Rune>.Concat(Dafny.Sequence<Dafny.Rune>.UnicodeFromString("::std::rc::Rc::new("), _198_s), Dafny.Sequence<Dafny.Rune>.UnicodeFromString(") as ::std::rc::Rc<")), _214_typeShape), Dafny.Sequence<Dafny.Rune>.UnicodeFromString(">"));
            r = RAST.Expr.create_RawExpr(_198_s);
            RAST._IExpr _out179;
            DCOMP._IOwnership _out180;
            (this).FromOwned(r, expectedOwnership, out _out179, out _out180);
            r = _out179;
            resultingOwnership = _out180;
            readIdents = _197_recIdents;
            return ;
          }
          goto after_match0;
        }
      }
      {
        if (_source0.is_Select) {
          DAST._IExpression _216_on = _source0.dtor_expr;
          Dafny.ISequence<Dafny.Rune> _217_field = _source0.dtor_field;
          bool _218_isConstant = _source0.dtor_isConstant;
          bool _219_isDatatype = _source0.dtor_onDatatype;
          DAST._IType _220_fieldType = _source0.dtor_fieldType;
          {
            if (((_216_on).is_Companion) || ((_216_on).is_ExternCompanion)) {
              RAST._IExpr _221_onExpr;
              DCOMP._IOwnership _222_onOwned;
              Dafny.ISet<Dafny.ISequence<Dafny.Rune>> _223_recIdents;
              RAST._IExpr _out181;
              DCOMP._IOwnership _out182;
              Dafny.ISet<Dafny.ISequence<Dafny.Rune>> _out183;
              (this).GenExpr(_216_on, selfIdent, env, DCOMP.Ownership.create_OwnershipAutoBorrowed(), out _out181, out _out182, out _out183);
              _221_onExpr = _out181;
              _222_onOwned = _out182;
              _223_recIdents = _out183;
              r = ((_221_onExpr).FSel(DCOMP.__default.escapeVar(_217_field))).Apply(Dafny.Sequence<RAST._IExpr>.FromElements());
              RAST._IExpr _out184;
              DCOMP._IOwnership _out185;
              (this).FromOwned(r, expectedOwnership, out _out184, out _out185);
              r = _out184;
              resultingOwnership = _out185;
              readIdents = _223_recIdents;
              return ;
            } else if (_219_isDatatype) {
              RAST._IExpr _224_onExpr;
              DCOMP._IOwnership _225_onOwned;
              Dafny.ISet<Dafny.ISequence<Dafny.Rune>> _226_recIdents;
              RAST._IExpr _out186;
              DCOMP._IOwnership _out187;
              Dafny.ISet<Dafny.ISequence<Dafny.Rune>> _out188;
              (this).GenExpr(_216_on, selfIdent, env, DCOMP.Ownership.create_OwnershipAutoBorrowed(), out _out186, out _out187, out _out188);
              _224_onExpr = _out186;
              _225_onOwned = _out187;
              _226_recIdents = _out188;
              r = ((_224_onExpr).Sel(DCOMP.__default.escapeVar(_217_field))).Apply(Dafny.Sequence<RAST._IExpr>.FromElements());
              RAST._IType _227_typ;
              RAST._IType _out189;
              _out189 = (this).GenType(_220_fieldType, DCOMP.GenTypeContext.@default());
              _227_typ = _out189;
              RAST._IExpr _out190;
              DCOMP._IOwnership _out191;
              (this).FromOwnership(r, DCOMP.Ownership.create_OwnershipBorrowed(), expectedOwnership, out _out190, out _out191);
              r = _out190;
              resultingOwnership = _out191;
              readIdents = _226_recIdents;
            } else {
              RAST._IExpr _228_onExpr;
              DCOMP._IOwnership _229_onOwned;
              Dafny.ISet<Dafny.ISequence<Dafny.Rune>> _230_recIdents;
              RAST._IExpr _out192;
              DCOMP._IOwnership _out193;
              Dafny.ISet<Dafny.ISequence<Dafny.Rune>> _out194;
              (this).GenExpr(_216_on, selfIdent, env, DCOMP.Ownership.create_OwnershipAutoBorrowed(), out _out192, out _out193, out _out194);
              _228_onExpr = _out192;
              _229_onOwned = _out193;
              _230_recIdents = _out194;
              r = _228_onExpr;
              if (!object.Equals(_228_onExpr, RAST.__default.self)) {
                RAST._IExpr _source2 = _228_onExpr;
                {
                  if (_source2.is_UnaryOp) {
                    Dafny.ISequence<Dafny.Rune> op10 = _source2.dtor_op1;
                    if (object.Equals(op10, Dafny.Sequence<Dafny.Rune>.UnicodeFromString("&"))) {
                      RAST._IExpr underlying0 = _source2.dtor_underlying;
                      if (underlying0.is_Identifier) {
                        Dafny.ISequence<Dafny.Rune> name0 = underlying0.dtor_name;
                        if (object.Equals(name0, Dafny.Sequence<Dafny.Rune>.UnicodeFromString("this"))) {
                          r = RAST.Expr.create_Identifier(Dafny.Sequence<Dafny.Rune>.UnicodeFromString("this"));
                          goto after_match2;
                        }
                      }
                    }
                  }
                }
                {
                }
              after_match2: ;
                if (((this).ObjectType).is_RcMut) {
                  r = (r).Clone();
                }
                if (((this).ObjectType).is_RawPointers) {
                  r = ((this).read__macro).Apply1(r);
                } else {
                  r = ((this).modify__macro).Apply1(r);
                }
              }
              r = (r).Sel(DCOMP.__default.escapeVar(_217_field));
              if (_218_isConstant) {
                r = (r).Apply(Dafny.Sequence<RAST._IExpr>.FromElements());
              }
              r = (r).Clone();
              RAST._IExpr _out195;
              DCOMP._IOwnership _out196;
              (this).FromOwned(r, expectedOwnership, out _out195, out _out196);
              r = _out195;
              resultingOwnership = _out196;
              readIdents = _230_recIdents;
            }
            return ;
          }
          goto after_match0;
        }
      }
      {
        if (_source0.is_Index) {
          DAST._IExpression _231_on = _source0.dtor_expr;
          DAST._ICollKind _232_collKind = _source0.dtor_collKind;
          Dafny.ISequence<DAST._IExpression> _233_indices = _source0.dtor_indices;
          {
            RAST._IExpr _234_onExpr;
            DCOMP._IOwnership _235_onOwned;
            Dafny.ISet<Dafny.ISequence<Dafny.Rune>> _236_recIdents;
            RAST._IExpr _out197;
            DCOMP._IOwnership _out198;
            Dafny.ISet<Dafny.ISequence<Dafny.Rune>> _out199;
            (this).GenExpr(_231_on, selfIdent, env, DCOMP.Ownership.create_OwnershipAutoBorrowed(), out _out197, out _out198, out _out199);
            _234_onExpr = _out197;
            _235_onOwned = _out198;
            _236_recIdents = _out199;
            readIdents = _236_recIdents;
            r = _234_onExpr;
            bool _237_hadArray;
            _237_hadArray = false;
            if (object.Equals(_232_collKind, DAST.CollKind.create_Array())) {
              r = ((this).read__macro).Apply1(r);
              _237_hadArray = true;
              if ((new BigInteger((_233_indices).Count)) > (BigInteger.One)) {
                r = (r).Sel(Dafny.Sequence<Dafny.Rune>.UnicodeFromString("data"));
              }
            }
            BigInteger _hi9 = new BigInteger((_233_indices).Count);
            for (BigInteger _238_i = BigInteger.Zero; _238_i < _hi9; _238_i++) {
              if (object.Equals(_232_collKind, DAST.CollKind.create_Array())) {
                RAST._IExpr _239_idx;
                DCOMP._IOwnership _240_idxOwned;
                Dafny.ISet<Dafny.ISequence<Dafny.Rune>> _241_recIdentsIdx;
                RAST._IExpr _out200;
                DCOMP._IOwnership _out201;
                Dafny.ISet<Dafny.ISequence<Dafny.Rune>> _out202;
                (this).GenExpr((_233_indices).Select(_238_i), selfIdent, env, DCOMP.Ownership.create_OwnershipOwned(), out _out200, out _out201, out _out202);
                _239_idx = _out200;
                _240_idxOwned = _out201;
                _241_recIdentsIdx = _out202;
                _239_idx = RAST.__default.IntoUsize(_239_idx);
                r = RAST.Expr.create_SelectIndex(r, _239_idx);
                readIdents = Dafny.Set<Dafny.ISequence<Dafny.Rune>>.Union(readIdents, _241_recIdentsIdx);
              } else {
                RAST._IExpr _242_idx;
                DCOMP._IOwnership _243_idxOwned;
                Dafny.ISet<Dafny.ISequence<Dafny.Rune>> _244_recIdentsIdx;
                RAST._IExpr _out203;
                DCOMP._IOwnership _out204;
                Dafny.ISet<Dafny.ISequence<Dafny.Rune>> _out205;
                (this).GenExpr((_233_indices).Select(_238_i), selfIdent, env, DCOMP.Ownership.create_OwnershipBorrowed(), out _out203, out _out204, out _out205);
                _242_idx = _out203;
                _243_idxOwned = _out204;
                _244_recIdentsIdx = _out205;
                r = ((r).Sel(Dafny.Sequence<Dafny.Rune>.UnicodeFromString("get"))).Apply1(_242_idx);
                readIdents = Dafny.Set<Dafny.ISequence<Dafny.Rune>>.Union(readIdents, _244_recIdentsIdx);
              }
            }
            if (_237_hadArray) {
              r = (r).Clone();
            }
            RAST._IExpr _out206;
            DCOMP._IOwnership _out207;
            (this).FromOwned(r, expectedOwnership, out _out206, out _out207);
            r = _out206;
            resultingOwnership = _out207;
            return ;
          }
          goto after_match0;
        }
      }
      {
        if (_source0.is_IndexRange) {
          DAST._IExpression _245_on = _source0.dtor_expr;
          bool _246_isArray = _source0.dtor_isArray;
          Std.Wrappers._IOption<DAST._IExpression> _247_low = _source0.dtor_low;
          Std.Wrappers._IOption<DAST._IExpression> _248_high = _source0.dtor_high;
          {
            DCOMP._IOwnership _249_onExpectedOwnership;
            if (_246_isArray) {
              if (((this).ObjectType).is_RawPointers) {
                _249_onExpectedOwnership = DCOMP.Ownership.create_OwnershipOwned();
              } else {
                _249_onExpectedOwnership = DCOMP.Ownership.create_OwnershipBorrowed();
              }
            } else {
              _249_onExpectedOwnership = DCOMP.Ownership.create_OwnershipAutoBorrowed();
            }
            RAST._IExpr _250_onExpr;
            DCOMP._IOwnership _251_onOwned;
            Dafny.ISet<Dafny.ISequence<Dafny.Rune>> _252_recIdents;
            RAST._IExpr _out208;
            DCOMP._IOwnership _out209;
            Dafny.ISet<Dafny.ISequence<Dafny.Rune>> _out210;
            (this).GenExpr(_245_on, selfIdent, env, _249_onExpectedOwnership, out _out208, out _out209, out _out210);
            _250_onExpr = _out208;
            _251_onOwned = _out209;
            _252_recIdents = _out210;
            readIdents = _252_recIdents;
            Dafny.ISequence<Dafny.Rune> _253_methodName;
            if ((_247_low).is_Some) {
              if ((_248_high).is_Some) {
                _253_methodName = Dafny.Sequence<Dafny.Rune>.UnicodeFromString("slice");
              } else {
                _253_methodName = Dafny.Sequence<Dafny.Rune>.UnicodeFromString("drop");
              }
            } else if ((_248_high).is_Some) {
              _253_methodName = Dafny.Sequence<Dafny.Rune>.UnicodeFromString("take");
            } else {
              _253_methodName = Dafny.Sequence<Dafny.Rune>.UnicodeFromString("");
            }
            Dafny.ISequence<RAST._IExpr> _254_arguments;
            _254_arguments = Dafny.Sequence<RAST._IExpr>.FromElements();
            Std.Wrappers._IOption<DAST._IExpression> _source3 = _247_low;
            {
              if (_source3.is_Some) {
                DAST._IExpression _255_l = _source3.dtor_value;
                {
                  RAST._IExpr _256_lExpr;
                  DCOMP._IOwnership _257___v201;
                  Dafny.ISet<Dafny.ISequence<Dafny.Rune>> _258_recIdentsL;
                  RAST._IExpr _out211;
                  DCOMP._IOwnership _out212;
                  Dafny.ISet<Dafny.ISequence<Dafny.Rune>> _out213;
                  (this).GenExpr(_255_l, selfIdent, env, DCOMP.Ownership.create_OwnershipBorrowed(), out _out211, out _out212, out _out213);
                  _256_lExpr = _out211;
                  _257___v201 = _out212;
                  _258_recIdentsL = _out213;
                  _254_arguments = Dafny.Sequence<RAST._IExpr>.Concat(_254_arguments, Dafny.Sequence<RAST._IExpr>.FromElements(_256_lExpr));
                  readIdents = Dafny.Set<Dafny.ISequence<Dafny.Rune>>.Union(readIdents, _258_recIdentsL);
                }
                goto after_match3;
              }
            }
            {
            }
          after_match3: ;
            Std.Wrappers._IOption<DAST._IExpression> _source4 = _248_high;
            {
              if (_source4.is_Some) {
                DAST._IExpression _259_h = _source4.dtor_value;
                {
                  RAST._IExpr _260_hExpr;
                  DCOMP._IOwnership _261___v202;
                  Dafny.ISet<Dafny.ISequence<Dafny.Rune>> _262_recIdentsH;
                  RAST._IExpr _out214;
                  DCOMP._IOwnership _out215;
                  Dafny.ISet<Dafny.ISequence<Dafny.Rune>> _out216;
                  (this).GenExpr(_259_h, selfIdent, env, DCOMP.Ownership.create_OwnershipBorrowed(), out _out214, out _out215, out _out216);
                  _260_hExpr = _out214;
                  _261___v202 = _out215;
                  _262_recIdentsH = _out216;
                  _254_arguments = Dafny.Sequence<RAST._IExpr>.Concat(_254_arguments, Dafny.Sequence<RAST._IExpr>.FromElements(_260_hExpr));
                  readIdents = Dafny.Set<Dafny.ISequence<Dafny.Rune>>.Union(readIdents, _262_recIdentsH);
                }
                goto after_match4;
              }
            }
            {
            }
          after_match4: ;
            r = _250_onExpr;
            if (_246_isArray) {
              if (!(_253_methodName).Equals(Dafny.Sequence<Dafny.Rune>.UnicodeFromString(""))) {
                _253_methodName = Dafny.Sequence<Dafny.Rune>.Concat(Dafny.Sequence<Dafny.Rune>.UnicodeFromString("_"), _253_methodName);
              }
              Dafny.ISequence<Dafny.Rune> _263_object__suffix;
              if (((this).ObjectType).is_RawPointers) {
                _263_object__suffix = Dafny.Sequence<Dafny.Rune>.UnicodeFromString("");
              } else {
                _263_object__suffix = Dafny.Sequence<Dafny.Rune>.UnicodeFromString("_object");
              }
              r = ((RAST.__default.dafny__runtime__Sequence).FSel(Dafny.Sequence<Dafny.Rune>.Concat(Dafny.Sequence<Dafny.Rune>.Concat(Dafny.Sequence<Dafny.Rune>.UnicodeFromString("from_array"), _253_methodName), _263_object__suffix))).Apply(Dafny.Sequence<RAST._IExpr>.Concat(Dafny.Sequence<RAST._IExpr>.FromElements(_250_onExpr), _254_arguments));
            } else {
              if (!(_253_methodName).Equals(Dafny.Sequence<Dafny.Rune>.UnicodeFromString(""))) {
                r = ((r).Sel(_253_methodName)).Apply(_254_arguments);
              } else {
                r = (r).Clone();
              }
            }
            RAST._IExpr _out217;
            DCOMP._IOwnership _out218;
            (this).FromOwned(r, expectedOwnership, out _out217, out _out218);
            r = _out217;
            resultingOwnership = _out218;
            return ;
          }
          goto after_match0;
        }
      }
      {
        if (_source0.is_TupleSelect) {
          DAST._IExpression _264_on = _source0.dtor_expr;
          BigInteger _265_idx = _source0.dtor_index;
          DAST._IType _266_fieldType = _source0.dtor_fieldType;
          {
            RAST._IExpr _267_onExpr;
            DCOMP._IOwnership _268_onOwnership;
            Dafny.ISet<Dafny.ISequence<Dafny.Rune>> _269_recIdents;
            RAST._IExpr _out219;
            DCOMP._IOwnership _out220;
            Dafny.ISet<Dafny.ISequence<Dafny.Rune>> _out221;
            (this).GenExpr(_264_on, selfIdent, env, DCOMP.Ownership.create_OwnershipAutoBorrowed(), out _out219, out _out220, out _out221);
            _267_onExpr = _out219;
            _268_onOwnership = _out220;
            _269_recIdents = _out221;
            Dafny.ISequence<Dafny.Rune> _270_selName;
            _270_selName = Std.Strings.__default.OfNat(_265_idx);
            DAST._IType _source5 = _266_fieldType;
            {
              if (_source5.is_Tuple) {
                Dafny.ISequence<DAST._IType> _271_tps = _source5.dtor_Tuple_a0;
                if (((_266_fieldType).is_Tuple) && ((new BigInteger((_271_tps).Count)) > (RAST.__default.MAX__TUPLE__SIZE))) {
                  _270_selName = Dafny.Sequence<Dafny.Rune>.Concat(Dafny.Sequence<Dafny.Rune>.UnicodeFromString("_"), _270_selName);
                }
                goto after_match5;
              }
            }
            {
            }
          after_match5: ;
            r = ((_267_onExpr).Sel(_270_selName)).Clone();
            RAST._IExpr _out222;
            DCOMP._IOwnership _out223;
            (this).FromOwnership(r, DCOMP.Ownership.create_OwnershipOwned(), expectedOwnership, out _out222, out _out223);
            r = _out222;
            resultingOwnership = _out223;
            readIdents = _269_recIdents;
            return ;
          }
          goto after_match0;
        }
      }
      {
        if (_source0.is_Call) {
          DAST._IExpression _272_on = _source0.dtor_on;
          DAST._ICallName _273_name = _source0.dtor_callName;
          Dafny.ISequence<DAST._IType> _274_typeArgs = _source0.dtor_typeArgs;
          Dafny.ISequence<DAST._IExpression> _275_args = _source0.dtor_args;
          {
            Dafny.ISequence<RAST._IExpr> _276_argExprs;
            Dafny.ISet<Dafny.ISequence<Dafny.Rune>> _277_recIdents;
            Dafny.ISequence<RAST._IType> _278_typeExprs;
            Std.Wrappers._IOption<DAST._IResolvedType> _279_fullNameQualifier;
            Dafny.ISequence<RAST._IExpr> _out224;
            Dafny.ISet<Dafny.ISequence<Dafny.Rune>> _out225;
            Dafny.ISequence<RAST._IType> _out226;
            Std.Wrappers._IOption<DAST._IResolvedType> _out227;
            (this).GenArgs(selfIdent, _273_name, _274_typeArgs, _275_args, env, out _out224, out _out225, out _out226, out _out227);
            _276_argExprs = _out224;
            _277_recIdents = _out225;
            _278_typeExprs = _out226;
            _279_fullNameQualifier = _out227;
            readIdents = _277_recIdents;
            Std.Wrappers._IOption<DAST._IResolvedType> _source6 = _279_fullNameQualifier;
            {
              if (_source6.is_Some) {
                DAST._IResolvedType value0 = _source6.dtor_value;
                Dafny.ISequence<Dafny.ISequence<Dafny.Rune>> _280_path = value0.dtor_path;
                Dafny.ISequence<DAST._IType> _281_onTypeArgs = value0.dtor_typeArgs;
                DAST._IResolvedTypeBase _282_base = value0.dtor_kind;
                RAST._IExpr _283_fullPath;
                RAST._IExpr _out228;
                _out228 = DCOMP.COMP.GenPathExpr(_280_path, true);
                _283_fullPath = _out228;
                Dafny.ISequence<RAST._IType> _284_onTypeExprs;
                Dafny.ISequence<RAST._IType> _out229;
                _out229 = (this).GenTypeArgs(_281_onTypeArgs, DCOMP.GenTypeContext.@default());
                _284_onTypeExprs = _out229;
                RAST._IExpr _285_onExpr = RAST.Expr.Default();
                DCOMP._IOwnership _286_recOwnership = DCOMP.Ownership.Default();
                Dafny.ISet<Dafny.ISequence<Dafny.Rune>> _287_recIdents = Dafny.Set<Dafny.ISequence<Dafny.Rune>>.Empty;
                if (((_282_base).is_Trait) || ((_282_base).is_Class)) {
                  RAST._IExpr _out230;
                  DCOMP._IOwnership _out231;
                  Dafny.ISet<Dafny.ISequence<Dafny.Rune>> _out232;
                  (this).GenExpr(_272_on, selfIdent, env, DCOMP.Ownership.create_OwnershipOwned(), out _out230, out _out231, out _out232);
                  _285_onExpr = _out230;
                  _286_recOwnership = _out231;
                  _287_recIdents = _out232;
                  if (((this).ObjectType).is_RawPointers) {
                    _285_onExpr = ((this).read__macro).Apply1(_285_onExpr);
                  } else {
                    _285_onExpr = ((this).modify__macro).Apply1(_285_onExpr);
                  }
                  readIdents = Dafny.Set<Dafny.ISequence<Dafny.Rune>>.Union(readIdents, _287_recIdents);
                } else {
                  DCOMP._IOwnership _288_expectedOnOwnership;
                  if (((this).ObjectType).is_RawPointers) {
                    _288_expectedOnOwnership = DCOMP.Ownership.create_OwnershipBorrowed();
                  } else {
                    _288_expectedOnOwnership = DCOMP.Ownership.create_OwnershipBorrowedMut();
                  }
                  RAST._IExpr _out233;
                  DCOMP._IOwnership _out234;
                  Dafny.ISet<Dafny.ISequence<Dafny.Rune>> _out235;
                  (this).GenExpr(_272_on, selfIdent, env, _288_expectedOnOwnership, out _out233, out _out234, out _out235);
                  _285_onExpr = _out233;
                  _286_recOwnership = _out234;
                  _287_recIdents = _out235;
                  readIdents = Dafny.Set<Dafny.ISequence<Dafny.Rune>>.Union(readIdents, _287_recIdents);
                }
                r = ((((_283_fullPath).ApplyType(_284_onTypeExprs)).FSel(DCOMP.__default.escapeName((_273_name).dtor_name))).ApplyType(_278_typeExprs)).Apply(Dafny.Sequence<RAST._IExpr>.Concat(Dafny.Sequence<RAST._IExpr>.FromElements(_285_onExpr), _276_argExprs));
                RAST._IExpr _out236;
                DCOMP._IOwnership _out237;
                (this).FromOwned(r, expectedOwnership, out _out236, out _out237);
                r = _out236;
                resultingOwnership = _out237;
                goto after_match6;
              }
            }
            {
              RAST._IExpr _289_onExpr;
              DCOMP._IOwnership _290___v208;
              Dafny.ISet<Dafny.ISequence<Dafny.Rune>> _291_recIdents;
              RAST._IExpr _out238;
              DCOMP._IOwnership _out239;
              Dafny.ISet<Dafny.ISequence<Dafny.Rune>> _out240;
              (this).GenExpr(_272_on, selfIdent, env, DCOMP.Ownership.create_OwnershipAutoBorrowed(), out _out238, out _out239, out _out240);
              _289_onExpr = _out238;
              _290___v208 = _out239;
              _291_recIdents = _out240;
              readIdents = Dafny.Set<Dafny.ISequence<Dafny.Rune>>.Union(readIdents, _291_recIdents);
              Dafny.ISequence<Dafny.Rune> _292_renderedName;
              _292_renderedName = (this).GetMethodName(_272_on, _273_name);
              DAST._IExpression _source7 = _272_on;
              {
                bool disjunctiveMatch0 = false;
                if (_source7.is_Companion) {
                  disjunctiveMatch0 = true;
                }
                if (_source7.is_ExternCompanion) {
                  disjunctiveMatch0 = true;
                }
                if (disjunctiveMatch0) {
                  {
                    _289_onExpr = (_289_onExpr).FSel(_292_renderedName);
                  }
                  goto after_match7;
                }
              }
              {
                {
                  if (!object.Equals(_289_onExpr, RAST.__default.self)) {
                    DAST._ICallName _source8 = _273_name;
                    {
                      if (_source8.is_CallName) {
                        Std.Wrappers._IOption<DAST._IType> onType0 = _source8.dtor_onType;
                        if (onType0.is_Some) {
                          DAST._IType _293_tpe = onType0.dtor_value;
                          RAST._IType _294_typ;
                          RAST._IType _out241;
                          _out241 = (this).GenType(_293_tpe, DCOMP.GenTypeContext.@default());
                          _294_typ = _out241;
                          if ((_294_typ).IsObjectOrPointer()) {
                            if (((this).ObjectType).is_RawPointers) {
                              _289_onExpr = ((this).read__macro).Apply1(_289_onExpr);
                            } else {
                              _289_onExpr = ((this).modify__macro).Apply1(_289_onExpr);
                            }
                          }
                          goto after_match8;
                        }
                      }
                    }
                    {
                    }
                  after_match8: ;
                  }
                  _289_onExpr = (_289_onExpr).Sel(_292_renderedName);
                }
              }
            after_match7: ;
              r = ((_289_onExpr).ApplyType(_278_typeExprs)).Apply(_276_argExprs);
              RAST._IExpr _out242;
              DCOMP._IOwnership _out243;
              (this).FromOwned(r, expectedOwnership, out _out242, out _out243);
              r = _out242;
              resultingOwnership = _out243;
              return ;
            }
          after_match6: ;
          }
          goto after_match0;
        }
      }
      {
        if (_source0.is_Lambda) {
          Dafny.ISequence<DAST._IFormal> _295_paramsDafny = _source0.dtor_params;
          DAST._IType _296_retType = _source0.dtor_retType;
          Dafny.ISequence<DAST._IStatement> _297_body = _source0.dtor_body;
          {
            Dafny.ISequence<RAST._IFormal> _298_params;
            Dafny.ISequence<RAST._IFormal> _out244;
            _out244 = (this).GenParams(_295_paramsDafny, true);
            _298_params = _out244;
            Dafny.ISequence<Dafny.ISequence<Dafny.Rune>> _299_paramNames;
            _299_paramNames = Dafny.Sequence<Dafny.ISequence<Dafny.Rune>>.FromElements();
            Dafny.IMap<Dafny.ISequence<Dafny.Rune>,RAST._IType> _300_paramTypesMap;
            _300_paramTypesMap = Dafny.Map<Dafny.ISequence<Dafny.Rune>, RAST._IType>.FromElements();
            BigInteger _hi10 = new BigInteger((_298_params).Count);
            for (BigInteger _301_i = BigInteger.Zero; _301_i < _hi10; _301_i++) {
              Dafny.ISequence<Dafny.Rune> _302_name;
              _302_name = ((_298_params).Select(_301_i)).dtor_name;
              _299_paramNames = Dafny.Sequence<Dafny.ISequence<Dafny.Rune>>.Concat(_299_paramNames, Dafny.Sequence<Dafny.ISequence<Dafny.Rune>>.FromElements(_302_name));
              _300_paramTypesMap = Dafny.Map<Dafny.ISequence<Dafny.Rune>, RAST._IType>.Update(_300_paramTypesMap, _302_name, ((_298_params).Select(_301_i)).dtor_tpe);
            }
            DCOMP._IEnvironment _303_subEnv;
            _303_subEnv = ((env).ToOwned()).merge(DCOMP.Environment.create(_299_paramNames, _300_paramTypesMap));
            RAST._IExpr _304_recursiveGen;
            Dafny.ISet<Dafny.ISequence<Dafny.Rune>> _305_recIdents;
            DCOMP._IEnvironment _306___v218;
            RAST._IExpr _out245;
            Dafny.ISet<Dafny.ISequence<Dafny.Rune>> _out246;
            DCOMP._IEnvironment _out247;
            (this).GenStmts(_297_body, ((!object.Equals(selfIdent, DCOMP.SelfInfo.create_NoSelf())) ? (DCOMP.SelfInfo.create_ThisTyped(Dafny.Sequence<Dafny.Rune>.UnicodeFromString("_this"), (selfIdent).dtor_dafnyType)) : (DCOMP.SelfInfo.create_NoSelf())), _303_subEnv, true, Std.Wrappers.Option<Dafny.ISequence<Dafny.ISequence<Dafny.Rune>>>.create_None(), out _out245, out _out246, out _out247);
            _304_recursiveGen = _out245;
            _305_recIdents = _out246;
            _306___v218 = _out247;
            readIdents = Dafny.Set<Dafny.ISequence<Dafny.Rune>>.FromElements();
            _305_recIdents = Dafny.Set<Dafny.ISequence<Dafny.Rune>>.Difference(_305_recIdents, Dafny.Helpers.Id<Func<Dafny.ISequence<Dafny.ISequence<Dafny.Rune>>, Dafny.ISet<Dafny.ISequence<Dafny.Rune>>>>((_307_paramNames) => ((System.Func<Dafny.ISet<Dafny.ISequence<Dafny.Rune>>>)(() => {
              var _coll0 = new System.Collections.Generic.List<Dafny.ISequence<Dafny.Rune>>();
              foreach (Dafny.ISequence<Dafny.Rune> _compr_0 in (_307_paramNames).CloneAsArray()) {
                Dafny.ISequence<Dafny.Rune> _308_name = (Dafny.ISequence<Dafny.Rune>)_compr_0;
                if ((_307_paramNames).Contains(_308_name)) {
                  _coll0.Add(_308_name);
                }
              }
              return Dafny.Set<Dafny.ISequence<Dafny.Rune>>.FromCollection(_coll0);
            }))())(_299_paramNames));
            RAST._IExpr _309_allReadCloned;
            _309_allReadCloned = RAST.Expr.create_RawExpr(Dafny.Sequence<Dafny.Rune>.UnicodeFromString(""));
            while (!(_305_recIdents).Equals(Dafny.Set<Dafny.ISequence<Dafny.Rune>>.FromElements())) {
              Dafny.ISequence<Dafny.Rune> _310_next;
              foreach (Dafny.ISequence<Dafny.Rune> _assign_such_that_1 in (_305_recIdents).Elements) {
                _310_next = (Dafny.ISequence<Dafny.Rune>)_assign_such_that_1;
                if ((_305_recIdents).Contains(_310_next)) {
                  goto after__ASSIGN_SUCH_THAT_1;
                }
              }
<<<<<<< HEAD
              throw new System.Exception("assign-such-that search produced no value (line 4908)");
=======
              throw new System.Exception("assign-such-that search produced no value (line 5272)");
>>>>>>> c9fe1be9
            after__ASSIGN_SUCH_THAT_1: ;
              if ((!object.Equals(selfIdent, DCOMP.SelfInfo.create_NoSelf())) && ((_310_next).Equals(Dafny.Sequence<Dafny.Rune>.UnicodeFromString("_this")))) {
                RAST._IExpr _311_selfCloned;
                DCOMP._IOwnership _312___v219;
                Dafny.ISet<Dafny.ISequence<Dafny.Rune>> _313___v220;
                RAST._IExpr _out248;
                DCOMP._IOwnership _out249;
                Dafny.ISet<Dafny.ISequence<Dafny.Rune>> _out250;
                (this).GenIdent(Dafny.Sequence<Dafny.Rune>.UnicodeFromString("self"), selfIdent, DCOMP.Environment.Empty(), DCOMP.Ownership.create_OwnershipOwned(), out _out248, out _out249, out _out250);
                _311_selfCloned = _out248;
                _312___v219 = _out249;
                _313___v220 = _out250;
                _309_allReadCloned = (_309_allReadCloned).Then(RAST.Expr.create_DeclareVar(RAST.DeclareType.create_MUT(), Dafny.Sequence<Dafny.Rune>.UnicodeFromString("_this"), Std.Wrappers.Option<RAST._IType>.create_None(), Std.Wrappers.Option<RAST._IExpr>.create_Some(_311_selfCloned)));
              } else if (!((_299_paramNames).Contains(_310_next))) {
                RAST._IExpr _314_copy;
                _314_copy = (RAST.Expr.create_Identifier(_310_next)).Clone();
                _309_allReadCloned = (_309_allReadCloned).Then(RAST.Expr.create_DeclareVar(RAST.DeclareType.create_MUT(), _310_next, Std.Wrappers.Option<RAST._IType>.create_None(), Std.Wrappers.Option<RAST._IExpr>.create_Some(_314_copy)));
                readIdents = Dafny.Set<Dafny.ISequence<Dafny.Rune>>.Union(readIdents, Dafny.Set<Dafny.ISequence<Dafny.Rune>>.FromElements(_310_next));
              }
              _305_recIdents = Dafny.Set<Dafny.ISequence<Dafny.Rune>>.Difference(_305_recIdents, Dafny.Set<Dafny.ISequence<Dafny.Rune>>.FromElements(_310_next));
            }
            RAST._IType _315_retTypeGen;
            RAST._IType _out251;
            _out251 = (this).GenType(_296_retType, DCOMP.GenTypeContext.@default());
            _315_retTypeGen = _out251;
            r = RAST.Expr.create_Block((_309_allReadCloned).Then(RAST.__default.RcNew(RAST.Expr.create_Lambda(_298_params, Std.Wrappers.Option<RAST._IType>.create_Some(_315_retTypeGen), RAST.Expr.create_Block(_304_recursiveGen)))));
            RAST._IExpr _out252;
            DCOMP._IOwnership _out253;
            (this).FromOwned(r, expectedOwnership, out _out252, out _out253);
            r = _out252;
            resultingOwnership = _out253;
            return ;
          }
          goto after_match0;
        }
      }
      {
        if (_source0.is_BetaRedex) {
          Dafny.ISequence<_System._ITuple2<DAST._IFormal, DAST._IExpression>> _316_values = _source0.dtor_values;
          DAST._IType _317_retType = _source0.dtor_retType;
          DAST._IExpression _318_expr = _source0.dtor_expr;
          {
            Dafny.ISequence<Dafny.ISequence<Dafny.Rune>> _319_paramNames;
            _319_paramNames = Dafny.Sequence<Dafny.ISequence<Dafny.Rune>>.FromElements();
            Dafny.ISequence<RAST._IFormal> _320_paramFormals;
            Dafny.ISequence<RAST._IFormal> _out254;
            _out254 = (this).GenParams(Std.Collections.Seq.__default.Map<_System._ITuple2<DAST._IFormal, DAST._IExpression>, DAST._IFormal>(((System.Func<_System._ITuple2<DAST._IFormal, DAST._IExpression>, DAST._IFormal>)((_321_value) => {
              return (_321_value).dtor__0;
            })), _316_values), false);
            _320_paramFormals = _out254;
            Dafny.IMap<Dafny.ISequence<Dafny.Rune>,RAST._IType> _322_paramTypes;
            _322_paramTypes = Dafny.Map<Dafny.ISequence<Dafny.Rune>, RAST._IType>.FromElements();
            Dafny.ISet<Dafny.ISequence<Dafny.Rune>> _323_paramNamesSet;
            _323_paramNamesSet = Dafny.Set<Dafny.ISequence<Dafny.Rune>>.FromElements();
            BigInteger _hi11 = new BigInteger((_316_values).Count);
            for (BigInteger _324_i = BigInteger.Zero; _324_i < _hi11; _324_i++) {
              Dafny.ISequence<Dafny.Rune> _325_name;
              _325_name = (((_316_values).Select(_324_i)).dtor__0).dtor_name;
              Dafny.ISequence<Dafny.Rune> _326_rName;
              _326_rName = DCOMP.__default.escapeVar(_325_name);
              _319_paramNames = Dafny.Sequence<Dafny.ISequence<Dafny.Rune>>.Concat(_319_paramNames, Dafny.Sequence<Dafny.ISequence<Dafny.Rune>>.FromElements(_326_rName));
              _322_paramTypes = Dafny.Map<Dafny.ISequence<Dafny.Rune>, RAST._IType>.Update(_322_paramTypes, _326_rName, ((_320_paramFormals).Select(_324_i)).dtor_tpe);
              _323_paramNamesSet = Dafny.Set<Dafny.ISequence<Dafny.Rune>>.Union(_323_paramNamesSet, Dafny.Set<Dafny.ISequence<Dafny.Rune>>.FromElements(_326_rName));
            }
            readIdents = Dafny.Set<Dafny.ISequence<Dafny.Rune>>.FromElements();
            r = RAST.Expr.create_RawExpr(Dafny.Sequence<Dafny.Rune>.UnicodeFromString(""));
            BigInteger _hi12 = new BigInteger((_316_values).Count);
            for (BigInteger _327_i = BigInteger.Zero; _327_i < _hi12; _327_i++) {
              RAST._IType _328_typeGen;
              RAST._IType _out255;
              _out255 = (this).GenType((((_316_values).Select(_327_i)).dtor__0).dtor_typ, DCOMP.GenTypeContext.@default());
              _328_typeGen = _out255;
              RAST._IExpr _329_valueGen;
              DCOMP._IOwnership _330___v221;
              Dafny.ISet<Dafny.ISequence<Dafny.Rune>> _331_recIdents;
              RAST._IExpr _out256;
              DCOMP._IOwnership _out257;
              Dafny.ISet<Dafny.ISequence<Dafny.Rune>> _out258;
              (this).GenExpr(((_316_values).Select(_327_i)).dtor__1, selfIdent, env, DCOMP.Ownership.create_OwnershipOwned(), out _out256, out _out257, out _out258);
              _329_valueGen = _out256;
              _330___v221 = _out257;
              _331_recIdents = _out258;
              r = (r).Then(RAST.Expr.create_DeclareVar(RAST.DeclareType.create_CONST(), DCOMP.__default.escapeVar((((_316_values).Select(_327_i)).dtor__0).dtor_name), Std.Wrappers.Option<RAST._IType>.create_Some(_328_typeGen), Std.Wrappers.Option<RAST._IExpr>.create_Some(_329_valueGen)));
              readIdents = Dafny.Set<Dafny.ISequence<Dafny.Rune>>.Union(readIdents, _331_recIdents);
            }
            DCOMP._IEnvironment _332_newEnv;
            _332_newEnv = DCOMP.Environment.create(_319_paramNames, _322_paramTypes);
            RAST._IExpr _333_recGen;
            DCOMP._IOwnership _334_recOwned;
            Dafny.ISet<Dafny.ISequence<Dafny.Rune>> _335_recIdents;
            RAST._IExpr _out259;
            DCOMP._IOwnership _out260;
            Dafny.ISet<Dafny.ISequence<Dafny.Rune>> _out261;
            (this).GenExpr(_318_expr, selfIdent, _332_newEnv, expectedOwnership, out _out259, out _out260, out _out261);
            _333_recGen = _out259;
            _334_recOwned = _out260;
            _335_recIdents = _out261;
            readIdents = Dafny.Set<Dafny.ISequence<Dafny.Rune>>.Difference(_335_recIdents, _323_paramNamesSet);
            r = RAST.Expr.create_Block((r).Then(_333_recGen));
            RAST._IExpr _out262;
            DCOMP._IOwnership _out263;
            (this).FromOwnership(r, _334_recOwned, expectedOwnership, out _out262, out _out263);
            r = _out262;
            resultingOwnership = _out263;
            return ;
          }
          goto after_match0;
        }
      }
      {
        if (_source0.is_IIFE) {
          Dafny.ISequence<Dafny.Rune> _336_name = _source0.dtor_ident;
          DAST._IType _337_tpe = _source0.dtor_typ;
          DAST._IExpression _338_value = _source0.dtor_value;
          DAST._IExpression _339_iifeBody = _source0.dtor_iifeBody;
          {
            RAST._IExpr _340_valueGen;
            DCOMP._IOwnership _341___v222;
            Dafny.ISet<Dafny.ISequence<Dafny.Rune>> _342_recIdents;
            RAST._IExpr _out264;
            DCOMP._IOwnership _out265;
            Dafny.ISet<Dafny.ISequence<Dafny.Rune>> _out266;
            (this).GenExpr(_338_value, selfIdent, env, DCOMP.Ownership.create_OwnershipOwned(), out _out264, out _out265, out _out266);
            _340_valueGen = _out264;
            _341___v222 = _out265;
            _342_recIdents = _out266;
            readIdents = _342_recIdents;
            RAST._IType _343_valueTypeGen;
            RAST._IType _out267;
            _out267 = (this).GenType(_337_tpe, DCOMP.GenTypeContext.@default());
            _343_valueTypeGen = _out267;
            Dafny.ISequence<Dafny.Rune> _344_iifeVar;
            _344_iifeVar = DCOMP.__default.escapeVar(_336_name);
            RAST._IExpr _345_bodyGen;
            DCOMP._IOwnership _346___v223;
            Dafny.ISet<Dafny.ISequence<Dafny.Rune>> _347_bodyIdents;
            RAST._IExpr _out268;
            DCOMP._IOwnership _out269;
            Dafny.ISet<Dafny.ISequence<Dafny.Rune>> _out270;
            (this).GenExpr(_339_iifeBody, selfIdent, (env).AddAssigned(_344_iifeVar, _343_valueTypeGen), DCOMP.Ownership.create_OwnershipOwned(), out _out268, out _out269, out _out270);
            _345_bodyGen = _out268;
            _346___v223 = _out269;
            _347_bodyIdents = _out270;
            readIdents = Dafny.Set<Dafny.ISequence<Dafny.Rune>>.Union(readIdents, Dafny.Set<Dafny.ISequence<Dafny.Rune>>.Difference(_347_bodyIdents, Dafny.Set<Dafny.ISequence<Dafny.Rune>>.FromElements(_344_iifeVar)));
            r = RAST.Expr.create_Block((RAST.Expr.create_DeclareVar(RAST.DeclareType.create_CONST(), _344_iifeVar, Std.Wrappers.Option<RAST._IType>.create_Some(_343_valueTypeGen), Std.Wrappers.Option<RAST._IExpr>.create_Some(_340_valueGen))).Then(_345_bodyGen));
            RAST._IExpr _out271;
            DCOMP._IOwnership _out272;
            (this).FromOwned(r, expectedOwnership, out _out271, out _out272);
            r = _out271;
            resultingOwnership = _out272;
            return ;
          }
          goto after_match0;
        }
      }
      {
        if (_source0.is_Apply) {
          DAST._IExpression _348_func = _source0.dtor_expr;
          Dafny.ISequence<DAST._IExpression> _349_args = _source0.dtor_args;
          {
            RAST._IExpr _350_funcExpr;
            DCOMP._IOwnership _351___v224;
            Dafny.ISet<Dafny.ISequence<Dafny.Rune>> _352_recIdents;
            RAST._IExpr _out273;
            DCOMP._IOwnership _out274;
            Dafny.ISet<Dafny.ISequence<Dafny.Rune>> _out275;
            (this).GenExpr(_348_func, selfIdent, env, DCOMP.Ownership.create_OwnershipBorrowed(), out _out273, out _out274, out _out275);
            _350_funcExpr = _out273;
            _351___v224 = _out274;
            _352_recIdents = _out275;
            readIdents = _352_recIdents;
            Dafny.ISequence<RAST._IExpr> _353_rArgs;
            _353_rArgs = Dafny.Sequence<RAST._IExpr>.FromElements();
            BigInteger _hi13 = new BigInteger((_349_args).Count);
            for (BigInteger _354_i = BigInteger.Zero; _354_i < _hi13; _354_i++) {
              RAST._IExpr _355_argExpr;
              DCOMP._IOwnership _356_argOwned;
              Dafny.ISet<Dafny.ISequence<Dafny.Rune>> _357_argIdents;
              RAST._IExpr _out276;
              DCOMP._IOwnership _out277;
              Dafny.ISet<Dafny.ISequence<Dafny.Rune>> _out278;
              (this).GenExpr((_349_args).Select(_354_i), selfIdent, env, DCOMP.Ownership.create_OwnershipBorrowed(), out _out276, out _out277, out _out278);
              _355_argExpr = _out276;
              _356_argOwned = _out277;
              _357_argIdents = _out278;
              _353_rArgs = Dafny.Sequence<RAST._IExpr>.Concat(_353_rArgs, Dafny.Sequence<RAST._IExpr>.FromElements(_355_argExpr));
              readIdents = Dafny.Set<Dafny.ISequence<Dafny.Rune>>.Union(readIdents, _357_argIdents);
            }
            r = (_350_funcExpr).Apply(_353_rArgs);
            RAST._IExpr _out279;
            DCOMP._IOwnership _out280;
            (this).FromOwned(r, expectedOwnership, out _out279, out _out280);
            r = _out279;
            resultingOwnership = _out280;
            return ;
          }
          goto after_match0;
        }
      }
      {
        if (_source0.is_TypeTest) {
          DAST._IExpression _358_on = _source0.dtor_on;
          Dafny.ISequence<Dafny.ISequence<Dafny.Rune>> _359_dType = _source0.dtor_dType;
          Dafny.ISequence<Dafny.Rune> _360_variant = _source0.dtor_variant;
          {
            RAST._IExpr _361_exprGen;
            DCOMP._IOwnership _362___v225;
            Dafny.ISet<Dafny.ISequence<Dafny.Rune>> _363_recIdents;
            RAST._IExpr _out281;
            DCOMP._IOwnership _out282;
            Dafny.ISet<Dafny.ISequence<Dafny.Rune>> _out283;
            (this).GenExpr(_358_on, selfIdent, env, DCOMP.Ownership.create_OwnershipBorrowed(), out _out281, out _out282, out _out283);
            _361_exprGen = _out281;
            _362___v225 = _out282;
            _363_recIdents = _out283;
            RAST._IType _364_dTypePath;
            RAST._IType _out284;
            _out284 = DCOMP.COMP.GenPathType(Dafny.Sequence<Dafny.ISequence<Dafny.Rune>>.Concat(_359_dType, Dafny.Sequence<Dafny.ISequence<Dafny.Rune>>.FromElements(_360_variant)));
            _364_dTypePath = _out284;
            r = (RAST.Expr.create_Identifier(Dafny.Sequence<Dafny.Rune>.UnicodeFromString("matches!"))).Apply(Dafny.Sequence<RAST._IExpr>.FromElements(((_361_exprGen).Sel(Dafny.Sequence<Dafny.Rune>.UnicodeFromString("as_ref"))).Apply(Dafny.Sequence<RAST._IExpr>.FromElements()), RAST.Expr.create_RawExpr(Dafny.Sequence<Dafny.Rune>.Concat((_364_dTypePath)._ToString(DCOMP.__default.IND), Dafny.Sequence<Dafny.Rune>.UnicodeFromString("{ .. }")))));
            RAST._IExpr _out285;
            DCOMP._IOwnership _out286;
            (this).FromOwned(r, expectedOwnership, out _out285, out _out286);
            r = _out285;
            resultingOwnership = _out286;
            readIdents = _363_recIdents;
            return ;
          }
          goto after_match0;
        }
      }
      {
        if (_source0.is_Is) {
          DAST._IExpression _365_expr = _source0.dtor_expr;
          DAST._IType _366_fromType = _source0.dtor_fromType;
          DAST._IType _367_toType = _source0.dtor_toType;
          {
            RAST._IExpr _368_expr;
            DCOMP._IOwnership _369_recOwned;
            Dafny.ISet<Dafny.ISequence<Dafny.Rune>> _370_recIdents;
            RAST._IExpr _out287;
            DCOMP._IOwnership _out288;
            Dafny.ISet<Dafny.ISequence<Dafny.Rune>> _out289;
            (this).GenExpr(_365_expr, selfIdent, env, DCOMP.Ownership.create_OwnershipOwned(), out _out287, out _out288, out _out289);
            _368_expr = _out287;
            _369_recOwned = _out288;
            _370_recIdents = _out289;
            RAST._IType _371_fromType;
            RAST._IType _out290;
            _out290 = (this).GenType(_366_fromType, DCOMP.GenTypeContext.@default());
            _371_fromType = _out290;
            RAST._IType _372_toType;
            RAST._IType _out291;
            _out291 = (this).GenType(_367_toType, DCOMP.GenTypeContext.@default());
            _372_toType = _out291;
            if (((_371_fromType).IsObjectOrPointer()) && ((_372_toType).IsObjectOrPointer())) {
              r = (((_368_expr).Sel(Dafny.Sequence<Dafny.Rune>.UnicodeFromString("is_instance_of"))).ApplyType(Dafny.Sequence<RAST._IType>.FromElements((_372_toType).ObjectOrPointerUnderlying()))).Apply(Dafny.Sequence<RAST._IExpr>.FromElements());
            } else {
              (this).error = Std.Wrappers.Option<Dafny.ISequence<Dafny.Rune>>.create_Some(Dafny.Sequence<Dafny.Rune>.UnicodeFromString("Source and/or target types of type test is/are not Object or Ptr"));
              r = RAST.Expr.create_RawExpr((this.error).dtor_value);
              readIdents = Dafny.Set<Dafny.ISequence<Dafny.Rune>>.FromElements();
            }
            RAST._IExpr _out292;
            DCOMP._IOwnership _out293;
            (this).FromOwnership(r, _369_recOwned, expectedOwnership, out _out292, out _out293);
            r = _out292;
            resultingOwnership = _out293;
            readIdents = _370_recIdents;
            return ;
          }
          goto after_match0;
        }
      }
      {
        if (_source0.is_BoolBoundedPool) {
          {
            r = RAST.Expr.create_RawExpr(Dafny.Sequence<Dafny.Rune>.UnicodeFromString("[false, true]"));
            RAST._IExpr _out294;
            DCOMP._IOwnership _out295;
            (this).FromOwned(r, expectedOwnership, out _out294, out _out295);
            r = _out294;
            resultingOwnership = _out295;
            readIdents = Dafny.Set<Dafny.ISequence<Dafny.Rune>>.FromElements();
            return ;
          }
          goto after_match0;
        }
      }
      {
        if (_source0.is_SetBoundedPool) {
          DAST._IExpression _373_of = _source0.dtor_of;
          {
            RAST._IExpr _374_exprGen;
            DCOMP._IOwnership _375___v226;
            Dafny.ISet<Dafny.ISequence<Dafny.Rune>> _376_recIdents;
            RAST._IExpr _out296;
            DCOMP._IOwnership _out297;
            Dafny.ISet<Dafny.ISequence<Dafny.Rune>> _out298;
            (this).GenExpr(_373_of, selfIdent, env, DCOMP.Ownership.create_OwnershipBorrowed(), out _out296, out _out297, out _out298);
            _374_exprGen = _out296;
            _375___v226 = _out297;
            _376_recIdents = _out298;
            r = ((_374_exprGen).Sel(Dafny.Sequence<Dafny.Rune>.UnicodeFromString("iter"))).Apply(Dafny.Sequence<RAST._IExpr>.FromElements());
            RAST._IExpr _out299;
            DCOMP._IOwnership _out300;
            (this).FromOwned(r, expectedOwnership, out _out299, out _out300);
            r = _out299;
            resultingOwnership = _out300;
            readIdents = _376_recIdents;
            return ;
          }
          goto after_match0;
        }
      }
      {
        if (_source0.is_SeqBoundedPool) {
          DAST._IExpression _377_of = _source0.dtor_of;
          bool _378_includeDuplicates = _source0.dtor_includeDuplicates;
          {
            RAST._IExpr _379_exprGen;
            DCOMP._IOwnership _380___v227;
            Dafny.ISet<Dafny.ISequence<Dafny.Rune>> _381_recIdents;
            RAST._IExpr _out301;
            DCOMP._IOwnership _out302;
            Dafny.ISet<Dafny.ISequence<Dafny.Rune>> _out303;
            (this).GenExpr(_377_of, selfIdent, env, DCOMP.Ownership.create_OwnershipBorrowed(), out _out301, out _out302, out _out303);
            _379_exprGen = _out301;
            _380___v227 = _out302;
            _381_recIdents = _out303;
            r = ((_379_exprGen).Sel(Dafny.Sequence<Dafny.Rune>.UnicodeFromString("iter"))).Apply(Dafny.Sequence<RAST._IExpr>.FromElements());
            if (!(_378_includeDuplicates)) {
              r = (((((RAST.__default.dafny__runtime).MSel(Dafny.Sequence<Dafny.Rune>.UnicodeFromString("itertools"))).MSel(Dafny.Sequence<Dafny.Rune>.UnicodeFromString("Itertools"))).MSel(Dafny.Sequence<Dafny.Rune>.UnicodeFromString("unique"))).AsExpr()).Apply1(r);
            }
            RAST._IExpr _out304;
            DCOMP._IOwnership _out305;
            (this).FromOwned(r, expectedOwnership, out _out304, out _out305);
            r = _out304;
            resultingOwnership = _out305;
            readIdents = _381_recIdents;
            return ;
          }
          goto after_match0;
        }
      }
      {
        if (_source0.is_MapBoundedPool) {
          DAST._IExpression _382_of = _source0.dtor_of;
          {
            RAST._IExpr _383_exprGen;
            DCOMP._IOwnership _384___v228;
            Dafny.ISet<Dafny.ISequence<Dafny.Rune>> _385_recIdents;
            RAST._IExpr _out306;
            DCOMP._IOwnership _out307;
            Dafny.ISet<Dafny.ISequence<Dafny.Rune>> _out308;
            (this).GenExpr(_382_of, selfIdent, env, DCOMP.Ownership.create_OwnershipBorrowed(), out _out306, out _out307, out _out308);
            _383_exprGen = _out306;
            _384___v228 = _out307;
            _385_recIdents = _out308;
            r = ((((_383_exprGen).Sel(Dafny.Sequence<Dafny.Rune>.UnicodeFromString("keys"))).Apply(Dafny.Sequence<RAST._IExpr>.FromElements())).Sel(Dafny.Sequence<Dafny.Rune>.UnicodeFromString("iter"))).Apply(Dafny.Sequence<RAST._IExpr>.FromElements());
            readIdents = _385_recIdents;
            RAST._IExpr _out309;
            DCOMP._IOwnership _out310;
            (this).FromOwned(r, expectedOwnership, out _out309, out _out310);
            r = _out309;
            resultingOwnership = _out310;
          }
          goto after_match0;
        }
      }
      {
        if (_source0.is_IntRange) {
          DAST._IType _386_typ = _source0.dtor_elemType;
          DAST._IExpression _387_lo = _source0.dtor_lo;
          DAST._IExpression _388_hi = _source0.dtor_hi;
          bool _389_up = _source0.dtor_up;
          {
            RAST._IExpr _390_lo;
            DCOMP._IOwnership _391___v229;
            Dafny.ISet<Dafny.ISequence<Dafny.Rune>> _392_recIdentsLo;
            RAST._IExpr _out311;
            DCOMP._IOwnership _out312;
            Dafny.ISet<Dafny.ISequence<Dafny.Rune>> _out313;
            (this).GenExpr(_387_lo, selfIdent, env, DCOMP.Ownership.create_OwnershipOwned(), out _out311, out _out312, out _out313);
            _390_lo = _out311;
            _391___v229 = _out312;
            _392_recIdentsLo = _out313;
            RAST._IExpr _393_hi;
            DCOMP._IOwnership _394___v230;
            Dafny.ISet<Dafny.ISequence<Dafny.Rune>> _395_recIdentsHi;
            RAST._IExpr _out314;
            DCOMP._IOwnership _out315;
            Dafny.ISet<Dafny.ISequence<Dafny.Rune>> _out316;
            (this).GenExpr(_388_hi, selfIdent, env, DCOMP.Ownership.create_OwnershipOwned(), out _out314, out _out315, out _out316);
            _393_hi = _out314;
            _394___v230 = _out315;
            _395_recIdentsHi = _out316;
            if (_389_up) {
              r = (((RAST.__default.dafny__runtime).MSel(Dafny.Sequence<Dafny.Rune>.UnicodeFromString("integer_range"))).AsExpr()).Apply(Dafny.Sequence<RAST._IExpr>.FromElements(_390_lo, _393_hi));
            } else {
              r = (((RAST.__default.dafny__runtime).MSel(Dafny.Sequence<Dafny.Rune>.UnicodeFromString("integer_range_down"))).AsExpr()).Apply(Dafny.Sequence<RAST._IExpr>.FromElements(_393_hi, _390_lo));
            }
            if (!((_386_typ).is_Primitive)) {
              RAST._IType _396_tpe;
              RAST._IType _out317;
              _out317 = (this).GenType(_386_typ, DCOMP.GenTypeContext.@default());
              _396_tpe = _out317;
              r = ((r).Sel(Dafny.Sequence<Dafny.Rune>.UnicodeFromString("map"))).Apply1((((((RAST.__default.std).MSel(Dafny.Sequence<Dafny.Rune>.UnicodeFromString("convert"))).MSel(Dafny.Sequence<Dafny.Rune>.UnicodeFromString("Into"))).AsExpr()).ApplyType(Dafny.Sequence<RAST._IType>.FromElements(_396_tpe))).FSel(Dafny.Sequence<Dafny.Rune>.UnicodeFromString("into")));
            }
            RAST._IExpr _out318;
            DCOMP._IOwnership _out319;
            (this).FromOwned(r, expectedOwnership, out _out318, out _out319);
            r = _out318;
            resultingOwnership = _out319;
            readIdents = Dafny.Set<Dafny.ISequence<Dafny.Rune>>.Union(_392_recIdentsLo, _395_recIdentsHi);
            return ;
          }
          goto after_match0;
        }
      }
      {
        if (_source0.is_UnboundedIntRange) {
          DAST._IExpression _397_start = _source0.dtor_start;
          bool _398_up = _source0.dtor_up;
          {
            RAST._IExpr _399_start;
            DCOMP._IOwnership _400___v231;
            Dafny.ISet<Dafny.ISequence<Dafny.Rune>> _401_recIdentStart;
            RAST._IExpr _out320;
            DCOMP._IOwnership _out321;
            Dafny.ISet<Dafny.ISequence<Dafny.Rune>> _out322;
            (this).GenExpr(_397_start, selfIdent, env, DCOMP.Ownership.create_OwnershipOwned(), out _out320, out _out321, out _out322);
            _399_start = _out320;
            _400___v231 = _out321;
            _401_recIdentStart = _out322;
            if (_398_up) {
              r = (((RAST.__default.dafny__runtime).MSel(Dafny.Sequence<Dafny.Rune>.UnicodeFromString("integer_range_unbounded"))).AsExpr()).Apply1(_399_start);
            } else {
              r = (((RAST.__default.dafny__runtime).MSel(Dafny.Sequence<Dafny.Rune>.UnicodeFromString("integer_range_down_unbounded"))).AsExpr()).Apply1(_399_start);
            }
            RAST._IExpr _out323;
            DCOMP._IOwnership _out324;
            (this).FromOwned(r, expectedOwnership, out _out323, out _out324);
            r = _out323;
            resultingOwnership = _out324;
            readIdents = _401_recIdentStart;
            return ;
          }
          goto after_match0;
        }
      }
      {
        if (_source0.is_MapBuilder) {
          DAST._IType _402_keyType = _source0.dtor_keyType;
          DAST._IType _403_valueType = _source0.dtor_valueType;
          {
            RAST._IType _404_kType;
            RAST._IType _out325;
            _out325 = (this).GenType(_402_keyType, DCOMP.GenTypeContext.@default());
            _404_kType = _out325;
            RAST._IType _405_vType;
            RAST._IType _out326;
            _out326 = (this).GenType(_403_valueType, DCOMP.GenTypeContext.@default());
            _405_vType = _out326;
            r = (((((RAST.__default.dafny__runtime).MSel(Dafny.Sequence<Dafny.Rune>.UnicodeFromString("MapBuilder"))).AsExpr()).ApplyType(Dafny.Sequence<RAST._IType>.FromElements(_404_kType, _405_vType))).FSel(Dafny.Sequence<Dafny.Rune>.UnicodeFromString("new"))).Apply(Dafny.Sequence<RAST._IExpr>.FromElements());
            RAST._IExpr _out327;
            DCOMP._IOwnership _out328;
            (this).FromOwned(r, expectedOwnership, out _out327, out _out328);
            r = _out327;
            resultingOwnership = _out328;
            readIdents = Dafny.Set<Dafny.ISequence<Dafny.Rune>>.FromElements();
            return ;
          }
          goto after_match0;
        }
      }
      {
        if (_source0.is_SetBuilder) {
          DAST._IType _406_elemType = _source0.dtor_elemType;
          {
            RAST._IType _407_eType;
            RAST._IType _out329;
            _out329 = (this).GenType(_406_elemType, DCOMP.GenTypeContext.@default());
            _407_eType = _out329;
            readIdents = Dafny.Set<Dafny.ISequence<Dafny.Rune>>.FromElements();
            r = (((((RAST.__default.dafny__runtime).MSel(Dafny.Sequence<Dafny.Rune>.UnicodeFromString("SetBuilder"))).AsExpr()).ApplyType(Dafny.Sequence<RAST._IType>.FromElements(_407_eType))).FSel(Dafny.Sequence<Dafny.Rune>.UnicodeFromString("new"))).Apply(Dafny.Sequence<RAST._IExpr>.FromElements());
            RAST._IExpr _out330;
            DCOMP._IOwnership _out331;
            (this).FromOwned(r, expectedOwnership, out _out330, out _out331);
            r = _out330;
            resultingOwnership = _out331;
            return ;
          }
          goto after_match0;
        }
      }
      {
        DAST._IType _408_elemType = _source0.dtor_elemType;
        DAST._IExpression _409_collection = _source0.dtor_collection;
        bool _410_is__forall = _source0.dtor_is__forall;
        DAST._IExpression _411_lambda = _source0.dtor_lambda;
        {
          RAST._IType _412_tpe;
          RAST._IType _out332;
          _out332 = (this).GenType(_408_elemType, DCOMP.GenTypeContext.@default());
          _412_tpe = _out332;
          RAST._IExpr _413_collectionGen;
          DCOMP._IOwnership _414___v232;
          Dafny.ISet<Dafny.ISequence<Dafny.Rune>> _415_recIdents;
          RAST._IExpr _out333;
          DCOMP._IOwnership _out334;
          Dafny.ISet<Dafny.ISequence<Dafny.Rune>> _out335;
          (this).GenExpr(_409_collection, selfIdent, env, DCOMP.Ownership.create_OwnershipOwned(), out _out333, out _out334, out _out335);
          _413_collectionGen = _out333;
          _414___v232 = _out334;
          _415_recIdents = _out335;
          Dafny.ISequence<DAST._IAttribute> _416_extraAttributes;
          _416_extraAttributes = Dafny.Sequence<DAST._IAttribute>.FromElements();
          if ((((_409_collection).is_IntRange) || ((_409_collection).is_UnboundedIntRange)) || ((_409_collection).is_SeqBoundedPool)) {
            _416_extraAttributes = Dafny.Sequence<DAST._IAttribute>.FromElements(DCOMP.__default.AttributeOwned);
          }
          if ((_411_lambda).is_Lambda) {
            Dafny.ISequence<DAST._IFormal> _417_formals;
            _417_formals = (_411_lambda).dtor_params;
            Dafny.ISequence<DAST._IFormal> _418_newFormals;
            _418_newFormals = Dafny.Sequence<DAST._IFormal>.FromElements();
            BigInteger _hi14 = new BigInteger((_417_formals).Count);
            for (BigInteger _419_i = BigInteger.Zero; _419_i < _hi14; _419_i++) {
              var _pat_let_tv0 = _416_extraAttributes;
              var _pat_let_tv1 = _417_formals;
              _418_newFormals = Dafny.Sequence<DAST._IFormal>.Concat(_418_newFormals, Dafny.Sequence<DAST._IFormal>.FromElements(Dafny.Helpers.Let<DAST._IFormal, DAST._IFormal>((_417_formals).Select(_419_i), _pat_let23_0 => Dafny.Helpers.Let<DAST._IFormal, DAST._IFormal>(_pat_let23_0, _420_dt__update__tmp_h0 => Dafny.Helpers.Let<Dafny.ISequence<DAST._IAttribute>, DAST._IFormal>(Dafny.Sequence<DAST._IAttribute>.Concat(_pat_let_tv0, ((_pat_let_tv1).Select(_419_i)).dtor_attributes), _pat_let24_0 => Dafny.Helpers.Let<Dafny.ISequence<DAST._IAttribute>, DAST._IFormal>(_pat_let24_0, _421_dt__update_hattributes_h0 => DAST.Formal.create((_420_dt__update__tmp_h0).dtor_name, (_420_dt__update__tmp_h0).dtor_typ, _421_dt__update_hattributes_h0)))))));
            }
            DAST._IExpression _422_newLambda;
            DAST._IExpression _423_dt__update__tmp_h1 = _411_lambda;
            Dafny.ISequence<DAST._IFormal> _424_dt__update_hparams_h0 = _418_newFormals;
            _422_newLambda = DAST.Expression.create_Lambda(_424_dt__update_hparams_h0, (_423_dt__update__tmp_h1).dtor_retType, (_423_dt__update__tmp_h1).dtor_body);
            RAST._IExpr _425_lambdaGen;
            DCOMP._IOwnership _426___v233;
            Dafny.ISet<Dafny.ISequence<Dafny.Rune>> _427_recLambdaIdents;
            RAST._IExpr _out336;
            DCOMP._IOwnership _out337;
            Dafny.ISet<Dafny.ISequence<Dafny.Rune>> _out338;
            (this).GenExpr(_422_newLambda, selfIdent, env, DCOMP.Ownership.create_OwnershipOwned(), out _out336, out _out337, out _out338);
            _425_lambdaGen = _out336;
            _426___v233 = _out337;
            _427_recLambdaIdents = _out338;
            Dafny.ISequence<Dafny.Rune> _428_fn;
            if (_410_is__forall) {
              _428_fn = Dafny.Sequence<Dafny.Rune>.UnicodeFromString("all");
            } else {
              _428_fn = Dafny.Sequence<Dafny.Rune>.UnicodeFromString("any");
            }
            r = ((_413_collectionGen).Sel(_428_fn)).Apply1(((_425_lambdaGen).Sel(Dafny.Sequence<Dafny.Rune>.UnicodeFromString("as_ref"))).Apply(Dafny.Sequence<RAST._IExpr>.FromElements()));
            readIdents = Dafny.Set<Dafny.ISequence<Dafny.Rune>>.Union(_415_recIdents, _427_recLambdaIdents);
          } else {
            (this).error = Std.Wrappers.Option<Dafny.ISequence<Dafny.Rune>>.create_Some(Dafny.Sequence<Dafny.Rune>.UnicodeFromString("Quantifier without an inline lambda"));
            r = RAST.Expr.create_RawExpr((this.error).dtor_value);
            readIdents = Dafny.Set<Dafny.ISequence<Dafny.Rune>>.FromElements();
          }
          RAST._IExpr _out339;
          DCOMP._IOwnership _out340;
          (this).FromOwned(r, expectedOwnership, out _out339, out _out340);
          r = _out339;
          resultingOwnership = _out340;
        }
      }
    after_match0: ;
    }
    public Dafny.ISequence<Dafny.Rune> Compile(Dafny.ISequence<DAST._IModule> p, Dafny.ISequence<Dafny.ISequence<Dafny.Rune>> externalFiles)
    {
      Dafny.ISequence<Dafny.Rune> s = Dafny.Sequence<Dafny.Rune>.Empty;
      s = Dafny.Sequence<Dafny.Rune>.UnicodeFromString("#![allow(warnings, unconditional_panic)]\n");
      s = Dafny.Sequence<Dafny.Rune>.Concat(s, Dafny.Sequence<Dafny.Rune>.UnicodeFromString("#![allow(nonstandard_style)]\n"));
      Dafny.ISequence<RAST._IModDecl> _0_externUseDecls;
      _0_externUseDecls = Dafny.Sequence<RAST._IModDecl>.FromElements();
      BigInteger _hi0 = new BigInteger((externalFiles).Count);
      for (BigInteger _1_i = BigInteger.Zero; _1_i < _hi0; _1_i++) {
        Dafny.ISequence<Dafny.Rune> _2_externalFile;
        _2_externalFile = (externalFiles).Select(_1_i);
        Dafny.ISequence<Dafny.Rune> _3_externalMod;
        _3_externalMod = _2_externalFile;
        if (((new BigInteger((_2_externalFile).Count)) > (new BigInteger(3))) && (((_2_externalFile).Drop((new BigInteger((_2_externalFile).Count)) - (new BigInteger(3)))).Equals(Dafny.Sequence<Dafny.Rune>.UnicodeFromString(".rs")))) {
          _3_externalMod = (_2_externalFile).Subsequence(BigInteger.Zero, (new BigInteger((_2_externalFile).Count)) - (new BigInteger(3)));
        } else {
          (this).error = Std.Wrappers.Option<Dafny.ISequence<Dafny.Rune>>.create_Some(Dafny.Sequence<Dafny.Rune>.Concat(Dafny.Sequence<Dafny.Rune>.Concat(Dafny.Sequence<Dafny.Rune>.UnicodeFromString("Unrecognized external file "), _2_externalFile), Dafny.Sequence<Dafny.Rune>.UnicodeFromString(". External file must be *.rs files")));
        }
        RAST._IMod _4_externMod;
        _4_externMod = RAST.Mod.create_ExternMod(_3_externalMod);
        s = Dafny.Sequence<Dafny.Rune>.Concat(Dafny.Sequence<Dafny.Rune>.Concat(s, (_4_externMod)._ToString(Dafny.Sequence<Dafny.Rune>.UnicodeFromString(""))), Dafny.Sequence<Dafny.Rune>.UnicodeFromString("\n"));
        _0_externUseDecls = Dafny.Sequence<RAST._IModDecl>.Concat(_0_externUseDecls, Dafny.Sequence<RAST._IModDecl>.FromElements(RAST.ModDecl.create_UseDecl(RAST.Use.create(RAST.Visibility.create_PUB(), ((RAST.__default.crate).MSel(_3_externalMod)).MSel(Dafny.Sequence<Dafny.Rune>.UnicodeFromString("*"))))));
      }
      if (!(_0_externUseDecls).Equals(Dafny.Sequence<RAST._IModDecl>.FromElements())) {
        s = Dafny.Sequence<Dafny.Rune>.Concat(Dafny.Sequence<Dafny.Rune>.Concat(s, (RAST.Mod.create_Mod(DCOMP.COMP.DAFNY__EXTERN__MODULE, _0_externUseDecls))._ToString(Dafny.Sequence<Dafny.Rune>.UnicodeFromString(""))), Dafny.Sequence<Dafny.Rune>.UnicodeFromString("\n"));
      }
      DafnyCompilerRustUtils._ISeqMap<Dafny.ISequence<Dafny.Rune>, DafnyCompilerRustUtils._IGatheringModule> _5_allModules;
      _5_allModules = DafnyCompilerRustUtils.SeqMap<Dafny.ISequence<Dafny.Rune>, DafnyCompilerRustUtils._IGatheringModule>.Empty();
      BigInteger _hi1 = new BigInteger((p).Count);
      for (BigInteger _6_i = BigInteger.Zero; _6_i < _hi1; _6_i++) {
        DafnyCompilerRustUtils._ISeqMap<Dafny.ISequence<Dafny.Rune>, DafnyCompilerRustUtils._IGatheringModule> _7_m;
        DafnyCompilerRustUtils._ISeqMap<Dafny.ISequence<Dafny.Rune>, DafnyCompilerRustUtils._IGatheringModule> _out0;
        _out0 = (this).GenModule((p).Select(_6_i), Dafny.Sequence<Dafny.ISequence<Dafny.Rune>>.FromElements());
        _7_m = _out0;
        _5_allModules = DafnyCompilerRustUtils.GatheringModule.MergeSeqMap(_5_allModules, _7_m);
      }
      BigInteger _hi2 = new BigInteger(((_5_allModules).dtor_keys).Count);
      for (BigInteger _8_i = BigInteger.Zero; _8_i < _hi2; _8_i++) {
        if (!((_5_allModules).dtor_values).Contains(((_5_allModules).dtor_keys).Select(_8_i))) {
          goto continue_0;
        }
        RAST._IMod _9_m;
        _9_m = (Dafny.Map<Dafny.ISequence<Dafny.Rune>, DafnyCompilerRustUtils._IGatheringModule>.Select((_5_allModules).dtor_values,((_5_allModules).dtor_keys).Select(_8_i))).ToRust();
        BigInteger _hi3 = new BigInteger((this.optimizations).Count);
        for (BigInteger _10_j = BigInteger.Zero; _10_j < _hi3; _10_j++) {
          _9_m = Dafny.Helpers.Id<Func<RAST._IMod, RAST._IMod>>((this.optimizations).Select(_10_j))(_9_m);
        }
        s = Dafny.Sequence<Dafny.Rune>.Concat(s, Dafny.Sequence<Dafny.Rune>.UnicodeFromString("\n"));
        s = Dafny.Sequence<Dafny.Rune>.Concat(s, (_9_m)._ToString(Dafny.Sequence<Dafny.Rune>.UnicodeFromString("")));
      continue_0: ;
      }
    after_0: ;
      return s;
    }
    public static Dafny.ISequence<Dafny.Rune> EmitCallToMain(Dafny.ISequence<Dafny.ISequence<Dafny.Rune>> fullName)
    {
      Dafny.ISequence<Dafny.Rune> s = Dafny.Sequence<Dafny.Rune>.Empty;
      s = Dafny.Sequence<Dafny.Rune>.UnicodeFromString("\nfn main() {\n");
      BigInteger _0_i;
      _0_i = BigInteger.Zero;
      while ((_0_i) < (new BigInteger((fullName).Count))) {
        if ((_0_i).Sign == 1) {
          s = Dafny.Sequence<Dafny.Rune>.Concat(s, Dafny.Sequence<Dafny.Rune>.UnicodeFromString("::"));
        }
        s = Dafny.Sequence<Dafny.Rune>.Concat(s, DCOMP.__default.escapeName((fullName).Select(_0_i)));
        _0_i = (_0_i) + (BigInteger.One);
      }
      s = Dafny.Sequence<Dafny.Rune>.Concat(s, Dafny.Sequence<Dafny.Rune>.UnicodeFromString("();\n}"));
      return s;
    }
    public bool _UnicodeChars {get; set;}
    public bool UnicodeChars { get {
      return this._UnicodeChars;
    } }
    public Dafny.ISequence<Dafny.Rune> DafnyChar { get {
      if ((this).UnicodeChars) {
        return Dafny.Sequence<Dafny.Rune>.UnicodeFromString("DafnyChar");
      } else {
        return Dafny.Sequence<Dafny.Rune>.UnicodeFromString("DafnyCharUTF16");
      }
    } }
    public RAST._IType DafnyCharUnderlying { get {
      if ((this).UnicodeChars) {
        return RAST.__default.RawType(Dafny.Sequence<Dafny.Rune>.UnicodeFromString("char"));
      } else {
        return RAST.__default.RawType(Dafny.Sequence<Dafny.Rune>.UnicodeFromString("u16"));
      }
    } }
    public Dafny.ISequence<Dafny.Rune> string__of { get {
      if ((this).UnicodeChars) {
        return Dafny.Sequence<Dafny.Rune>.UnicodeFromString("string_of");
      } else {
        return Dafny.Sequence<Dafny.Rune>.UnicodeFromString("string_utf16_of");
      }
    } }
    public DCOMP._IObjectType _ObjectType {get; set;}
    public DCOMP._IObjectType ObjectType { get {
      return this._ObjectType;
    } }
    public Dafny.ISequence<Dafny.Rune> allocate { get {
      if (((this).ObjectType).is_RawPointers) {
        return Dafny.Sequence<Dafny.Rune>.UnicodeFromString("allocate");
      } else {
        return Dafny.Sequence<Dafny.Rune>.UnicodeFromString("allocate_object");
      }
    } }
    public Dafny.ISequence<Dafny.Rune> allocate__fn { get {
      return Dafny.Sequence<Dafny.Rune>.Concat(Dafny.Sequence<Dafny.Rune>.UnicodeFromString("_"), (this).allocate);
    } }
    public Dafny.ISequence<Dafny.Rune> update__field__uninit__macro { get {
      if (((this).ObjectType).is_RawPointers) {
        return Dafny.Sequence<Dafny.Rune>.UnicodeFromString("update_field_uninit!");
      } else {
        return Dafny.Sequence<Dafny.Rune>.UnicodeFromString("update_field_uninit_object!");
      }
    } }
    public RAST._IExpr thisInConstructor { get {
      if (((this).ObjectType).is_RawPointers) {
        return RAST.Expr.create_Identifier(Dafny.Sequence<Dafny.Rune>.UnicodeFromString("this"));
      } else {
        return (RAST.Expr.create_Identifier(Dafny.Sequence<Dafny.Rune>.UnicodeFromString("this"))).Clone();
      }
    } }
    public Dafny.ISequence<Dafny.Rune> array__construct { get {
      if (((this).ObjectType).is_RawPointers) {
        return Dafny.Sequence<Dafny.Rune>.UnicodeFromString("construct");
      } else {
        return Dafny.Sequence<Dafny.Rune>.UnicodeFromString("construct_object");
      }
    } }
    public RAST._IExpr modify__macro { get {
      return ((RAST.__default.dafny__runtime).MSel(((((this).ObjectType).is_RawPointers) ? (Dafny.Sequence<Dafny.Rune>.UnicodeFromString("modify!")) : (Dafny.Sequence<Dafny.Rune>.UnicodeFromString("md!"))))).AsExpr();
    } }
    public RAST._IExpr read__macro { get {
      return ((RAST.__default.dafny__runtime).MSel(((((this).ObjectType).is_RawPointers) ? (Dafny.Sequence<Dafny.Rune>.UnicodeFromString("read!")) : (Dafny.Sequence<Dafny.Rune>.UnicodeFromString("rd!"))))).AsExpr();
    } }
    public Dafny.ISequence<Dafny.Rune> placebos__usize { get {
      if (((this).ObjectType).is_RawPointers) {
        return Dafny.Sequence<Dafny.Rune>.UnicodeFromString("placebos_usize");
      } else {
        return Dafny.Sequence<Dafny.Rune>.UnicodeFromString("placebos_usize_object");
      }
    } }
    public Dafny.ISequence<Dafny.Rune> update__field__if__uninit__macro { get {
      if (((this).ObjectType).is_RawPointers) {
        return Dafny.Sequence<Dafny.Rune>.UnicodeFromString("update_field_if_uninit!");
      } else {
        return Dafny.Sequence<Dafny.Rune>.UnicodeFromString("update_field_if_uninit_object!");
      }
    } }
    public Dafny.ISequence<Dafny.Rune> Upcast { get {
      if (((this).ObjectType).is_RawPointers) {
        return Dafny.Sequence<Dafny.Rune>.UnicodeFromString("Upcast");
      } else {
        return Dafny.Sequence<Dafny.Rune>.UnicodeFromString("UpcastObject");
      }
    } }
    public Dafny.ISequence<Dafny.Rune> UpcastFnMacro { get {
      return Dafny.Sequence<Dafny.Rune>.Concat((this).Upcast, Dafny.Sequence<Dafny.Rune>.UnicodeFromString("Fn!"));
    } }
    public Dafny.ISequence<Dafny.Rune> upcast { get {
      if (((this).ObjectType).is_RawPointers) {
        return Dafny.Sequence<Dafny.Rune>.UnicodeFromString("upcast");
      } else {
        return Dafny.Sequence<Dafny.Rune>.UnicodeFromString("upcast_object");
      }
    } }
    public Dafny.ISequence<Dafny.Rune> downcast { get {
      if (((this).ObjectType).is_RawPointers) {
        return Dafny.Sequence<Dafny.Rune>.UnicodeFromString("cast!");
      } else {
        return Dafny.Sequence<Dafny.Rune>.UnicodeFromString("cast_object!");
      }
    } }
    public static Dafny.IMap<DAST._IBinOp,Dafny.ISequence<Dafny.Rune>> OpTable { get {
      return Dafny.Map<DAST._IBinOp, Dafny.ISequence<Dafny.Rune>>.FromElements(new Dafny.Pair<DAST._IBinOp, Dafny.ISequence<Dafny.Rune>>(DAST.BinOp.create_Mod(), Dafny.Sequence<Dafny.Rune>.UnicodeFromString("%")), new Dafny.Pair<DAST._IBinOp, Dafny.ISequence<Dafny.Rune>>(DAST.BinOp.create_And(), Dafny.Sequence<Dafny.Rune>.UnicodeFromString("&&")), new Dafny.Pair<DAST._IBinOp, Dafny.ISequence<Dafny.Rune>>(DAST.BinOp.create_Or(), Dafny.Sequence<Dafny.Rune>.UnicodeFromString("||")), new Dafny.Pair<DAST._IBinOp, Dafny.ISequence<Dafny.Rune>>(DAST.BinOp.create_Div(), Dafny.Sequence<Dafny.Rune>.UnicodeFromString("/")), new Dafny.Pair<DAST._IBinOp, Dafny.ISequence<Dafny.Rune>>(DAST.BinOp.create_Lt(), Dafny.Sequence<Dafny.Rune>.UnicodeFromString("<")), new Dafny.Pair<DAST._IBinOp, Dafny.ISequence<Dafny.Rune>>(DAST.BinOp.create_LtChar(), Dafny.Sequence<Dafny.Rune>.UnicodeFromString("<")), new Dafny.Pair<DAST._IBinOp, Dafny.ISequence<Dafny.Rune>>(DAST.BinOp.create_Plus(), Dafny.Sequence<Dafny.Rune>.UnicodeFromString("+")), new Dafny.Pair<DAST._IBinOp, Dafny.ISequence<Dafny.Rune>>(DAST.BinOp.create_Minus(), Dafny.Sequence<Dafny.Rune>.UnicodeFromString("-")), new Dafny.Pair<DAST._IBinOp, Dafny.ISequence<Dafny.Rune>>(DAST.BinOp.create_Times(), Dafny.Sequence<Dafny.Rune>.UnicodeFromString("*")), new Dafny.Pair<DAST._IBinOp, Dafny.ISequence<Dafny.Rune>>(DAST.BinOp.create_BitwiseAnd(), Dafny.Sequence<Dafny.Rune>.UnicodeFromString("&")), new Dafny.Pair<DAST._IBinOp, Dafny.ISequence<Dafny.Rune>>(DAST.BinOp.create_BitwiseOr(), Dafny.Sequence<Dafny.Rune>.UnicodeFromString("|")), new Dafny.Pair<DAST._IBinOp, Dafny.ISequence<Dafny.Rune>>(DAST.BinOp.create_BitwiseXor(), Dafny.Sequence<Dafny.Rune>.UnicodeFromString("^")), new Dafny.Pair<DAST._IBinOp, Dafny.ISequence<Dafny.Rune>>(DAST.BinOp.create_BitwiseShiftRight(), Dafny.Sequence<Dafny.Rune>.UnicodeFromString(">>")), new Dafny.Pair<DAST._IBinOp, Dafny.ISequence<Dafny.Rune>>(DAST.BinOp.create_BitwiseShiftLeft(), Dafny.Sequence<Dafny.Rune>.UnicodeFromString("<<")));
    } }
    public static Dafny.ISequence<Dafny.Rune> DAFNY__EXTERN__MODULE { get {
      return Dafny.Sequence<Dafny.Rune>.UnicodeFromString("_dafny_externs");
    } }
  }
} // end of namespace DCOMP<|MERGE_RESOLUTION|>--- conflicted
+++ resolved
@@ -941,22 +941,18 @@
       (this).error = Std.Wrappers.Option<Dafny.ISequence<Dafny.Rune>>.create_None();
       (this).optimizations = Dafny.Sequence<Func<RAST._IMod, RAST._IMod>>.FromElements(FactorPathsOptimization.__default.apply);
     }
-<<<<<<< HEAD
+    public static Dafny.ISequence<Dafny.ISequence<Dafny.Rune>> ContainingPathToRust(Dafny.ISequence<Dafny.ISequence<Dafny.Rune>> containingPath) {
+      return Std.Collections.Seq.__default.Map<Dafny.ISequence<Dafny.Rune>, Dafny.ISequence<Dafny.Rune>>(((System.Func<Dafny.ISequence<Dafny.Rune>, Dafny.ISequence<Dafny.Rune>>)((_0_i) => {
+        return DCOMP.__default.escapeName((_0_i));
+      })), containingPath);
+    }
     public bool HasTestAttribute(Dafny.ISequence<DAST._IAttribute> attributes) {
       return Dafny.Helpers.Id<Func<Dafny.ISequence<DAST._IAttribute>, bool>>((_0_attributes) => Dafny.Helpers.Quantifier<DAST._IAttribute>((_0_attributes).UniqueElements, false, (((_exists_var_0) => {
         DAST._IAttribute _1_attribute = (DAST._IAttribute)_exists_var_0;
         return ((_0_attributes).Contains(_1_attribute)) && ((((_1_attribute).dtor_name).Equals(Dafny.Sequence<Dafny.Rune>.UnicodeFromString("test"))) && ((new BigInteger(((_1_attribute).dtor_args).Count)).Sign == 0));
       }))))(attributes);
     }
-    public RAST._IMod GenModule(DAST._IModule mod, Dafny.ISequence<Dafny.ISequence<Dafny.Rune>> containingPath)
-=======
-    public static Dafny.ISequence<Dafny.ISequence<Dafny.Rune>> ContainingPathToRust(Dafny.ISequence<Dafny.ISequence<Dafny.Rune>> containingPath) {
-      return Std.Collections.Seq.__default.Map<Dafny.ISequence<Dafny.Rune>, Dafny.ISequence<Dafny.Rune>>(((System.Func<Dafny.ISequence<Dafny.Rune>, Dafny.ISequence<Dafny.Rune>>)((_0_i) => {
-        return DCOMP.__default.escapeName((_0_i));
-      })), containingPath);
-    }
     public DafnyCompilerRustUtils._ISeqMap<Dafny.ISequence<Dafny.Rune>, DafnyCompilerRustUtils._IGatheringModule> GenModule(DAST._IModule mod, Dafny.ISequence<Dafny.ISequence<Dafny.Rune>> containingPath)
->>>>>>> c9fe1be9
     {
       DafnyCompilerRustUtils._ISeqMap<Dafny.ISequence<Dafny.Rune>, DafnyCompilerRustUtils._IGatheringModule> s = DafnyCompilerRustUtils.SeqMap<Dafny.ISequence<Dafny.Rune>, DafnyCompilerRustUtils._IGatheringModule>.Default();
       _System._ITuple2<Dafny.ISequence<Dafny.ISequence<Dafny.Rune>>, Dafny.ISequence<Dafny.Rune>> _let_tmp_rhs0 = DafnyCompilerRustUtils.__default.DafnyNameToContainingPathAndName((mod).dtor_name, Dafny.Sequence<Dafny.ISequence<Dafny.Rune>>.FromElements());
@@ -971,34 +967,28 @@
       } else {
         DCOMP._IExternAttribute _4_optExtern;
         _4_optExtern = DCOMP.__default.ExtractExternMod(mod);
-        Dafny.ISequence<RAST._IModDecl> _5_body;
-        DafnyCompilerRustUtils._ISeqMap<Dafny.ISequence<Dafny.Rune>, DafnyCompilerRustUtils._IGatheringModule> _6_allmodules;
+        Dafny.ISequence<Dafny.ISequence<Dafny.Rune>> _5_attributes;
+        _5_attributes = Dafny.Sequence<Dafny.ISequence<Dafny.Rune>>.FromElements();
+        if ((this).HasTestAttribute((mod).dtor_attributes)) {
+          _5_attributes = Dafny.Sequence<Dafny.ISequence<Dafny.Rune>>.FromElements(Dafny.Sequence<Dafny.Rune>.UnicodeFromString("#[cfg(test)]"));
+        }
+        Dafny.ISequence<RAST._IModDecl> _6_body;
+        DafnyCompilerRustUtils._ISeqMap<Dafny.ISequence<Dafny.Rune>, DafnyCompilerRustUtils._IGatheringModule> _7_allmodules;
         Dafny.ISequence<RAST._IModDecl> _out0;
-<<<<<<< HEAD
-        _out0 = (this).GenModuleBody(((mod).dtor_body).dtor_value, Dafny.Sequence<Dafny.ISequence<Dafny.Rune>>.Concat(containingPath, Dafny.Sequence<Dafny.ISequence<Dafny.Rune>>.FromElements((mod).dtor_name)));
-        _1_body = _out0;
-        Dafny.ISequence<Dafny.ISequence<Dafny.Rune>> _2_attributes;
-        _2_attributes = Dafny.Sequence<Dafny.ISequence<Dafny.Rune>>.FromElements();
-        if ((this).HasTestAttribute((mod).dtor_attributes)) {
-          _2_attributes = Dafny.Sequence<Dafny.ISequence<Dafny.Rune>>.FromElements(Dafny.Sequence<Dafny.Rune>.UnicodeFromString("#[cfg(test)]"));
-        }
-        s = RAST.Mod.create_Mod(_0_modName, _2_attributes, _1_body);
-=======
         DafnyCompilerRustUtils._ISeqMap<Dafny.ISequence<Dafny.Rune>, DafnyCompilerRustUtils._IGatheringModule> _out1;
         (this).GenModuleBody(((mod).dtor_body).dtor_value, Dafny.Sequence<Dafny.ISequence<Dafny.Rune>>.Concat(_2_containingPath, Dafny.Sequence<Dafny.ISequence<Dafny.Rune>>.FromElements(_1_innerName)), out _out0, out _out1);
-        _5_body = _out0;
-        _6_allmodules = _out1;
+        _6_body = _out0;
+        _7_allmodules = _out1;
         if ((_4_optExtern).is_SimpleExtern) {
           if ((mod).dtor_requiresExterns) {
-            _5_body = Dafny.Sequence<RAST._IModDecl>.Concat(Dafny.Sequence<RAST._IModDecl>.FromElements(RAST.ModDecl.create_UseDecl(RAST.Use.create(RAST.Visibility.create_PUB(), (((RAST.__default.crate).MSel(DCOMP.COMP.DAFNY__EXTERN__MODULE)).MSel(DCOMP.__default.ReplaceDotByDoubleColon((_4_optExtern).dtor_overrideName))).MSel(Dafny.Sequence<Dafny.Rune>.UnicodeFromString("*"))))), _5_body);
+            _6_body = Dafny.Sequence<RAST._IModDecl>.Concat(Dafny.Sequence<RAST._IModDecl>.FromElements(RAST.ModDecl.create_UseDecl(RAST.Use.create(RAST.Visibility.create_PUB(), (((RAST.__default.crate).MSel(DCOMP.COMP.DAFNY__EXTERN__MODULE)).MSel(DCOMP.__default.ReplaceDotByDoubleColon((_4_optExtern).dtor_overrideName))).MSel(Dafny.Sequence<Dafny.Rune>.UnicodeFromString("*"))))), _6_body);
           }
         } else if ((_4_optExtern).is_AdvancedExtern) {
           (this).error = Std.Wrappers.Option<Dafny.ISequence<Dafny.Rune>>.create_Some(Dafny.Sequence<Dafny.Rune>.UnicodeFromString("Externs on modules can only have 1 string argument"));
         } else if ((_4_optExtern).is_UnsupportedExtern) {
           (this).error = Std.Wrappers.Option<Dafny.ISequence<Dafny.Rune>>.create_Some((_4_optExtern).dtor_reason);
         }
-        s = DafnyCompilerRustUtils.GatheringModule.MergeSeqMap(DafnyCompilerRustUtils.GatheringModule.Wrap(DCOMP.COMP.ContainingPathToRust(_2_containingPath), RAST.Mod.create_Mod(_3_modName, _5_body)), _6_allmodules);
->>>>>>> c9fe1be9
+        s = DafnyCompilerRustUtils.GatheringModule.MergeSeqMap(DafnyCompilerRustUtils.GatheringModule.Wrap(DCOMP.COMP.ContainingPathToRust(_2_containingPath), RAST.Mod.create_Mod(_3_modName, _5_attributes, _6_body)), _7_allmodules);
       }
       return s;
     }
@@ -1243,50 +1233,6 @@
       Dafny.ISequence<RAST._IImplMember> _out11;
       Dafny.IMap<Dafny.ISequence<Dafny.ISequence<Dafny.Rune>>,Dafny.ISequence<RAST._IImplMember>> _out12;
       (this).GenClassImplBody((c).dtor_body, false, DAST.Type.create_UserDefined(DAST.ResolvedType.create(path, Dafny.Sequence<DAST._IType>.FromElements(), DAST.ResolvedTypeBase.create_Class(), (c).dtor_attributes, Dafny.Sequence<Dafny.ISequence<Dafny.Rune>>.FromElements(), Dafny.Sequence<DAST._IType>.FromElements())), _0_typeParamsSeq, out _out11, out _out12);
-<<<<<<< HEAD
-      _22_implBodyRaw = _out11;
-      _23_traitBodies = _out12;
-      Dafny.ISequence<RAST._IImplMember> _24_implBody;
-      _24_implBody = Dafny.Sequence<RAST._IImplMember>.Concat(Dafny.Sequence<RAST._IImplMember>.FromElements(RAST.ImplMember.create_FnDecl(RAST.Visibility.create_PUB(), RAST.Fn.create((this).allocate__fn, Dafny.Sequence<RAST._ITypeParamDecl>.FromElements(), Dafny.Sequence<RAST._IFormal>.FromElements(), Std.Wrappers.Option<RAST._IType>.create_Some((this).Object(RAST.Type.create_SelfOwned())), Dafny.Sequence<Dafny.Rune>.UnicodeFromString(""), Std.Wrappers.Option<RAST._IExpr>.create_Some((((RAST.__default.dafny__runtime).MSel((this).allocate)).ApplyType1(RAST.Type.create_SelfOwned())).Apply(Dafny.Sequence<RAST._IExpr>.FromElements()))))), _22_implBodyRaw);
-      RAST._IImpl _25_i;
-      _25_i = RAST.Impl.create_Impl(_2_rTypeParamsDecls, RAST.Type.create_TypeApp(RAST.Type.create_TIdentifier(_20_datatypeName), _1_rTypeParams), _3_whereConstraints, _24_implBody);
-      s = Dafny.Sequence<RAST._IModDecl>.Concat(s, Dafny.Sequence<RAST._IModDecl>.FromElements(RAST.ModDecl.create_ImplDecl(_25_i)));
-      Dafny.ISequence<RAST._IModDecl> _26_testMethods;
-      _26_testMethods = Dafny.Sequence<RAST._IModDecl>.FromElements();
-      if ((_20_datatypeName).Equals(Dafny.Sequence<Dafny.Rune>.UnicodeFromString("_default"))) {
-        BigInteger _hi2 = new BigInteger(((c).dtor_body).Count);
-        for (BigInteger _27_i = BigInteger.Zero; _27_i < _hi2; _27_i++) {
-          DAST._IMethod _28_m;
-          DAST._IMethod _source1 = ((c).dtor_body).Select(_27_i);
-          {
-            DAST._IMethod _29_m = _source1;
-            _28_m = _29_m;
-          }
-        after_match1: ;
-          if (((this).HasTestAttribute((_28_m).dtor_attributes)) && ((new BigInteger(((_28_m).dtor_params).Count)).Sign == 0)) {
-            Dafny.ISequence<Dafny.Rune> _30_fnName;
-            _30_fnName = DCOMP.__default.escapeName((_28_m).dtor_name);
-            _26_testMethods = Dafny.Sequence<RAST._IModDecl>.Concat(_26_testMethods, Dafny.Sequence<RAST._IModDecl>.FromElements(RAST.ModDecl.create_TopFnDecl(RAST.TopFnDecl.create(Dafny.Sequence<Dafny.ISequence<Dafny.Rune>>.FromElements(Dafny.Sequence<Dafny.Rune>.UnicodeFromString("#[test]")), RAST.Visibility.create_PUB(), RAST.Fn.create(_30_fnName, Dafny.Sequence<RAST._ITypeParamDecl>.FromElements(), Dafny.Sequence<RAST._IFormal>.FromElements(), Std.Wrappers.Option<RAST._IType>.create_None(), Dafny.Sequence<Dafny.Rune>.UnicodeFromString(""), Std.Wrappers.Option<RAST._IExpr>.create_Some(((RAST.Expr.create_Identifier(Dafny.Sequence<Dafny.Rune>.UnicodeFromString("_default"))).MSel(_30_fnName)).Apply(Dafny.Sequence<RAST._IExpr>.FromElements())))))));
-          }
-        }
-        s = Dafny.Sequence<RAST._IModDecl>.Concat(s, _26_testMethods);
-      }
-      RAST._IType _31_genSelfPath;
-      RAST._IType _out13;
-      _out13 = DCOMP.COMP.GenPath(path);
-      _31_genSelfPath = _out13;
-      s = Dafny.Sequence<RAST._IModDecl>.Concat(s, Dafny.Sequence<RAST._IModDecl>.FromElements(RAST.ModDecl.create_ImplDecl(RAST.Impl.create_ImplFor(_2_rTypeParamsDecls, ((RAST.__default.dafny__runtime__type).MSel((this).Upcast)).Apply(Dafny.Sequence<RAST._IType>.FromElements(RAST.Type.create_DynType(((RAST.__default.std__type).MSel(Dafny.Sequence<Dafny.Rune>.UnicodeFromString("any"))).MSel(Dafny.Sequence<Dafny.Rune>.UnicodeFromString("Any"))))), RAST.Type.create_TypeApp(_31_genSelfPath, _1_rTypeParams), _3_whereConstraints, Dafny.Sequence<RAST._IImplMember>.FromElements(RAST.ImplMember.create_ImplMemberMacro(((RAST.__default.dafny__runtime).MSel((this).UpcastFnMacro)).Apply1(RAST.Expr.create_ExprFromType(RAST.Type.create_DynType(((RAST.__default.std__type).MSel(Dafny.Sequence<Dafny.Rune>.UnicodeFromString("any"))).MSel(Dafny.Sequence<Dafny.Rune>.UnicodeFromString("Any")))))))))));
-      BigInteger _hi3 = new BigInteger(((c).dtor_superClasses).Count);
-      for (BigInteger _32_i = BigInteger.Zero; _32_i < _hi3; _32_i++) {
-        DAST._IType _33_superClass;
-        _33_superClass = ((c).dtor_superClasses).Select(_32_i);
-        DAST._IType _source2 = _33_superClass;
-        {
-          if (_source2.is_UserDefined) {
-            DAST._IResolvedType resolved0 = _source2.dtor_resolved;
-            Dafny.ISequence<Dafny.ISequence<Dafny.Rune>> _34_traitPath = resolved0.dtor_path;
-            Dafny.ISequence<DAST._IType> _35_typeArgs = resolved0.dtor_typeArgs;
-=======
       _24_implBody = _out11;
       _25_traitBodies = _out12;
       if (((_21_extern).is_NoExtern) && (!(_22_className).Equals(Dafny.Sequence<Dafny.Rune>.UnicodeFromString("_default")))) {
@@ -1305,87 +1251,84 @@
         _27_i = RAST.Impl.create_Impl(_2_rTypeParamsDecls, RAST.Type.create_TypeApp(_26_selfTypeForImpl, _1_rTypeParams), _3_whereConstraints, _24_implBody);
         s = Dafny.Sequence<RAST._IModDecl>.Concat(s, Dafny.Sequence<RAST._IModDecl>.FromElements(RAST.ModDecl.create_ImplDecl(_27_i)));
       }
-      RAST._IType _28_genSelfPath;
+      Dafny.ISequence<RAST._IModDecl> _28_testMethods;
+      _28_testMethods = Dafny.Sequence<RAST._IModDecl>.FromElements();
+      if ((_22_className).Equals(Dafny.Sequence<Dafny.Rune>.UnicodeFromString("_default"))) {
+        BigInteger _hi2 = new BigInteger(((c).dtor_body).Count);
+        for (BigInteger _29_i = BigInteger.Zero; _29_i < _hi2; _29_i++) {
+          DAST._IMethod _30_m;
+          DAST._IMethod _source1 = ((c).dtor_body).Select(_29_i);
+          {
+            DAST._IMethod _31_m = _source1;
+            _30_m = _31_m;
+          }
+        after_match1: ;
+          if (((this).HasTestAttribute((_30_m).dtor_attributes)) && ((new BigInteger(((_30_m).dtor_params).Count)).Sign == 0)) {
+            Dafny.ISequence<Dafny.Rune> _32_fnName;
+            _32_fnName = DCOMP.__default.escapeName((_30_m).dtor_name);
+            _28_testMethods = Dafny.Sequence<RAST._IModDecl>.Concat(_28_testMethods, Dafny.Sequence<RAST._IModDecl>.FromElements(RAST.ModDecl.create_TopFnDecl(RAST.TopFnDecl.create(Dafny.Sequence<Dafny.ISequence<Dafny.Rune>>.FromElements(Dafny.Sequence<Dafny.Rune>.UnicodeFromString("#[test]")), RAST.Visibility.create_PUB(), RAST.Fn.create(_32_fnName, Dafny.Sequence<RAST._ITypeParamDecl>.FromElements(), Dafny.Sequence<RAST._IFormal>.FromElements(), Std.Wrappers.Option<RAST._IType>.create_None(), Dafny.Sequence<Dafny.Rune>.UnicodeFromString(""), Std.Wrappers.Option<RAST._IExpr>.create_Some(((RAST.Expr.create_Identifier(Dafny.Sequence<Dafny.Rune>.UnicodeFromString("_default"))).FSel(_32_fnName)).Apply(Dafny.Sequence<RAST._IExpr>.FromElements())))))));
+          }
+        }
+        s = Dafny.Sequence<RAST._IModDecl>.Concat(s, _28_testMethods);
+      }
+      RAST._IType _33_genSelfPath;
       RAST._IType _out13;
       _out13 = DCOMP.COMP.GenPathType(path);
-      _28_genSelfPath = _out13;
+      _33_genSelfPath = _out13;
       if (!(_22_className).Equals(Dafny.Sequence<Dafny.Rune>.UnicodeFromString("_default"))) {
-        s = Dafny.Sequence<RAST._IModDecl>.Concat(s, Dafny.Sequence<RAST._IModDecl>.FromElements(RAST.ModDecl.create_ImplDecl(RAST.Impl.create_ImplFor(_2_rTypeParamsDecls, (((RAST.__default.dafny__runtime).MSel((this).Upcast)).AsType()).Apply(Dafny.Sequence<RAST._IType>.FromElements(RAST.Type.create_DynType(RAST.__default.AnyTrait))), RAST.Type.create_TypeApp(_28_genSelfPath, _1_rTypeParams), _3_whereConstraints, Dafny.Sequence<RAST._IImplMember>.FromElements(RAST.ImplMember.create_ImplMemberMacro((((RAST.__default.dafny__runtime).MSel((this).UpcastFnMacro)).AsExpr()).Apply1(RAST.Expr.create_ExprFromType(RAST.Type.create_DynType(RAST.__default.AnyTrait)))))))));
-      }
-      Dafny.ISequence<DAST._IType> _29_superClasses;
+        s = Dafny.Sequence<RAST._IModDecl>.Concat(s, Dafny.Sequence<RAST._IModDecl>.FromElements(RAST.ModDecl.create_ImplDecl(RAST.Impl.create_ImplFor(_2_rTypeParamsDecls, (((RAST.__default.dafny__runtime).MSel((this).Upcast)).AsType()).Apply(Dafny.Sequence<RAST._IType>.FromElements(RAST.Type.create_DynType(RAST.__default.AnyTrait))), RAST.Type.create_TypeApp(_33_genSelfPath, _1_rTypeParams), _3_whereConstraints, Dafny.Sequence<RAST._IImplMember>.FromElements(RAST.ImplMember.create_ImplMemberMacro((((RAST.__default.dafny__runtime).MSel((this).UpcastFnMacro)).AsExpr()).Apply1(RAST.Expr.create_ExprFromType(RAST.Type.create_DynType(RAST.__default.AnyTrait)))))))));
+      }
+      Dafny.ISequence<DAST._IType> _34_superClasses;
       if ((_22_className).Equals(Dafny.Sequence<Dafny.Rune>.UnicodeFromString("_default"))) {
-        _29_superClasses = Dafny.Sequence<DAST._IType>.FromElements();
+        _34_superClasses = Dafny.Sequence<DAST._IType>.FromElements();
       } else {
-        _29_superClasses = (c).dtor_superClasses;
-      }
-      BigInteger _hi2 = new BigInteger((_29_superClasses).Count);
-      for (BigInteger _30_i = BigInteger.Zero; _30_i < _hi2; _30_i++) {
-        DAST._IType _31_superClass;
-        _31_superClass = (_29_superClasses).Select(_30_i);
-        DAST._IType _source1 = _31_superClass;
+        _34_superClasses = (c).dtor_superClasses;
+      }
+      BigInteger _hi3 = new BigInteger((_34_superClasses).Count);
+      for (BigInteger _35_i = BigInteger.Zero; _35_i < _hi3; _35_i++) {
+        DAST._IType _36_superClass;
+        _36_superClass = (_34_superClasses).Select(_35_i);
+        DAST._IType _source2 = _36_superClass;
         {
-          if (_source1.is_UserDefined) {
-            DAST._IResolvedType resolved0 = _source1.dtor_resolved;
-            Dafny.ISequence<Dafny.ISequence<Dafny.Rune>> _32_traitPath = resolved0.dtor_path;
-            Dafny.ISequence<DAST._IType> _33_typeArgs = resolved0.dtor_typeArgs;
->>>>>>> c9fe1be9
+          if (_source2.is_UserDefined) {
+            DAST._IResolvedType resolved0 = _source2.dtor_resolved;
+            Dafny.ISequence<Dafny.ISequence<Dafny.Rune>> _37_traitPath = resolved0.dtor_path;
+            Dafny.ISequence<DAST._IType> _38_typeArgs = resolved0.dtor_typeArgs;
             DAST._IResolvedTypeBase kind0 = resolved0.dtor_kind;
             if (kind0.is_Trait) {
-              Dafny.ISequence<Dafny.ISequence<Dafny.Rune>> _34_properMethods = resolved0.dtor_properMethods;
+              Dafny.ISequence<Dafny.ISequence<Dafny.Rune>> _39_properMethods = resolved0.dtor_properMethods;
               {
-<<<<<<< HEAD
-                RAST._IType _36_pathStr;
+                RAST._IType _40_pathStr;
                 RAST._IType _out14;
-                _out14 = DCOMP.COMP.GenPath(_34_traitPath);
-                _36_pathStr = _out14;
-                Dafny.ISequence<RAST._IType> _37_typeArgs;
+                _out14 = DCOMP.COMP.GenPathType(_37_traitPath);
+                _40_pathStr = _out14;
+                Dafny.ISequence<RAST._IType> _41_typeArgs;
                 Dafny.ISequence<RAST._IType> _out15;
-                _out15 = (this).GenTypeArgs(_35_typeArgs, DCOMP.GenTypeContext.@default());
-                _37_typeArgs = _out15;
-                Dafny.ISequence<RAST._IImplMember> _38_body;
-                _38_body = Dafny.Sequence<RAST._IImplMember>.FromElements();
-                if ((_23_traitBodies).Contains(_34_traitPath)) {
-                  _38_body = Dafny.Map<Dafny.ISequence<Dafny.ISequence<Dafny.Rune>>, Dafny.ISequence<RAST._IImplMember>>.Select(_23_traitBodies,_34_traitPath);
+                _out15 = (this).GenTypeArgs(_38_typeArgs, DCOMP.GenTypeContext.@default());
+                _41_typeArgs = _out15;
+                Dafny.ISequence<RAST._IImplMember> _42_body;
+                _42_body = Dafny.Sequence<RAST._IImplMember>.FromElements();
+                if ((_25_traitBodies).Contains(_37_traitPath)) {
+                  _42_body = Dafny.Map<Dafny.ISequence<Dafny.ISequence<Dafny.Rune>>, Dafny.ISequence<RAST._IImplMember>>.Select(_25_traitBodies,_37_traitPath);
                 }
-                RAST._IType _39_traitType;
-                _39_traitType = RAST.Type.create_TypeApp(_36_pathStr, _37_typeArgs);
-                RAST._IModDecl _40_x;
-                _40_x = RAST.ModDecl.create_ImplDecl(RAST.Impl.create_ImplFor(_2_rTypeParamsDecls, _39_traitType, RAST.Type.create_TypeApp(_31_genSelfPath, _1_rTypeParams), _3_whereConstraints, _38_body));
-                s = Dafny.Sequence<RAST._IModDecl>.Concat(s, Dafny.Sequence<RAST._IModDecl>.FromElements(_40_x));
-                s = Dafny.Sequence<RAST._IModDecl>.Concat(s, Dafny.Sequence<RAST._IModDecl>.FromElements(RAST.ModDecl.create_ImplDecl(RAST.Impl.create_ImplFor(_2_rTypeParamsDecls, ((RAST.__default.dafny__runtime__type).MSel((this).Upcast)).Apply(Dafny.Sequence<RAST._IType>.FromElements(RAST.Type.create_DynType(_39_traitType))), RAST.Type.create_TypeApp(_31_genSelfPath, _1_rTypeParams), _3_whereConstraints, Dafny.Sequence<RAST._IImplMember>.FromElements(RAST.ImplMember.create_ImplMemberMacro(((RAST.__default.dafny__runtime).MSel((this).UpcastFnMacro)).Apply1(RAST.Expr.create_ExprFromType(RAST.Type.create_DynType(_39_traitType)))))))));
-=======
-                RAST._IType _35_pathStr;
-                RAST._IType _out14;
-                _out14 = DCOMP.COMP.GenPathType(_32_traitPath);
-                _35_pathStr = _out14;
-                Dafny.ISequence<RAST._IType> _36_typeArgs;
-                Dafny.ISequence<RAST._IType> _out15;
-                _out15 = (this).GenTypeArgs(_33_typeArgs, DCOMP.GenTypeContext.@default());
-                _36_typeArgs = _out15;
-                Dafny.ISequence<RAST._IImplMember> _37_body;
-                _37_body = Dafny.Sequence<RAST._IImplMember>.FromElements();
-                if ((_25_traitBodies).Contains(_32_traitPath)) {
-                  _37_body = Dafny.Map<Dafny.ISequence<Dafny.ISequence<Dafny.Rune>>, Dafny.ISequence<RAST._IImplMember>>.Select(_25_traitBodies,_32_traitPath);
-                }
-                RAST._IType _38_traitType;
-                _38_traitType = RAST.Type.create_TypeApp(_35_pathStr, _36_typeArgs);
+                RAST._IType _43_traitType;
+                _43_traitType = RAST.Type.create_TypeApp(_40_pathStr, _41_typeArgs);
                 if (!((_21_extern).is_NoExtern)) {
-                  if (((new BigInteger((_37_body).Count)).Sign == 0) && ((new BigInteger((_34_properMethods).Count)).Sign != 0)) {
+                  if (((new BigInteger((_42_body).Count)).Sign == 0) && ((new BigInteger((_39_properMethods).Count)).Sign != 0)) {
                     goto continue_1;
                   }
-                  if ((new BigInteger((_37_body).Count)) != (new BigInteger((_34_properMethods).Count))) {
-                    (this).error = Std.Wrappers.Option<Dafny.ISequence<Dafny.Rune>>.create_Some(Dafny.Sequence<Dafny.Rune>.Concat(Dafny.Sequence<Dafny.Rune>.Concat(Dafny.Sequence<Dafny.Rune>.Concat(Dafny.Sequence<Dafny.Rune>.Concat(Dafny.Sequence<Dafny.Rune>.Concat(Dafny.Sequence<Dafny.Rune>.Concat(Dafny.Sequence<Dafny.Rune>.Concat(Dafny.Sequence<Dafny.Rune>.Concat(Dafny.Sequence<Dafny.Rune>.Concat(Dafny.Sequence<Dafny.Rune>.UnicodeFromString("Error: In the class "), RAST.__default.SeqToString<Dafny.ISequence<Dafny.Rune>>(path, ((System.Func<Dafny.ISequence<Dafny.Rune>, Dafny.ISequence<Dafny.Rune>>)((_39_s) => {
-  return ((_39_s));
-})), Dafny.Sequence<Dafny.Rune>.UnicodeFromString("."))), Dafny.Sequence<Dafny.Rune>.UnicodeFromString(", some proper methods of ")), (_38_traitType)._ToString(Dafny.Sequence<Dafny.Rune>.UnicodeFromString(""))), Dafny.Sequence<Dafny.Rune>.UnicodeFromString(" are marked {:extern} and some are not.")), Dafny.Sequence<Dafny.Rune>.UnicodeFromString(" For the Rust compiler, please make all methods (")), RAST.__default.SeqToString<Dafny.ISequence<Dafny.Rune>>(_34_properMethods, ((System.Func<Dafny.ISequence<Dafny.Rune>, Dafny.ISequence<Dafny.Rune>>)((_40_s) => {
-  return (_40_s);
+                  if ((new BigInteger((_42_body).Count)) != (new BigInteger((_39_properMethods).Count))) {
+                    (this).error = Std.Wrappers.Option<Dafny.ISequence<Dafny.Rune>>.create_Some(Dafny.Sequence<Dafny.Rune>.Concat(Dafny.Sequence<Dafny.Rune>.Concat(Dafny.Sequence<Dafny.Rune>.Concat(Dafny.Sequence<Dafny.Rune>.Concat(Dafny.Sequence<Dafny.Rune>.Concat(Dafny.Sequence<Dafny.Rune>.Concat(Dafny.Sequence<Dafny.Rune>.Concat(Dafny.Sequence<Dafny.Rune>.Concat(Dafny.Sequence<Dafny.Rune>.Concat(Dafny.Sequence<Dafny.Rune>.UnicodeFromString("Error: In the class "), RAST.__default.SeqToString<Dafny.ISequence<Dafny.Rune>>(path, ((System.Func<Dafny.ISequence<Dafny.Rune>, Dafny.ISequence<Dafny.Rune>>)((_44_s) => {
+  return ((_44_s));
+})), Dafny.Sequence<Dafny.Rune>.UnicodeFromString("."))), Dafny.Sequence<Dafny.Rune>.UnicodeFromString(", some proper methods of ")), (_43_traitType)._ToString(Dafny.Sequence<Dafny.Rune>.UnicodeFromString(""))), Dafny.Sequence<Dafny.Rune>.UnicodeFromString(" are marked {:extern} and some are not.")), Dafny.Sequence<Dafny.Rune>.UnicodeFromString(" For the Rust compiler, please make all methods (")), RAST.__default.SeqToString<Dafny.ISequence<Dafny.Rune>>(_39_properMethods, ((System.Func<Dafny.ISequence<Dafny.Rune>, Dafny.ISequence<Dafny.Rune>>)((_45_s) => {
+  return (_45_s);
 })), Dafny.Sequence<Dafny.Rune>.UnicodeFromString(", "))), Dafny.Sequence<Dafny.Rune>.UnicodeFromString(")  bodiless and mark as {:extern} and implement them in a Rust file, ")), Dafny.Sequence<Dafny.Rune>.UnicodeFromString("or mark none of them as {:extern} and implement them in Dafny. ")), Dafny.Sequence<Dafny.Rune>.UnicodeFromString("Alternatively, you can insert an intermediate trait that performs the partial implementation if feasible.")));
                   }
                 }
-                RAST._IModDecl _41_x;
-                _41_x = RAST.ModDecl.create_ImplDecl(RAST.Impl.create_ImplFor(_2_rTypeParamsDecls, _38_traitType, RAST.Type.create_TypeApp(_28_genSelfPath, _1_rTypeParams), _3_whereConstraints, _37_body));
-                s = Dafny.Sequence<RAST._IModDecl>.Concat(s, Dafny.Sequence<RAST._IModDecl>.FromElements(_41_x));
-                s = Dafny.Sequence<RAST._IModDecl>.Concat(s, Dafny.Sequence<RAST._IModDecl>.FromElements(RAST.ModDecl.create_ImplDecl(RAST.Impl.create_ImplFor(_2_rTypeParamsDecls, (((RAST.__default.dafny__runtime).MSel((this).Upcast)).AsType()).Apply(Dafny.Sequence<RAST._IType>.FromElements(RAST.Type.create_DynType(_38_traitType))), RAST.Type.create_TypeApp(_28_genSelfPath, _1_rTypeParams), _3_whereConstraints, Dafny.Sequence<RAST._IImplMember>.FromElements(RAST.ImplMember.create_ImplMemberMacro((((RAST.__default.dafny__runtime).MSel((this).UpcastFnMacro)).AsExpr()).Apply1(RAST.Expr.create_ExprFromType(RAST.Type.create_DynType(_38_traitType)))))))));
->>>>>>> c9fe1be9
+                RAST._IModDecl _46_x;
+                _46_x = RAST.ModDecl.create_ImplDecl(RAST.Impl.create_ImplFor(_2_rTypeParamsDecls, _43_traitType, RAST.Type.create_TypeApp(_33_genSelfPath, _1_rTypeParams), _3_whereConstraints, _42_body));
+                s = Dafny.Sequence<RAST._IModDecl>.Concat(s, Dafny.Sequence<RAST._IModDecl>.FromElements(_46_x));
+                s = Dafny.Sequence<RAST._IModDecl>.Concat(s, Dafny.Sequence<RAST._IModDecl>.FromElements(RAST.ModDecl.create_ImplDecl(RAST.Impl.create_ImplFor(_2_rTypeParamsDecls, (((RAST.__default.dafny__runtime).MSel((this).Upcast)).AsType()).Apply(Dafny.Sequence<RAST._IType>.FromElements(RAST.Type.create_DynType(_43_traitType))), RAST.Type.create_TypeApp(_33_genSelfPath, _1_rTypeParams), _3_whereConstraints, Dafny.Sequence<RAST._IImplMember>.FromElements(RAST.ImplMember.create_ImplMemberMacro((((RAST.__default.dafny__runtime).MSel((this).UpcastFnMacro)).AsExpr()).Apply1(RAST.Expr.create_ExprFromType(RAST.Type.create_DynType(_43_traitType)))))))));
               }
               goto after_match2;
             }
@@ -1393,12 +1336,8 @@
         }
         {
         }
-<<<<<<< HEAD
       after_match2: ;
-=======
-      after_match1: ;
       continue_1: ;
->>>>>>> c9fe1be9
       }
     after_1: ;
       return s;
@@ -2585,7 +2524,7 @@
         {
           if (_source0.is_UserDefined) {
             DAST._IResolvedType _11_r = _source0.dtor_resolved;
-            _10_instanceType = DAST.Type.create_UserDefined(Dafny.Helpers.Let<DAST._IResolvedType, DAST._IResolvedType>(_11_r, _pat_let20_0 => Dafny.Helpers.Let<DAST._IResolvedType, DAST._IResolvedType>(_pat_let20_0, _12_dt__update__tmp_h0 => Dafny.Helpers.Let<Dafny.ISequence<DAST._IType>, DAST._IResolvedType>(_pat_let_tv0, _pat_let21_0 => Dafny.Helpers.Let<Dafny.ISequence<DAST._IType>, DAST._IResolvedType>(_pat_let21_0, _13_dt__update_htypeArgs_h0 => DAST.ResolvedType.create((_12_dt__update__tmp_h0).dtor_path, _13_dt__update_htypeArgs_h0, (_12_dt__update__tmp_h0).dtor_kind, (_12_dt__update__tmp_h0).dtor_attributes, (_12_dt__update__tmp_h0).dtor_properMethods, (_12_dt__update__tmp_h0).dtor_extendedTypes))))));
+            _10_instanceType = DAST.Type.create_UserDefined(Dafny.Helpers.Let<DAST._IResolvedType, DAST._IResolvedType>(_11_r, _pat_let25_0 => Dafny.Helpers.Let<DAST._IResolvedType, DAST._IResolvedType>(_pat_let25_0, _12_dt__update__tmp_h0 => Dafny.Helpers.Let<Dafny.ISequence<DAST._IType>, DAST._IResolvedType>(_pat_let_tv0, _pat_let26_0 => Dafny.Helpers.Let<Dafny.ISequence<DAST._IType>, DAST._IResolvedType>(_pat_let26_0, _13_dt__update_htypeArgs_h0 => DAST.ResolvedType.create((_12_dt__update__tmp_h0).dtor_path, _13_dt__update_htypeArgs_h0, (_12_dt__update__tmp_h0).dtor_kind, (_12_dt__update__tmp_h0).dtor_attributes, (_12_dt__update__tmp_h0).dtor_properMethods, (_12_dt__update__tmp_h0).dtor_extendedTypes))))));
             goto after_match0;
           }
         }
@@ -4694,7 +4633,7 @@
           var arr16 = new Std.Wrappers._IResult<RAST._IExpr, _System._ITuple5<DAST._IType, RAST._IType, DAST._IType, RAST._IType, Dafny.IMap<_System._ITuple2<RAST._IType, RAST._IType>,RAST._IExpr>>>[Dafny.Helpers.ToIntChecked(dim16, "array size exceeds memory limit")];
           for (int i16 = 0; i16 < dim16; i16++) {
             var _11_j = (BigInteger) i16;
-            arr16[(int)(_11_j)] = Dafny.Helpers.Let<BigInteger, Std.Wrappers._IResult<RAST._IExpr, _System._ITuple5<DAST._IType, RAST._IType, DAST._IType, RAST._IType, Dafny.IMap<_System._ITuple2<RAST._IType, RAST._IType>,RAST._IExpr>>>>((_4_indices).Select(_11_j), _pat_let22_0 => Dafny.Helpers.Let<BigInteger, Std.Wrappers._IResult<RAST._IExpr, _System._ITuple5<DAST._IType, RAST._IType, DAST._IType, RAST._IType, Dafny.IMap<_System._ITuple2<RAST._IType, RAST._IType>,RAST._IExpr>>>>(_pat_let22_0, _12_i => (this).UpcastConversionLambda((((_pat_let_tv0).dtor_resolved).dtor_typeArgs).Select(_12_i), ((_pat_let_tv1).dtor_arguments).Select(_12_i), (((_pat_let_tv2).dtor_resolved).dtor_typeArgs).Select(_12_i), ((_pat_let_tv3).dtor_arguments).Select(_12_i), _pat_let_tv4)));
+            arr16[(int)(_11_j)] = Dafny.Helpers.Let<BigInteger, Std.Wrappers._IResult<RAST._IExpr, _System._ITuple5<DAST._IType, RAST._IType, DAST._IType, RAST._IType, Dafny.IMap<_System._ITuple2<RAST._IType, RAST._IType>,RAST._IExpr>>>>((_4_indices).Select(_11_j), _pat_let27_0 => Dafny.Helpers.Let<BigInteger, Std.Wrappers._IResult<RAST._IExpr, _System._ITuple5<DAST._IType, RAST._IType, DAST._IType, RAST._IType, Dafny.IMap<_System._ITuple2<RAST._IType, RAST._IType>,RAST._IExpr>>>>(_pat_let27_0, _12_i => (this).UpcastConversionLambda((((_pat_let_tv0).dtor_resolved).dtor_typeArgs).Select(_12_i), ((_pat_let_tv1).dtor_arguments).Select(_12_i), (((_pat_let_tv2).dtor_resolved).dtor_typeArgs).Select(_12_i), ((_pat_let_tv3).dtor_arguments).Select(_12_i), _pat_let_tv4)));
           }
           return Dafny.Sequence<Std.Wrappers._IResult<RAST._IExpr, _System._ITuple5<DAST._IType, RAST._IType, DAST._IType, RAST._IType, Dafny.IMap<_System._ITuple2<RAST._IType, RAST._IType>,RAST._IExpr>>>>.FromArray(arr16);
         }))());
@@ -5762,11 +5701,7 @@
                       goto after__ASSIGN_SUCH_THAT_0;
                     }
                   }
-<<<<<<< HEAD
-                  throw new System.Exception("assign-such-that search produced no value (line 4433)");
-=======
-                  throw new System.Exception("assign-such-that search produced no value (line 4736)");
->>>>>>> c9fe1be9
+                  throw new System.Exception("assign-such-that search produced no value (line 4766)");
                 after__ASSIGN_SUCH_THAT_0: ;
                   _63_allReadCloned = Dafny.Sequence<Dafny.Rune>.Concat(Dafny.Sequence<Dafny.Rune>.Concat(Dafny.Sequence<Dafny.Rune>.Concat(Dafny.Sequence<Dafny.Rune>.Concat(Dafny.Sequence<Dafny.Rune>.Concat(_63_allReadCloned, Dafny.Sequence<Dafny.Rune>.UnicodeFromString("let ")), _64_next), Dafny.Sequence<Dafny.Rune>.UnicodeFromString(" = ")), _64_next), Dafny.Sequence<Dafny.Rune>.UnicodeFromString(".clone();\n"));
                   _62_recIdents = Dafny.Set<Dafny.ISequence<Dafny.Rune>>.Difference(_62_recIdents, Dafny.Set<Dafny.ISequence<Dafny.Rune>>.FromElements(_64_next));
@@ -7122,11 +7057,7 @@
                   goto after__ASSIGN_SUCH_THAT_1;
                 }
               }
-<<<<<<< HEAD
-              throw new System.Exception("assign-such-that search produced no value (line 4908)");
-=======
-              throw new System.Exception("assign-such-that search produced no value (line 5272)");
->>>>>>> c9fe1be9
+              throw new System.Exception("assign-such-that search produced no value (line 5302)");
             after__ASSIGN_SUCH_THAT_1: ;
               if ((!object.Equals(selfIdent, DCOMP.SelfInfo.create_NoSelf())) && ((_310_next).Equals(Dafny.Sequence<Dafny.Rune>.UnicodeFromString("_this")))) {
                 RAST._IExpr _311_selfCloned;
@@ -7656,7 +7587,7 @@
             for (BigInteger _419_i = BigInteger.Zero; _419_i < _hi14; _419_i++) {
               var _pat_let_tv0 = _416_extraAttributes;
               var _pat_let_tv1 = _417_formals;
-              _418_newFormals = Dafny.Sequence<DAST._IFormal>.Concat(_418_newFormals, Dafny.Sequence<DAST._IFormal>.FromElements(Dafny.Helpers.Let<DAST._IFormal, DAST._IFormal>((_417_formals).Select(_419_i), _pat_let23_0 => Dafny.Helpers.Let<DAST._IFormal, DAST._IFormal>(_pat_let23_0, _420_dt__update__tmp_h0 => Dafny.Helpers.Let<Dafny.ISequence<DAST._IAttribute>, DAST._IFormal>(Dafny.Sequence<DAST._IAttribute>.Concat(_pat_let_tv0, ((_pat_let_tv1).Select(_419_i)).dtor_attributes), _pat_let24_0 => Dafny.Helpers.Let<Dafny.ISequence<DAST._IAttribute>, DAST._IFormal>(_pat_let24_0, _421_dt__update_hattributes_h0 => DAST.Formal.create((_420_dt__update__tmp_h0).dtor_name, (_420_dt__update__tmp_h0).dtor_typ, _421_dt__update_hattributes_h0)))))));
+              _418_newFormals = Dafny.Sequence<DAST._IFormal>.Concat(_418_newFormals, Dafny.Sequence<DAST._IFormal>.FromElements(Dafny.Helpers.Let<DAST._IFormal, DAST._IFormal>((_417_formals).Select(_419_i), _pat_let28_0 => Dafny.Helpers.Let<DAST._IFormal, DAST._IFormal>(_pat_let28_0, _420_dt__update__tmp_h0 => Dafny.Helpers.Let<Dafny.ISequence<DAST._IAttribute>, DAST._IFormal>(Dafny.Sequence<DAST._IAttribute>.Concat(_pat_let_tv0, ((_pat_let_tv1).Select(_419_i)).dtor_attributes), _pat_let29_0 => Dafny.Helpers.Let<Dafny.ISequence<DAST._IAttribute>, DAST._IFormal>(_pat_let29_0, _421_dt__update_hattributes_h0 => DAST.Formal.create((_420_dt__update__tmp_h0).dtor_name, (_420_dt__update__tmp_h0).dtor_typ, _421_dt__update_hattributes_h0)))))));
             }
             DAST._IExpression _422_newLambda;
             DAST._IExpression _423_dt__update__tmp_h1 = _411_lambda;
@@ -7718,7 +7649,7 @@
         _0_externUseDecls = Dafny.Sequence<RAST._IModDecl>.Concat(_0_externUseDecls, Dafny.Sequence<RAST._IModDecl>.FromElements(RAST.ModDecl.create_UseDecl(RAST.Use.create(RAST.Visibility.create_PUB(), ((RAST.__default.crate).MSel(_3_externalMod)).MSel(Dafny.Sequence<Dafny.Rune>.UnicodeFromString("*"))))));
       }
       if (!(_0_externUseDecls).Equals(Dafny.Sequence<RAST._IModDecl>.FromElements())) {
-        s = Dafny.Sequence<Dafny.Rune>.Concat(Dafny.Sequence<Dafny.Rune>.Concat(s, (RAST.Mod.create_Mod(DCOMP.COMP.DAFNY__EXTERN__MODULE, _0_externUseDecls))._ToString(Dafny.Sequence<Dafny.Rune>.UnicodeFromString(""))), Dafny.Sequence<Dafny.Rune>.UnicodeFromString("\n"));
+        s = Dafny.Sequence<Dafny.Rune>.Concat(Dafny.Sequence<Dafny.Rune>.Concat(s, (RAST.Mod.create_Mod(DCOMP.COMP.DAFNY__EXTERN__MODULE, Dafny.Sequence<Dafny.ISequence<Dafny.Rune>>.FromElements(), _0_externUseDecls))._ToString(Dafny.Sequence<Dafny.Rune>.UnicodeFromString(""))), Dafny.Sequence<Dafny.Rune>.UnicodeFromString("\n"));
       }
       DafnyCompilerRustUtils._ISeqMap<Dafny.ISequence<Dafny.Rune>, DafnyCompilerRustUtils._IGatheringModule> _5_allModules;
       _5_allModules = DafnyCompilerRustUtils.SeqMap<Dafny.ISequence<Dafny.Rune>, DafnyCompilerRustUtils._IGatheringModule>.Empty();
