using System;
using System.Collections.Generic;
using System.Diagnostics.Contracts;
using System.IO;
using System.Linq;
using System.Text;
using Microsoft.Boogie;
using Bpl = Microsoft.Boogie;
using static Microsoft.Dafny.Util;
using PODesc = Microsoft.Dafny.ProofObligationDescription;

namespace Microsoft.Dafny {
  public partial class Translator {
    void AddClassMembers(TopLevelDeclWithMembers c, bool includeAllMethods, bool includeInformationAboutType) {
      Contract.Requires(sink != null && predef != null);
      Contract.Requires(c != null);
      Contract.Ensures(fuelContext == Contract.OldValue(fuelContext));
      Contract.Assert(VisibleInScope(c));

      if (includeInformationAboutType) {
        sink.AddTopLevelDeclaration(GetClass(c));
        if (c is ArrayClassDecl) {
          // classes.Add(c, predef.ClassDotArray);
          AddAllocationAxiom(null, null, (ArrayClassDecl)c, true);
        }

        AddIsAndIsAllocForClassLike(c);

        if (c is TraitDecl) {
          //this adds: function implements$J(Ty, typeArgs): bool;
          var arg_ref = new Bpl.Formal(c.tok, new TypedIdent(c.tok, "ty", predef.Ty), true);
          var vars = new List<Variable> { arg_ref };
          vars.AddRange(MkTyParamFormals(GetTypeParams(c), false));
          var res = new Bpl.Formal(c.tok, new TypedIdent(c.tok, TypedIdent.NoName, Bpl.Type.Bool), false);
          var implement_intr = new Bpl.Function(c.tok, "implements$" + c.FullSanitizedName, vars, res);
          sink.AddTopLevelDeclaration(implement_intr);
        } else if (c is ClassDecl classDecl) {
          AddImplementsAxioms(classDecl);
        }
      }

      foreach (MemberDecl member in c.Members.FindAll(VisibleInScope)) {
        Contract.Assert(isAllocContext == null);
        currentDeclaration = member;
        if (member is Field) {
          Field f = (Field)member;
          Bpl.Declaration fieldDeclaration;
          if (f is ConstantField) {
            // The following call has the side effect of idempotently creating and adding the function to the sink's top-level declarations
            Contract.Assert(currentModule == null);
            currentModule = f.EnclosingClass.EnclosingModuleDefinition;
            var oldFuelContext = fuelContext;
            fuelContext = FuelSetting.NewFuelContext(f);
            fieldDeclaration = GetReadonlyField(f);
            fuelContext = oldFuelContext;
            currentModule = null;
          } else {
            if (f.IsMutable) {
              fieldDeclaration = GetField(f);
              sink.AddTopLevelDeclaration(fieldDeclaration);
            } else {
              fieldDeclaration = GetReadonlyField(f);
              if (fieldDeclaration != predef.ArrayLength) {
                sink.AddTopLevelDeclaration(fieldDeclaration);
              }
            }
          }
          AddAllocationAxiom(fieldDeclaration, f, c);
        } else if (member is Function function) {
          AddFunction_Top(function, includeAllMethods);
        } else if (member is Method method) {
          AddMethod_Top(method, false, includeAllMethods);
        } else {
          Contract.Assert(false); throw new cce.UnreachableException();  // unexpected member
        }
      }
    }

    /**
      Add $Is and $IsAlloc for this class :
         axiom (forall p: ref, G: Ty ::
            { $Is(p, TClassA(G), h) }
            $Is(p, TClassA(G), h) <=> (p == null || dtype(p) == TClassA(G));
         axiom (forall p: ref, h: Heap, G: Ty ::
            { $IsAlloc(p, TClassA(G), h) }
            $IsAlloc(p, TClassA(G), h) => (p == null || h[p, alloc]);
     */
    private void AddIsAndIsAllocForClassLike(TopLevelDeclWithMembers c) {
      MapM(c is ClassDecl ? Bools : new List<bool>(), is_alloc => {
        var vars = MkTyParamBinders(GetTypeParams(c), out var tyexprs);

        var o = BplBoundVar("$o", predef.RefType, vars);

        Expr body, is_o;
        Expr o_null = Expr.Eq(o, predef.Null);
        Expr o_ty = ClassTyCon(c, tyexprs);
        string name;

        if (is_alloc) {
          name = c + ": Class $IsAlloc";
          var h = BplBoundVar("$h", predef.HeapType, vars);
          // $IsAlloc(o, ..)
          is_o = MkIsAlloc(o, o_ty, h);
          body = BplIff(is_o, BplOr(o_null, IsAlloced(c.tok, h, o)));
        } else {
          name = c + ": Class $Is";
          // $Is(o, ..)
          is_o = MkIs(o, o_ty);
          Expr rhs;
          if (c == program.BuiltIns.ObjectDecl) {
            rhs = Expr.True;
          } else if (c is TraitDecl) {
            //generating $o == null || implements$J(dtype(x), typeArgs)
            var t = (TraitDecl)c;
            var dtypeFunc = FunctionCall(o.tok, BuiltinFunction.DynamicType, null, o);
            var implementsJ_Arguments = new List<Expr> { dtypeFunc }; // TODO: also needs type parameters
            implementsJ_Arguments.AddRange(tyexprs);
            Expr implementsFunc =
              FunctionCall(t.tok, "implements$" + t.FullSanitizedName, Bpl.Type.Bool, implementsJ_Arguments);
            rhs = BplOr(o_null, implementsFunc);
          } else {
            rhs = BplOr(o_null, DType(o, o_ty));
          }

          body = BplIff(is_o, rhs);
        }

        var axiom = new Axiom(c.tok, BplForall(vars, BplTrigger(is_o), body), name);
        AddOtherDefinition(GetOrCreateTypeConstructor(c), axiom);
      });
    }

    void AddFunction_Top(Function f, bool includeAllMethods) {
      FuelContext oldFuelContext = this.fuelContext;
      this.fuelContext = FuelSetting.NewFuelContext(f);
      isAllocContext = new IsAllocContext(true);

      AddClassMember_Function(f);

      if (InVerificationScope(f)) {
        AddWellformednessCheck(f);
        if (f.OverriddenFunction != null) { //it means that f is overriding its associated parent function
          AddFunctionOverrideCheckImpl(f);
        }
      }
      if (f is ExtremePredicate cop) {
        AddClassMember_Function(cop.PrefixPredicate);
        // skip the well-formedness check, because it has already been done for the extreme predicate
      } else if (f.ByMethodDecl != null) {
        AddMethod_Top(f.ByMethodDecl, true, includeAllMethods);
      }

      this.fuelContext = oldFuelContext;
      isAllocContext = null;
    }

    void AddMethod_Top(Method m, bool isByMethod, bool includeAllMethods) {
      if (!includeAllMethods && !InVerificationScope(m) && !referencedMembers.Contains(m)) {
        // do nothing
        return;
      }

      FuelContext oldFuelContext = this.fuelContext;
      this.fuelContext = FuelSetting.NewFuelContext(m);

      // wellformedness check for method specification
      if (m.EnclosingClass is IteratorDecl && m == ((IteratorDecl)m.EnclosingClass).Member_MoveNext) {
        // skip the well-formedness check, because it has already been done for the iterator
      } else {
        if (!isByMethod) {
          var proc = AddMethod(m, MethodTranslationKind.SpecWellformedness);
          sink.AddTopLevelDeclaration(proc);
          if (InVerificationScope(m)) {
            AddMethodImpl(m, proc, true);
          }
        }
        if (m.OverriddenMethod != null && InVerificationScope(m)) //method has overrided a parent method
        {
          var procOverrideChk = AddMethod(m, MethodTranslationKind.OverrideCheck);
          sink.AddTopLevelDeclaration(procOverrideChk);
          AddMethodOverrideCheckImpl(m, procOverrideChk);
        }
      }
      // the method spec itself
      if (!isByMethod) {
        sink.AddTopLevelDeclaration(AddMethod(m, MethodTranslationKind.Call));
      }
      if (m is ExtremeLemma) {
        // Let the CoCall and Impl forms to use m.PrefixLemma signature and specification (and
        // note that m.PrefixLemma.Body == m.Body.
        m = ((ExtremeLemma)m).PrefixLemma;
        sink.AddTopLevelDeclaration(AddMethod(m, MethodTranslationKind.CoCall));
      }
      if (m.Body != null && InVerificationScope(m)) {
        // ...and its implementation
        assertionCount = 0;
        var proc = AddMethod(m, MethodTranslationKind.Implementation);
        sink.AddTopLevelDeclaration(proc);
        AddMethodImpl(m, proc, false);
      }
      Reset();
      this.fuelContext = oldFuelContext;
    }

    private void AddAllocationAxiom(Bpl.Declaration fieldDeclaration, Field f, TopLevelDeclWithMembers c, bool is_array = false) {
      Contract.Requires(c != null);
      // IFF you're adding the array axioms, then the field should be null
      Contract.Requires(is_array == (f == null));
      Contract.Requires(sink != null && predef != null);

      Expr heightAntecedent = Expr.True;
      if (f is ConstantField) {
        var cf = (ConstantField)f;
        AddWellformednessCheck(cf);
        if (InVerificationScope(cf)) {
          var etran = new ExpressionTranslator(this, predef, f.tok);
          heightAntecedent = Expr.Lt(Expr.Literal(cf.EnclosingModule.CallGraph.GetSCCRepresentativePredecessorCount(cf)), etran.FunctionContextHeight());
        }
      }

      if (f is ConstantField && f.IsStatic) {
        AddStaticConstFieldAllocationAxiom(fieldDeclaration, f, c, heightAntecedent);
      } else {
        AddInstanceFieldAllocationAxioms(fieldDeclaration, f, c, is_array, heightAntecedent);
      }
    }

    /// <summary>
    /// For a non-static field "f" in a class "c(G)", generate:
    ///     // type axiom:
    ///     // If "G" is empty, then TClassA(G) is omitted from trigger.
    ///     // If "c" is an array declaration, then the bound variables also include the index variables "ii" and "h[o, f]" has the form "h[o, Index(ii)]".
    ///     // If "f" is readonly, then "h[o, f]" has the form "f(o)" (for special fields) or "f(G,o)" (for programmer-declared const fields),
    ///     // so "h" and $IsHeap(h) are omitted.
    ///     axiom fh < FunctionContextHeight ==>
    ///       (forall o: ref, h: Heap, G : Ty ::
    ///         { h[o, f], TClassA(G) }  // if "f" is a const, omit TClassA(G) from the trigger and just use { f(G,o) }
    ///         $IsHeap(h) &&
    ///         o != null && $Is(o, TClassA(G))  // or dtype(o) = TClassA(G)
    ///         ==>
    ///         $Is(h[o, f], TT(PP)));
    ///
    ///     // allocation axiom:
    ///     // As above for "G" and "ii", but "h" is included no matter what.
    ///     axiom fh < FunctionContextHeight ==>
    ///       (forall o: ref, h: Heap, G : Ty ::
    ///         { h[o, f], TClassA(G) }  // if "f" is a const, use the trigger { f(G,o), h[o, alloc] }; for other readonly fields, use { f(o), h[o, alloc], TClassA(G) }
    ///         $IsHeap(h) &&
    ///         o != null && $Is(o, TClassA(G)) &&  // or dtype(o) = TClassA(G)
    ///         h[o, alloc]
    ///         ==>
    ///         $IsAlloc(h[o, f], TT(PP), h));
    /// </summary>
    private void AddInstanceFieldAllocationAxioms(Bpl.Declaration fieldDeclaration, Field f, TopLevelDeclWithMembers c,
      bool is_array, Expr heightAntecedent) {
      var bvsTypeAxiom = new List<Variable>();
      var bvsAllocationAxiom = new List<Variable>();

      var tyvars = MkTyParamBinders(GetTypeParams(c), out var tyexprs);
      bvsTypeAxiom.AddRange(tyvars);
      bvsAllocationAxiom.AddRange(tyvars);

      // This is the typical case (that is, f is not a static const field)

      var hVar = BplBoundVar("$h", predef.HeapType, out var h);
      var oVar = BplBoundVar("$o", TrType(Resolver.GetThisType(c.tok, c)), out var o);

      // TClassA(G)
      Expr o_ty = ClassTyCon(c, tyexprs);

      var isGoodHeap = FunctionCall(c.tok, BuiltinFunction.IsGoodHeap, null, h);
      Expr isalloc_o;
      if (!(c is ClassDecl)) {
        var udt = UserDefinedType.FromTopLevelDecl(c.tok, c);
        isalloc_o = MkIsAlloc(o, udt, h);
      } else if (RevealedInScope(c)) {
        isalloc_o = IsAlloced(c.tok, h, o);
      } else {
        // c is only provided, not revealed, in the scope. Use the non-null type decl's internal synonym
        var cl = (ClassDecl)c;
        Contract.Assert(cl.NonNullTypeDecl != null);
        var udt = UserDefinedType.FromTopLevelDecl(c.tok, cl.NonNullTypeDecl);
        isalloc_o = MkIsAlloc(o, udt, h);
      }

      Expr indexBounds = Expr.True;
      Expr oDotF;
      if (is_array) {
        // generate h[o,Index(ii)]
        bvsTypeAxiom.Add(hVar);
        bvsTypeAxiom.Add(oVar);
        bvsAllocationAxiom.Add(hVar);
        bvsAllocationAxiom.Add(oVar);

        var ac = (ArrayClassDecl)c;
        var ixs = new List<Expr>();
        for (int i = 0; i < ac.Dims; i++) {
          Expr e;
          Variable v = BplBoundVar("$i" + i, Bpl.Type.Int, out e);
          ixs.Add(e);
          bvsTypeAxiom.Add(v);
          bvsAllocationAxiom.Add(v);
        }

        oDotF = ReadHeap(c.tok, h, o, GetArrayIndexFieldName(c.tok, ixs));

        for (int i = 0; i < ac.Dims; i++) {
          // 0 <= i && i < _System.array.Length(o)
          var e1 = Expr.Le(Expr.Literal(0), ixs[i]);
          var ff = GetReadonlyField((Field)(ac.Members[i]));
          var e2 = Expr.Lt(ixs[i], new NAryExpr(c.tok, new FunctionCall(ff), new List<Expr> { o }));
          indexBounds = BplAnd(indexBounds, BplAnd(e1, e2));
        }
      } else if (f.IsMutable) {
        // generate h[o,f]
        oDotF = ReadHeap(c.tok, h, o, new Bpl.IdentifierExpr(c.tok, GetField(f)));
        bvsTypeAxiom.Add(hVar);
        bvsTypeAxiom.Add(oVar);
        bvsAllocationAxiom.Add(hVar);
        bvsAllocationAxiom.Add(oVar);
      } else {
        // generate f(G,o)
        var args = new List<Expr> { o };
        if (f is ConstantField) {
          args = Concat(tyexprs, args);
        }

        oDotF = new NAryExpr(c.tok, new FunctionCall(GetReadonlyField(f)), args);
        bvsTypeAxiom.Add(oVar);
        bvsAllocationAxiom.Add(hVar);
        bvsAllocationAxiom.Add(oVar);
      }

      // antecedent: some subset of: $IsHeap(h) && o != null && $Is(o, TClassA(G)) && indexBounds
      Expr ante = Expr.True;
      if (is_array || f.IsMutable) {
        ante = BplAnd(ante, isGoodHeap);
        // Note: for the allocation axiom, isGoodHeap is added back in for !f.IsMutable below
      }

      if (!(f is ConstantField)) {
        Expr is_o = BplAnd(
          ReceiverNotNull(o),
          c is TraitDecl ? MkIs(o, o_ty) : DType(o, o_ty)); // $Is(o, ..)  or  dtype(o) == o_ty
        ante = BplAnd(ante, is_o);
      }

      ante = BplAnd(ante, indexBounds);

      // trigger
      var t_es = new List<Expr>();
      t_es.Add(oDotF);
      if (tyvars.Count > 0 && (is_array || !(f is ConstantField))) {
        t_es.Add(o_ty);
      }

      var tr = new Trigger(c.tok, true, t_es);

      // Now for the conclusion of the axioms
      Expr is_hf, isalloc_hf = null;
      if (is_array) {
        is_hf = MkIs(oDotF, tyexprs[0], true);
        if (CommonHeapUse || NonGhostsUseHeap) {
          isalloc_hf = MkIsAlloc(oDotF, tyexprs[0], h, true);
        }
      } else {
        is_hf = MkIs(oDotF, f.Type); // $Is(h[o, f], ..)
        if (CommonHeapUse || (NonGhostsUseHeap && !f.IsGhost)) {
          isalloc_hf = MkIsAlloc(oDotF, f.Type, h); // $IsAlloc(h[o, f], ..)
        }
      }

      Expr ax = BplForall(bvsTypeAxiom, tr, BplImp(ante, is_hf));
      AddOtherDefinition(fieldDeclaration, new Axiom(c.tok, BplImp(heightAntecedent, ax), string.Format("{0}.{1}: Type axiom", c, f)));

      if (isalloc_hf != null) {
        if (!is_array && !f.IsMutable) {
          // isGoodHeap wasn't added above, so add it now
          ante = BplAnd(isGoodHeap, ante);
        }

        ante = BplAnd(ante, isalloc_o);

        // compute a different trigger
        t_es = new List<Expr>();
        t_es.Add(oDotF);
        if (!is_array && !f.IsMutable) {
          // since "h" is not part of oDotF, we add a separate term that mentions "h"
          t_es.Add(isalloc_o);
        }

        if (!(f is ConstantField) && tyvars.Count > 0) {
          t_es.Add(o_ty);
        }

        tr = new Trigger(c.tok, true, t_es);

        ax = BplForall(bvsAllocationAxiom, tr, BplImp(ante, isalloc_hf));
        AddOtherDefinition(fieldDeclaration, new Axiom(c.tok, BplImp(heightAntecedent, ax), $"{c}.{f}: Allocation axiom"));
      }
    }

    /// <summary>
    /// For a static (necessarily "const") field "f" in a class "c(G)", the expression corresponding to "h[o, f]" or "f(G,o)" above is "f(G)",
    /// so generate:
    ///     // type axiom:
    ///     axiom fh < FunctionContextHeight ==>
    ///       (forall G : Ty ::
    ///         { f(G) }
    ///         $Is(f(G), TT(PP)));
    ///     // Or in the case where G is empty:
    ///     axiom $Is(f(G), TT);
    ///
    ///     // allocation axiom:
    ///     axiom fh < FunctionContextHeight ==>
    ///       (forall h: Heap, G : Ty ::
    ///         { $IsAlloc(f(G), TT(PP), h) }
    ///         $IsHeap(h)
    ///       ==>
    ///         $IsAlloc(f(G), TT(PP), h));
    ///
    ///
    /// The axioms above could be optimised to something along the lines of:
    ///     axiom fh < FunctionContextHeight ==>
    ///       (forall o: ref, h: Heap ::
    ///         { h[o, f] }
    ///         $IsHeap(h) && o != null && Tag(dtype(o)) = TagClass
    ///         ==>
    ///         (h[o, alloc] ==> $IsAlloc(h[o, f], TT(TClassA_Inv_i(dtype(o)),..), h)) &&
    ///         $Is(h[o, f], TT(TClassA_Inv_i(dtype(o)),..), h);
    /// <summary>
    private void AddStaticConstFieldAllocationAxiom(Bpl.Declaration fieldDeclaration, Field f, TopLevelDeclWithMembers c, Expr heightAntecedent) {

      var bvsTypeAxiom = new List<Variable>();
      var bvsAllocationAxiom = new List<Variable>();

      var tyvars = MkTyParamBinders(GetTypeParams(c), out var tyexprs);
      bvsTypeAxiom.AddRange(tyvars);
      bvsAllocationAxiom.AddRange(tyvars);

      var oDotF = new NAryExpr(c.tok, new FunctionCall(GetReadonlyField(f)), tyexprs);
      var is_hf = MkIs(oDotF, f.Type); // $Is(h[o, f], ..)
      Expr ax = bvsTypeAxiom.Count == 0 ? is_hf : BplForall(bvsTypeAxiom, BplTrigger(oDotF), is_hf);
      var isAxiom = new Axiom(c.tok, BplImp(heightAntecedent, ax), $"{c}.{f}: Type axiom");
      AddOtherDefinition(fieldDeclaration, isAxiom);

      if (CommonHeapUse || (NonGhostsUseHeap && !f.IsGhost)) {
        Expr h;
        var hVar = BplBoundVar("$h", predef.HeapType, out h);
        bvsAllocationAxiom.Add(hVar);
        var isGoodHeap = FunctionCall(c.tok, BuiltinFunction.IsGoodHeap, null, h);
        var isalloc_hf = MkIsAlloc(oDotF, f.Type, h); // $IsAlloc(h[o, f], ..)
        ax = BplForall(bvsAllocationAxiom, BplTrigger(isalloc_hf), BplImp(isGoodHeap, isalloc_hf));
        var isAllocAxiom = new Axiom(c.tok, BplImp(heightAntecedent, ax), $"{c}.{f}: Allocation axiom");
        sink.AddTopLevelDeclaration(isAllocAxiom);
      }
    }

    private void AddImplementsAxioms(ClassDecl c) {
      //this adds: axiom implements$J(class.C, typeInstantiations);
      var vars = MkTyParamBinders(GetTypeParams(c), out var tyexprs);

      foreach (var parent in c.ParentTraits) {
        var trait = (TraitDecl)((NonNullTypeDecl)((UserDefinedType)parent).ResolvedClass).ViewAsClass;
        var arg = ClassTyCon(c, tyexprs);
        var args = new List<Expr> { arg };
        foreach (var targ in parent.TypeArgs) {
          args.Add(TypeToTy(targ));
        }
        var expr = FunctionCall(c.tok, "implements$" + trait.FullSanitizedName, Bpl.Type.Bool, args);
        var implements_axiom = new Axiom(c.tok, BplForall(vars, null, expr));
        AddOtherDefinition(GetOrCreateTypeConstructor(c), implements_axiom);
      }
    }

    private void AddClassMember_Function(Function f) {
      Contract.Ensures(currentModule == null && codeContext == null);
      Contract.Ensures(currentModule == null && codeContext == null);

      currentModule = f.EnclosingClass.EnclosingModuleDefinition;
      codeContext = f;

      // declare function
      var boogieFunction = GetOrCreateFunction(f);
      // add synonym axiom
      if (f.IsFuelAware()) {
        AddFuelSuccSynonymAxiom(f);
        AddFuelZeroSynonymAxiom(f);
      }
      // add frame axiom
      if (AlwaysUseHeap || f.ReadsHeap) {
        AddFrameAxiom(f);
      }
      // add consequence axiom
      AddFunctionConsequenceAxiom(boogieFunction, f, f.Ens);
      // add definition axioms, suitably specialized for literals
      if (f.Body != null && RevealedInScope(f)) {
        AddFunctionAxiom(boogieFunction, f, f.Body.Resolved);
      } else {
        // for body-less functions, at least generate its #requires function
        var b = GetFunctionAxiom(f, null, null);
        Contract.Assert(b == null);
      }
      // for a function in a class C that overrides a function in a trait J, add an axiom that connects J.F and C.F
      if (f.OverriddenFunction != null) {
        sink.AddTopLevelDeclaration(FunctionOverrideAxiom(f.OverriddenFunction, f));
      }

      // supply the connection between least/greatest predicates and prefix predicates
      if (f is ExtremePredicate) {
        AddPrefixPredicateAxioms(((ExtremePredicate)f).PrefixPredicate);
      }

      Reset();
    }

    private void AddMethodImpl(Method m, Procedure proc, bool wellformednessProc) {
      Contract.Requires(m != null);
      Contract.Requires(proc != null);
      Contract.Requires(sink != null && predef != null);
      Contract.Requires(wellformednessProc || m.Body != null);
      Contract.Requires(currentModule == null && codeContext == null && _tmpIEs.Count == 0 && isAllocContext == null);
      Contract.Ensures(currentModule == null && codeContext == null && _tmpIEs.Count == 0 && isAllocContext == null);

      currentModule = m.EnclosingClass.EnclosingModuleDefinition;
      codeContext = m;
      isAllocContext = new IsAllocContext(m.IsGhost);

      List<Variable> inParams = Bpl.Formal.StripWhereClauses(proc.InParams);
      List<Variable> outParams = Bpl.Formal.StripWhereClauses(proc.OutParams);

      BoogieStmtListBuilder builder = new BoogieStmtListBuilder(this);
      builder.Add(new CommentCmd("AddMethodImpl: " + m + ", " + proc));
      var etran = new ExpressionTranslator(this, predef, m.tok);
      InitializeFuelConstant(m.tok, builder, etran);
      var localVariables = new List<Variable>();
      GenerateImplPrelude(m, wellformednessProc, inParams, outParams, builder, localVariables);

      if (UseOptimizationInZ3) {
        // We ask Z3 to minimize all parameters of type 'nat'.
        foreach (var f in m.Ins) {
          var udt = f.Type.NormalizeExpandKeepConstraints() as UserDefinedType;
          if (udt != null && udt.Name == "nat") {
            builder.Add(optimizeExpr(true, new IdentifierExpr(f.tok, f), f.Tok, etran));
          }
        }
      }

      StmtList stmts;
      if (!wellformednessProc) {
        var inductionVars = ApplyInduction(m.Ins, m.Attributes);
        if (inductionVars.Count != 0) {
          // Let the parameters be this,x,y of the method M and suppose ApplyInduction returns this,y.
          // Also, let Pre be the precondition and VF be the decreases clause.
          // Then, insert into the method body what amounts to:
          //     assume case-analysis-on-parameter[[ y' ]];
          //     forall this',y' | Pre(this', x, y') && (VF(this', x, y') << VF(this', x, y)) {
          //       this'.M(x, y');
          //     }
          // Generate bound variables for the forall statement, and a substitution for the Pre and VF

          // assume case-analysis-on-parameter[[ y' ]];
          foreach (var inFormal in m.Ins) {
            var dt = inFormal.Type.AsDatatype;
            if (dt != null) {
              var funcID = new FunctionCall(new Bpl.IdentifierExpr(inFormal.tok, "$IsA#" + dt.FullSanitizedName, Bpl.Type.Bool));
              var f = new Bpl.IdentifierExpr(inFormal.tok, inFormal.AssignUniqueName(m.IdGenerator), TrType(inFormal.Type));
              builder.Add(TrAssumeCmd(inFormal.tok, new NAryExpr(inFormal.tok, funcID, new List<Expr> { f })));
            }
          }

          var parBoundVars = new List<BoundVar>();
          var parBounds = new List<ComprehensionExpr.BoundedPool>();
          var substMap = new Dictionary<IVariable, Expression>();
          Expression receiverSubst = null;
          foreach (var iv in inductionVars) {
            BoundVar bv;
            if (iv == null) {
              // this corresponds to "this"
              Contract.Assert(!m.IsStatic);  // if "m" is static, "this" should never have gone into the _induction attribute
              Contract.Assert(receiverSubst == null);  // we expect at most one
              var receiverType = Resolver.GetThisType(m.tok, (TopLevelDeclWithMembers)m.EnclosingClass);
              bv = new BoundVar(m.tok, CurrentIdGenerator.FreshId("$ih#this"), receiverType); // use this temporary variable counter, but for a Dafny name (the idea being that the number and the initial "_" in the name might avoid name conflicts)
              var ie = new IdentifierExpr(m.tok, bv.Name);
              ie.Var = bv;  // resolve here
              ie.Type = bv.Type;  // resolve here
              receiverSubst = ie;
            } else {
              IdentifierExpr ie;
              CloneVariableAsBoundVar(iv.tok, iv, "$ih#" + iv.Name, out bv, out ie);
              substMap.Add(iv, ie);
            }
            parBoundVars.Add(bv);
            parBounds.Add(new ComprehensionExpr.SpecialAllocIndependenceAllocatedBoundedPool());  // record that we don't want alloc antecedents for these variables
          }

          // Generate a CallStmt to be used as the body of the 'forall' statement.
          RecursiveCallParameters(m.tok, m, m.TypeArgs, m.Ins, receiverSubst, substMap, out var recursiveCallReceiver, out var recursiveCallArgs);
          var methodSel = new MemberSelectExpr(m.tok, recursiveCallReceiver, m.Name);
          methodSel.Member = m;  // resolve here
          methodSel.TypeApplication_AtEnclosingClass = m.EnclosingClass.TypeArgs.ConvertAll(tp => (Type)new UserDefinedType(tp.tok, tp));
          methodSel.TypeApplication_JustMember = m.TypeArgs.ConvertAll(tp => (Type)new UserDefinedType(tp.tok, tp));
          methodSel.Type = new InferredTypeProxy();
          var recursiveCall = new CallStmt(m.tok, m.tok, new List<Expression>(), methodSel, recursiveCallArgs);
          recursiveCall.IsGhost = m.IsGhost;  // resolve here

          Expression parRange = new LiteralExpr(m.tok, true);
          parRange.Type = Type.Bool;  // resolve here
          foreach (var pre in m.Req) {
            parRange = Expression.CreateAnd(parRange, Substitute(pre.E, receiverSubst, substMap));
          }
          // construct an expression (generator) for:  VF' << VF
          ExpressionConverter decrCheck = delegate (Dictionary<IVariable, Expression> decrSubstMap, ExpressionTranslator exprTran) {
            var decrToks = new List<IToken>();
            var decrTypes = new List<Type>();
            var decrCallee = new List<Expr>();
            var decrCaller = new List<Expr>();
            foreach (var ee in m.Decreases.Expressions) {
              decrToks.Add(ee.tok);
              decrTypes.Add(ee.Type.NormalizeExpand());
              decrCaller.Add(exprTran.TrExpr(ee));
              Expression es = Substitute(ee, receiverSubst, substMap);
              es = Substitute(es, null, decrSubstMap);
              decrCallee.Add(exprTran.TrExpr(es));
            }
            return DecreasesCheck(decrToks, decrTypes, decrTypes, decrCallee, decrCaller, null, null, false, true);
          };

#if VERIFY_CORRECTNESS_OF_TRANSLATION_FORALL_STATEMENT_RANGE
          var definedness = new BoogieStmtListBuilder(this);
          var exporter = new BoogieStmtListBuilder(this);
          TrForallStmtCall(m.tok, parBoundVars, parRange, decrCheck, null, recursiveCall, definedness, exporter, localVariables, etran);
          // All done, so put the two pieces together
          builder.Add(new Bpl.IfCmd(m.tok, null, definedness.Collect(m.tok), null, exporter.Collect(m.tok)));
#else
          TrForallStmtCall(m.tok, parBoundVars, parBounds, parRange, decrCheck, null, recursiveCall, null, builder, localVariables, etran);
#endif
        }
        // translate the body of the method
        Contract.Assert(m.Body != null);  // follows from method precondition and the if guard

        // $_reverifyPost := false;
        builder.Add(Cmd.SimpleAssign(m.tok, new Bpl.IdentifierExpr(m.tok, "$_reverifyPost", Bpl.Type.Bool), Expr.False));
        // register output parameters with definite-assignment trackers
        Contract.Assert(definiteAssignmentTrackers.Count == 0);
        m.Outs.Iter(p => AddExistingDefiniteAssignmentTracker(p, m.IsGhost));
        // translate the body
        TrStmt(m.Body, builder, localVariables, etran);
        m.Outs.Iter(p => CheckDefiniteAssignmentReturn(m.BodyEndTok, p, builder));
        stmts = builder.Collect(m.Body.Tok);
        // tear down definite-assignment trackers
        m.Outs.Iter(RemoveDefiniteAssignmentTracker);
        Contract.Assert(definiteAssignmentTrackers.Count == 0);
      } else {
        // check well-formedness of any default-value expressions (before assuming preconditions)
        foreach (var formal in m.Ins.Where(formal => formal.DefaultValue != null)) {
          var e = formal.DefaultValue;
          CheckWellformed(e, new WFOptions(null, false, false, true), localVariables, builder, etran);
          builder.Add(new AssumeCmd(e.tok, CanCallAssumption(e, etran)));
          CheckSubrange(e.tok, etran.TrExpr(e), e.Type, formal.Type, builder);

          if (formal.IsOld) {
            Expr wh = GetWhereClause(e.tok, etran.TrExpr(e), e.Type, etran.Old, ISALLOC, true);
            if (wh != null) {
              var desc = new PODesc.IsAllocated("default value", "in the two-state lemma's previous state");
              builder.Add(Assert(e.tok, wh, desc));
            }
          }
        }
        // check well-formedness of the preconditions, and then assume each one of them
        foreach (AttributedExpression p in m.Req) {
          CheckWellformedAndAssume(p.E, new WFOptions(), localVariables, builder, etran);
        }
        // check well-formedness of the modifies clauses
        CheckFrameWellFormed(new WFOptions(), m.Mod.Expressions, localVariables, builder, etran);
        // check well-formedness of the decreases clauses
        foreach (Expression p in m.Decreases.Expressions) {
          CheckWellformed(p, new WFOptions(), localVariables, builder, etran);
        }

        if (!(m is TwoStateLemma)) {
          // play havoc with the heap according to the modifies clause
          builder.Add(new HavocCmd(m.tok, new List<Bpl.IdentifierExpr> { (Bpl.IdentifierExpr/*TODO: this cast is rather dubious*/)etran.HeapExpr }));
          // assume the usual two-state boilerplate information
          foreach (BoilerplateTriple tri in GetTwoStateBoilerplate(m.tok, m.Mod.Expressions, m.IsGhost, m.AllowsAllocation, etran.Old, etran, etran.Old)) {
            if (tri.IsFree) {
              builder.Add(TrAssumeCmd(m.tok, tri.Expr));
            }
          }
        }

        // also play havoc with the out parameters
        if (outParams.Count != 0) {  // don't create an empty havoc statement
          List<Bpl.IdentifierExpr> outH = new List<Bpl.IdentifierExpr>();
          foreach (Variable b in outParams) {
            Contract.Assert(b != null);
            outH.Add(new Bpl.IdentifierExpr(b.tok, b));
          }
          builder.Add(new HavocCmd(m.tok, outH));
        }
        // mark the end of the modifles/out-parameter havocking with a CaptureState; make its location be the first ensures clause, if any (and just
        // omit the CaptureState if there's no ensures clause)
        if (m.Ens.Count != 0) {
          builder.AddCaptureState(m.Ens[0].E.tok, false, "post-state");
        }

        // check wellformedness of postconditions
        foreach (AttributedExpression p in m.Ens) {
          CheckWellformedAndAssume(p.E, new WFOptions(), localVariables, builder, etran);
        }

        stmts = builder.Collect(m.tok);
      }

      if (EmitImplementation(m.Attributes)) {
        // emit impl only when there are proof obligations.
        QKeyValue kv = etran.TrAttributes(m.Attributes, null);
<<<<<<< HEAD
        Implementation impl = new Implementation(m.tok, proc.Name,
          new List<TypeVariable>(), inParams, outParams,
          localVariables, stmts, kv);
        sink.AddTopLevelDeclaration(impl);
=======
        Boogie.Implementation impl = AddImplementationWithVerboseName(m.tok, proc,
           inParams, outParams, localVariables, stmts, kv);
>>>>>>> 2b0a9f47

        if (InsertChecksums) {
          InsertChecksum(m, impl);
        }
      }

      isAllocContext = null;
      Reset();
    }

    private void AddMethodOverrideCheckImpl(Method m, Procedure proc) {
      Contract.Requires(m != null);
      Contract.Requires(proc != null);
      Contract.Requires(sink != null && predef != null);
      Contract.Requires(m.OverriddenMethod != null);
      Contract.Requires(m.Ins.Count == m.OverriddenMethod.Ins.Count);
      Contract.Requires(m.Outs.Count == m.OverriddenMethod.Outs.Count);
      //Contract.Requires(wellformednessProc || m.Body != null);
      Contract.Requires(currentModule == null && codeContext == null && _tmpIEs.Count == 0 && isAllocContext == null);
      Contract.Ensures(currentModule == null && codeContext == null && _tmpIEs.Count == 0 && isAllocContext == null);

      currentModule = m.EnclosingClass.EnclosingModuleDefinition;
      codeContext = m;
      isAllocContext = new IsAllocContext(m.IsGhost);

      List<Variable> inParams = Bpl.Formal.StripWhereClauses(proc.InParams);
      List<Variable> outParams = Bpl.Formal.StripWhereClauses(proc.OutParams);

      var builder = new BoogieStmtListBuilder(this);
      var etran = new ExpressionTranslator(this, predef, m.tok);
      var localVariables = new List<Variable>();

      // assume traitTypeParameter == G(overrideTypeParameters);
      AddOverrideCheckTypeArgumentInstantiations(m, builder, localVariables);

      if (m is TwoStateLemma) {
        // $Heap := current$Heap;
        var heap = (Bpl.IdentifierExpr /*TODO: this cast is somewhat dubious*/)new ExpressionTranslator(this, predef, m.tok).HeapExpr;
        builder.Add(Cmd.SimpleAssign(m.tok, heap, new Bpl.IdentifierExpr(m.tok, "current$Heap", predef.HeapType)));
      }


      var substMap = new Dictionary<IVariable, Expression>();
      for (int i = 0; i < m.Ins.Count; i++) {
        //get corresponsing formal in the class
        var ie = new IdentifierExpr(m.Ins[i].tok, m.Ins[i].AssignUniqueName(m.IdGenerator));
        ie.Var = m.Ins[i]; ie.Type = ie.Var.Type;
        substMap.Add(m.OverriddenMethod.Ins[i], ie);
      }
      for (int i = 0; i < m.Outs.Count; i++) {
        //get corresponsing formal in the class
        var ie = new IdentifierExpr(m.Outs[i].tok, m.Outs[i].AssignUniqueName(m.IdGenerator));
        ie.Var = m.Outs[i]; ie.Type = ie.Var.Type;
        substMap.Add(m.OverriddenMethod.Outs[i], ie);
      }

      StmtList stmts;
      //adding assume Pre’; assert P; // this checks that Pre’ implies P
      AddMethodOverrideReqsChk(m, builder, etran, substMap);

      //adding assert R <= Rank’;
      AddOverrideTerminationChk(m, m.OverriddenMethod, builder, etran, substMap);

      //adding assert W <= Frame’
      AddMethodOverrideSubsetChk(m, builder, etran, localVariables, substMap);

      if (!(m is TwoStateLemma)) {
        //change the heap at locations W
        HavocMethodFrameLocations(m, builder, etran, localVariables);
      }

      //adding assume Q; assert Post’;
      AddMethodOverrideEnsChk(m, builder, etran, substMap);

      stmts = builder.Collect(m.tok);

      if (EmitImplementation(m.Attributes)) {
        // emit the impl only when there are proof obligations.
        QKeyValue kv = etran.TrAttributes(m.Attributes, null);
<<<<<<< HEAD
        Implementation impl = new Implementation(m.tok, proc.Name, new List<TypeVariable>(), inParams, outParams, localVariables, stmts, kv);
        sink.AddTopLevelDeclaration(impl);
=======

        Boogie.Implementation impl = AddImplementationWithVerboseName(m.tok, proc, inParams, outParams, localVariables, stmts, kv);
>>>>>>> 2b0a9f47

        if (InsertChecksums) {
          InsertChecksum(m, impl);
        }
      }

      isAllocContext = null;
      Reset();
    }

    private void AddFunctionOverrideCheckImpl(Function f) {
      Contract.Requires(f != null);
      Contract.Requires(f.EnclosingClass is TopLevelDeclWithMembers);
      Contract.Requires(sink != null && predef != null);
      Contract.Requires(f.OverriddenFunction != null);
      Contract.Requires(f.Formals.Count == f.OverriddenFunction.Formals.Count);
      Contract.Requires(currentModule == null && codeContext == null && _tmpIEs.Count == 0 && isAllocContext != null);
      Contract.Ensures(currentModule == null && codeContext == null && _tmpIEs.Count == 0 && isAllocContext != null);

      #region first procedure, no impl yet
      //Function nf = new Function(f.tok, "OverrideCheck_" + f.Name, f.IsStatic, f.IsGhost, f.TypeArgs, f.OpenParen, f.Formals, f.ResultType, f.Req, f.Reads, f.Ens, f.Decreases, f.Body, f.Attributes, f.SignatureEllipsis);
      //AddFunction(f);
      currentModule = f.EnclosingClass.EnclosingModuleDefinition;
      codeContext = f;

      Expr prevHeap = null;
      Expr currHeap = null;
      var ordinaryEtran = new ExpressionTranslator(this, predef, f.tok);
      ExpressionTranslator etran;
      var inParams_Heap = new List<Variable>();
      if (f is TwoStateFunction) {
        var prevHeapVar = new Bpl.Formal(f.tok, new TypedIdent(f.tok, "previous$Heap", predef.HeapType), true);
        inParams_Heap.Add(prevHeapVar);
        prevHeap = new Bpl.IdentifierExpr(f.tok, prevHeapVar);
        if (f.ReadsHeap) {
          var currHeapVar = new Bpl.Formal(f.tok, new TypedIdent(f.tok, "current$Heap", predef.HeapType), true);
          inParams_Heap.Add(currHeapVar);
          currHeap = new Bpl.IdentifierExpr(f.tok, currHeapVar);
        }
        etran = new ExpressionTranslator(this, predef, currHeap, prevHeap);
      } else {
        etran = ordinaryEtran;
      }

      // parameters of the procedure
      var typeInParams = MkTyParamFormals(GetTypeParams(f), true);
      var inParams = new List<Variable>();
      var outParams = new List<Variable>();
      if (!f.IsStatic) {
        var th = new Bpl.IdentifierExpr(f.tok, "this", TrReceiverType(f));
        Expr wh = Expr.And(
          ReceiverNotNull(th),
          etran.GoodRef(f.tok, th, Resolver.GetReceiverType(f.tok, f)));
        Bpl.Formal thVar = new Bpl.Formal(f.tok, new TypedIdent(f.tok, "this", TrReceiverType(f), wh), true);
        inParams.Add(thVar);
      }
      foreach (Formal p in f.Formals) {
        Bpl.Type varType = TrType(p.Type);
        Expr wh = GetWhereClause(p.tok, new Bpl.IdentifierExpr(p.tok, p.AssignUniqueName(f.IdGenerator), varType), p.Type, etran, NOALLOC);
        inParams.Add(new Bpl.Formal(p.tok, new TypedIdent(p.tok, p.AssignUniqueName(f.IdGenerator), varType, wh), true));
      }

      Formal pOut = null;
      if (f.Result != null || f.OverriddenFunction.Result != null) {
        if (f.Result != null) {
          pOut = f.Result;
          Contract.Assert(!pOut.IsOld);
        } else {
          var pp = f.OverriddenFunction.Result;
          Contract.Assert(!pp.IsOld);
          pOut = new Formal(pp.tok, pp.Name, f.ResultType, false, pp.IsGhost, null);
        }
        var varType = TrType(pOut.Type);
        var wh = GetWhereClause(pOut.tok, new Bpl.IdentifierExpr(pOut.tok, pOut.AssignUniqueName(f.IdGenerator), varType), pOut.Type, etran, NOALLOC);
        outParams.Add(new Bpl.Formal(pOut.tok, new TypedIdent(pOut.tok, pOut.AssignUniqueName(f.IdGenerator), varType, wh), true));
      }
      // the procedure itself
      var req = new List<Requires>();
      // free requires mh == ModuleContextHeight && fh == FunctionContextHeight;
      req.Add(Requires(f.tok, true, etran.HeightContext(f.OverriddenFunction), null, null));
      if (f is TwoStateFunction) {
        // free requires prevHeap == Heap && HeapSucc(prevHeap, currHeap) && IsHeap(currHeap)
        var a0 = Expr.Eq(prevHeap, ordinaryEtran.HeapExpr);
        var a1 = HeapSucc(prevHeap, currHeap);
        var a2 = FunctionCall(f.tok, BuiltinFunction.IsGoodHeap, null, currHeap);
        req.Add(Requires(f.tok, true, BplAnd(a0, BplAnd(a1, a2)), null, null));
      }
      // modifies $Heap, $Tick
      var mod = new List<Bpl.IdentifierExpr> {
        (Bpl.IdentifierExpr/*TODO: this cast is rather dubious*/)ordinaryEtran.HeapExpr,
        etran.Tick()
      };
      var ens = new List<Ensures>();

<<<<<<< HEAD
      var proc = new Procedure(f.tok, "OverrideCheck$$" + f.FullSanitizedName, new List<TypeVariable>(),
=======
      var name = MethodName(f, MethodTranslationKind.OverrideCheck);
      var proc = new Boogie.Procedure(f.tok, name, new List<Boogie.TypeVariable>(),
>>>>>>> 2b0a9f47
        Util.Concat(Util.Concat(typeInParams, inParams_Heap), inParams), outParams,
        req, mod, ens, etran.TrAttributes(f.Attributes, null));
      AddVerboseName(proc, f.FullDafnyName, MethodTranslationKind.OverrideCheck);
      sink.AddTopLevelDeclaration(proc);
      var implInParams = Bpl.Formal.StripWhereClauses(inParams);
      var implOutParams = Bpl.Formal.StripWhereClauses(outParams);

      #endregion

      //List<Variable> outParams = Bpl.Formal.StripWhereClauses(proc.OutParams);

      BoogieStmtListBuilder builder = new BoogieStmtListBuilder(this);
      List<Variable> localVariables = new List<Variable>();

      // assume traitTypeParameter == G(overrideTypeParameters);
      AddOverrideCheckTypeArgumentInstantiations(f, builder, localVariables);

      if (f is TwoStateFunction) {
        // $Heap := current$Heap;
        var heap = (Bpl.IdentifierExpr /*TODO: this cast is somewhat dubious*/)ordinaryEtran.HeapExpr;
        builder.Add(Cmd.SimpleAssign(f.tok, heap, etran.HeapExpr));
        etran = ordinaryEtran;  // we no longer need the special heap names
      }

      var substMap = new Dictionary<IVariable, Expression>();
      for (int i = 0; i < f.Formals.Count; i++) {
        //get corresponsing formal in the class
        var ie = new IdentifierExpr(f.Formals[i].tok, f.Formals[i].AssignUniqueName(f.IdGenerator));
        ie.Var = f.Formals[i]; ie.Type = ie.Var.Type;
        substMap.Add(f.OverriddenFunction.Formals[i], ie);
      }

      if (f.OverriddenFunction.Result != null) {
        Contract.Assert(pOut != null);
        //get corresponsing formal in the class
        var ie = new IdentifierExpr(pOut.tok, pOut.AssignUniqueName(f.IdGenerator));
        ie.Var = pOut; ie.Type = ie.Var.Type;
        substMap.Add(f.OverriddenFunction.Result, ie);
      }

      //adding assume Pre’; assert P; // this checks that Pre’ implies P
      AddFunctionOverrideReqsChk(f, builder, etran, substMap);

      //adding assert R <= Rank’;
      AddOverrideTerminationChk(f, f.OverriddenFunction, builder, etran, substMap);

      //adding assert W <= Frame’
      AddFunctionOverrideSubsetChk(f, builder, etran, localVariables, substMap);

      //adding assume Q; assert Post’;
      //adding assume J.F(ins) == C.F(ins);
      AddFunctionOverrideEnsChk(f, builder, etran, substMap, implInParams, implOutParams.Count == 0 ? null : implOutParams[0]);

      var stmts = builder.Collect(f.tok);

      if (EmitImplementation(f.Attributes)) {
        // emit the impl only when there are proof obligations.
        QKeyValue kv = etran.TrAttributes(f.Attributes, null);

<<<<<<< HEAD
        var impl = new Implementation(f.tok, proc.Name, new List<TypeVariable>(),
          Util.Concat(Util.Concat(typeInParams, inParams_Heap), implInParams), implOutParams, localVariables, stmts, kv);
        sink.AddTopLevelDeclaration(impl);
=======
        var impl = AddImplementationWithVerboseName(f.tok, proc,
          Util.Concat(Util.Concat(typeInParams, inParams_Heap), implInParams),
          implOutParams, localVariables, stmts, kv);
>>>>>>> 2b0a9f47
      }

      if (InsertChecksums) {
        InsertChecksum(f, proc, true);
      }

      Reset();
    }

    private void AddOverrideCheckTypeArgumentInstantiations(MemberDecl member, BoogieStmtListBuilder builder, List<Variable> localVariables) {
      Contract.Requires(member is Function || member is Method);
      Contract.Requires(member.EnclosingClass is TopLevelDeclWithMembers);
      Contract.Requires(builder != null);
      Contract.Requires(localVariables != null);

      MemberDecl overriddenMember;
      List<TypeParameter> overriddenTypeParameters;
      if (member is Function) {
        var o = ((Function)member).OverriddenFunction;
        overriddenMember = o;
        overriddenTypeParameters = o.TypeArgs;
      } else {
        var o = ((Method)member).OverriddenMethod;
        overriddenMember = o;
        overriddenTypeParameters = o.TypeArgs;
      }
      var typeMap = GetTypeArgumentSubstitutionMap(overriddenMember, member);
      foreach (var tp in Util.Concat(overriddenMember.EnclosingClass.TypeArgs, overriddenTypeParameters)) {
        var local = BplLocalVar(nameTypeParam(tp), predef.Ty, out var lhs);
        localVariables.Add(local);
        var rhs = TypeToTy(typeMap[tp]);
        builder.Add(new AssumeCmd(tp.tok, Expr.Eq(lhs, rhs)));
      }
    }

    /// <summary>
    /// Essentially, the function override axiom looks like:
    ///   axiom (forall $heap: HeapType, typeArgs: Ty, this: ref, x#0: int, fuel: LayerType ::
    ///     { J.F(fuel, $heap, G(typeArgs), this, x#0), C.F(fuel, $heap, typeArgs, this, x#0) }
    ///     { J.F(fuel, $heap, G(typeArgs), this, x#0), $Is(this, C) }
    ///     this != null && $Is(this, C)
    ///     ==>
    ///     J.F(fuel, $heap, G(typeArgs), this, x#0) == C.F(fuel, $heap, typeArgs, this, x#0));
    /// (without the other usual antecedents).  Essentially, the override gives a part of the body of the
    /// trait's function, so we call FunctionAxiom to generate a conditional axiom (that is, we pass in the "overridingFunction"
    /// parameter to FunctionAxiom, which will add 'dtype(this) == class.C' as an additional antecedent) for a
    /// body of 'C.F(this, x#0)'.
    /// </summary>
    private Axiom FunctionOverrideAxiom(Function f, Function overridingFunction) {
      Contract.Requires(f != null);
      Contract.Requires(overridingFunction != null);
      Contract.Requires(predef != null);
      Contract.Requires(f.EnclosingClass != null);
      Contract.Requires(!f.IsStatic);
      Contract.Requires(overridingFunction.EnclosingClass is TopLevelDeclWithMembers);
      Contract.Ensures(Contract.Result<Axiom>() != null);

      bool readsHeap = AlwaysUseHeap || f.ReadsHeap || overridingFunction.ReadsHeap;

      ExpressionTranslator etran;
      BoundVariable bvPrevHeap = null;
      if (f is TwoStateFunction) {
        bvPrevHeap = new BoundVariable(f.tok, new TypedIdent(f.tok, "$prevHeap", predef.HeapType));
        etran = new ExpressionTranslator(this, predef,
          f.ReadsHeap ? new Bpl.IdentifierExpr(f.tok, predef.HeapVarName, predef.HeapType) : null,
          new Bpl.IdentifierExpr(f.tok, bvPrevHeap));
      } else if (readsHeap) {
        etran = new ExpressionTranslator(this, predef, f.tok);
      } else {
        etran = new ExpressionTranslator(this, predef, (Expr)null);
      }

      // "forallFormals" is built to hold the bound variables of the quantification
      // argsJF are the arguments to J.F (the function in the trait)
      // argsCF are the arguments to C.F (the overriding function)
      var forallFormals = new List<Variable>();
      var argsJF = new List<Expr>();
      var argsCF = new List<Expr>();

      // Add type arguments
      forallFormals.AddRange(MkTyParamBinders(GetTypeParams(overridingFunction), out _));
      argsJF.AddRange(GetTypeArguments(f, overridingFunction).ConvertAll(TypeToTy));
      argsCF.AddRange(GetTypeArguments(overridingFunction, null).ConvertAll(TypeToTy));

      // Add the fuel argument
      if (f.IsFuelAware()) {
        Contract.Assert(overridingFunction.IsFuelAware());  // f.IsFuelAware() ==> overridingFunction.IsFuelAware()
        var fuel = new BoundVariable(f.tok, new TypedIdent(f.tok, "$fuel", predef.LayerType));
        forallFormals.Add(fuel);
        var ly = new Bpl.IdentifierExpr(f.tok, fuel);
        argsJF.Add(ly);
        argsCF.Add(ly);
      } else if (overridingFunction.IsFuelAware()) {
        // We can't use a bound variable $fuel, because then one of the triggers won't be mentioning this $fuel.
        // Instead, we do the next best thing: use the literal $LZ.
        var ly = new Bpl.IdentifierExpr(f.tok, "$LZ", predef.LayerType); // $LZ
        argsCF.Add(ly);
      }

      // Add heap arguments
      if (f is TwoStateFunction) {
        Contract.Assert(bvPrevHeap != null);
        forallFormals.Add(bvPrevHeap);
        argsJF.Add(etran.Old.HeapExpr);
        argsCF.Add(etran.Old.HeapExpr);
      }
      if (AlwaysUseHeap || f.ReadsHeap || overridingFunction.ReadsHeap) {
        var heap = new BoundVariable(f.tok, new TypedIdent(f.tok, predef.HeapVarName, predef.HeapType));
        forallFormals.Add(heap);
        if (AlwaysUseHeap || f.ReadsHeap) {
          argsJF.Add(new Bpl.IdentifierExpr(f.tok, heap));
        }
        if (AlwaysUseHeap || overridingFunction.ReadsHeap) {
          argsCF.Add(new Bpl.IdentifierExpr(overridingFunction.tok, heap));
        }
      }

      // Add receiver parameter
      Type thisType = Resolver.GetReceiverType(f.tok, overridingFunction);
      var bvThis = new BoundVariable(f.tok, new TypedIdent(f.tok, etran.This, TrType(thisType)));
      forallFormals.Add(bvThis);
      var bvThisExpr = new Bpl.IdentifierExpr(f.tok, bvThis);
      argsJF.Add(bvThisExpr);
      argsCF.Add(bvThisExpr);
      // $Is(this, C)
      var isOfSubtype = GetWhereClause(overridingFunction.tok, bvThisExpr, thisType, f is TwoStateFunction ? etran.Old : etran, IsAllocType.NEVERALLOC);

      // Add other arguments
      var typeMap = GetTypeArgumentSubstitutionMap(f, overridingFunction);
      foreach (Formal p in f.Formals) {
        var pType = Resolver.SubstType(p.Type, typeMap);
        var bv = new BoundVariable(p.tok, new TypedIdent(p.tok, p.AssignUniqueName(currentDeclaration.IdGenerator), TrType(pType)));
        forallFormals.Add(bv);
        var jfArg = new Bpl.IdentifierExpr(p.tok, bv);
        argsJF.Add(ModeledAsBoxType(p.Type) ? BoxIfUnboxed(jfArg, pType) : jfArg);
        argsCF.Add(new Bpl.IdentifierExpr(p.tok, bv));
      }

      // useViaContext: (mh != ModuleContextHeight || fh != FunctionContextHeight)
      ModuleDefinition mod = f.EnclosingClass.EnclosingModuleDefinition;
      Expr useViaContext = !InVerificationScope(overridingFunction) ? (Expr)Expr.True :
        Expr.Neq(Expr.Literal(mod.CallGraph.GetSCCRepresentativePredecessorCount(overridingFunction)), etran.FunctionContextHeight());

      Expr funcAppl;
      {
        var funcID = new Bpl.IdentifierExpr(f.tok, f.FullSanitizedName, TrType(f.ResultType));
        funcAppl = new NAryExpr(f.tok, new FunctionCall(funcID), argsJF);
      }
      Expr overridingFuncAppl;
      {
        var funcID = new Bpl.IdentifierExpr(overridingFunction.tok, overridingFunction.FullSanitizedName, TrType(overridingFunction.ResultType));
        overridingFuncAppl = new NAryExpr(overridingFunction.tok, new FunctionCall(funcID), argsCF);
      }

      // Build the triggers
      // { f(Succ(s), args), f'(Succ(s), args') }
      Trigger tr = BplTriggerHeap(this, overridingFunction.tok,
        funcAppl,
        readsHeap ? etran.HeapExpr : null,
        overridingFuncAppl);
      // { f(Succ(s), args), $Is(this, T') }
      var exprs = new List<Expr>() { funcAppl, isOfSubtype };
      if (readsHeap) {
        exprs.Add(FunctionCall(overridingFunction.tok, BuiltinFunction.IsGoodHeap, null, etran.HeapExpr));
      }
      tr = new Trigger(overridingFunction.tok, true, exprs, tr);

      // The equality that is what it's all about
      var synonyms = Expr.Eq(
        funcAppl,
        ModeledAsBoxType(f.ResultType) ? BoxIfUnboxed(overridingFuncAppl, overridingFunction.ResultType) : overridingFuncAppl);

      // The axiom
      Expr ax = BplForall(f.tok, new List<TypeVariable>(), forallFormals, null, tr,
        Expr.Imp(Expr.And(ReceiverNotNull(bvThisExpr), isOfSubtype), synonyms));
      var activate = AxiomActivation(f, etran);
      string comment = "override axiom for " + f.FullSanitizedName + " in class " + overridingFunction.EnclosingClass.FullSanitizedName;
      return new Axiom(f.tok, Expr.Imp(activate, ax), comment);
    }

    /// <summary>
    /// Return a type-parameter substitution map for function "f", as instantiated by the context of "overridingFunction".
    ///
    /// In more symbols, suppose "f" is declared as follows:
    ///     class/trait Tr[A,B] {
    ///       function f[C,D](...): ...
    ///     }
    /// and "overridingFunction" is declared as follows:
    ///     class/trait Cl[G] extends Tr[X(G),Y(G)] {
    ///       function f[R,S](...): ...
    ///     }
    /// Then, return the following map:
    ///     A -> X(G)
    ///     B -> Y(G)
    ///     C -> R
    ///     D -> S
    ///
    /// See also GetTypeArguments.
    /// </summary>
    private static Dictionary<TypeParameter, Type> GetTypeArgumentSubstitutionMap(MemberDecl member, MemberDecl overridingMember) {
      Contract.Requires(member is Function || member is Method);
      Contract.Requires(overridingMember is Function || overridingMember is Method);
      Contract.Requires(overridingMember.EnclosingClass is TopLevelDeclWithMembers);
      Contract.Requires(((ICallable)member).TypeArgs.Count == ((ICallable)overridingMember).TypeArgs.Count);

      var typeMap = new Dictionary<TypeParameter, Type>();

      var cl = (TopLevelDeclWithMembers)overridingMember.EnclosingClass;
      var classTypeMap = cl.ParentFormalTypeParametersToActuals;
      member.EnclosingClass.TypeArgs.ForEach(tp => typeMap.Add(tp, classTypeMap[tp]));

      var origTypeArgs = ((ICallable)member).TypeArgs;
      var overridingTypeArgs = ((ICallable)overridingMember).TypeArgs;
      for (var i = 0; i < origTypeArgs.Count; i++) {
        var otp = overridingTypeArgs[i];
        typeMap.Add(origTypeArgs[i], new UserDefinedType(otp.tok, otp));
      }

      return typeMap;
    }

    private void AddMethodOverrideEnsChk(Method m, BoogieStmtListBuilder builder, ExpressionTranslator etran, Dictionary<IVariable, Expression> substMap) {
      Contract.Requires(m != null);
      Contract.Requires(builder != null);
      Contract.Requires(etran != null);
      Contract.Requires(substMap != null);
      //generating class post-conditions
      foreach (var en in m.Ens) {
        builder.Add(TrAssumeCmd(m.tok, etran.TrExpr(en.E)));
      }
      //generating trait post-conditions with class variables
      foreach (var en in m.OverriddenMethod.Ens) {
        Expression postcond = Substitute(en.E, null, substMap);
        bool splitHappened;  // we actually don't care
        foreach (var s in TrSplitExpr(postcond, etran, false, out splitHappened)) {
          if (s.IsChecked) {
            builder.Add(Assert(m.tok, s.E, new PODesc.EnsuresStronger()));
          }
        }
      }
    }

    private void AddMethodOverrideReqsChk(Method m, BoogieStmtListBuilder builder, ExpressionTranslator etran, Dictionary<IVariable, Expression> substMap) {
      Contract.Requires(m != null);
      Contract.Requires(builder != null);
      Contract.Requires(etran != null);
      Contract.Requires(substMap != null);
      //generating trait pre-conditions with class variables
      foreach (var req in m.OverriddenMethod.Req) {
        Expression precond = Substitute(req.E, null, substMap);
        builder.Add(TrAssumeCmd(m.tok, etran.TrExpr(precond)));
      }
      //generating class pre-conditions
      foreach (var req in m.Req) {
        bool splitHappened;  // we actually don't care
        foreach (var s in TrSplitExpr(req.E, etran, false, out splitHappened)) {
          if (s.IsChecked) {
            builder.Add(Assert(m.tok, s.E, new PODesc.RequiresWeaker()));
          }
        }
      }
    }

    private void AddOverrideTerminationChk(ICallable original, ICallable overryd, BoogieStmtListBuilder builder, ExpressionTranslator etran, Dictionary<IVariable, Expression> substMap) {
      Contract.Requires(original != null);
      Contract.Requires(overryd != null);
      Contract.Requires(builder != null);
      Contract.Requires(etran != null);
      Contract.Requires(substMap != null);
      // Note, it is as if the trait's method is calling the class's method.
      var contextDecreases = overryd.Decreases.Expressions;
      var calleeDecreases = original.Decreases.Expressions;
      // We want to check:  calleeDecreases <= contextDecreases (note, we can allow equality, since there is a bounded, namely 1, number of dynamic dispatches)
      if (Contract.Exists(contextDecreases, e => e is WildcardExpr)) {
        // no check needed
        return;
      }

      int N = Math.Min(contextDecreases.Count, calleeDecreases.Count);
      var toks = new List<IToken>();
      var types0 = new List<Type>();
      var types1 = new List<Type>();
      var callee = new List<Expr>();
      var caller = new List<Expr>();

      for (int i = 0; i < N; i++) {
        Expression e0 = calleeDecreases[i];
        Expression e1 = Substitute(contextDecreases[i], null, substMap);
        if (!CompatibleDecreasesTypes(e0.Type, e1.Type)) {
          N = i;
          break;
        }
        toks.Add(new NestedToken(original.Tok, e1.tok));
        types0.Add(e0.Type.NormalizeExpand());
        types1.Add(e1.Type.NormalizeExpand());
        callee.Add(etran.TrExpr(e0));
        caller.Add(etran.TrExpr(e1));
      }

      var decrCountT = contextDecreases.Count;
      var decrCountC = calleeDecreases.Count;
      // Generally, we want to produce a check "decrClass <= decrTrait", allowing (the common case where) they are equal.
      // * If N < decrCountC && N < decrCountT, then "decrClass <= decrTrait" if the comparison ever gets beyond the
      //   parts that survived truncation.  Thus, we compare with "allowNoChange" set to "false".
      // Otherwise:
      // * If decrCountC == decrCountT, then the truncation we did above had no effect and we pass in "allowNoChange" as "true".
      // * If decrCountC > decrCountT, then we will have truncated decrClass above.  Let x,y and x' denote decrClass and
      //   decrTrait, respectively, where x and x' have the same length.  Considering how Dafny in effect pads the end of
      //   decreases tuples with a \top, we were supposed to evaluate (x,(y,\top)) <= (x',\top), which by lexicographic pairs
      //   we can expand to:
      //       x <= x' && (x == x' ==> (y,\top) <= \top)
      //   which is equivalent to just x <= x'.  Thus, we called DecreasesCheck to compare x and x' and we pass in "allowNoChange"
      //   as "true".
      // * If decrCountC < decrCountT, then we will have truncated decrTrait above.  Let x and x',y' denote decrClass and
      //   decrTrait, respectively, where x and x' have the same length.  We then want to check (x,\top) <= (x',(y',\top)), which
      //   expands to:
      //       x <= x' && (x == x' ==> \top <= (y',\top))
      //    =      { \top is strictly larger than a pair }
      //       x <= x' && (x == x' ==> false)
      //    =
      //       x < x'
      //   So we perform our desired check by calling DecreasesCheck to strictly compare x and x', so we pass in "allowNoChange"
      //   as "false".
      bool allowNoChange = N == decrCountT && decrCountT <= decrCountC;
      var decrChk = DecreasesCheck(toks, types0, types1, callee, caller, null, null, allowNoChange, false);
      builder.Add(Assert(original.Tok, decrChk, new PODesc.TraitDecreases(original.WhatKind)));
    }

    private void AddMethodOverrideSubsetChk(Method m, BoogieStmtListBuilder builder, ExpressionTranslator etran, List<Variable> localVariables, Dictionary<IVariable, Expression> substMap) {
      //getting framePrime
      List<FrameExpression> traitFrameExps = new List<FrameExpression>();
      List<FrameExpression> classFrameExps = m.Mod != null ? m.Mod.Expressions : new List<FrameExpression>();
      if (m.OverriddenMethod.Mod != null) {
        foreach (var e in m.OverriddenMethod.Mod.Expressions) {
          var newE = Substitute(e.E, null, substMap);
          FrameExpression fe = new FrameExpression(e.tok, newE, e.FieldName);
          traitFrameExps.Add(fe);
        }
      }

      QKeyValue kv = etran.TrAttributes(m.Attributes, null);

      IToken tok = m.tok;
      // Declare a local variable $_Frame: <alpha>[ref, Field alpha]bool
      Bpl.IdentifierExpr traitFrame = etran.TheFrame(m.OverriddenMethod.tok);  // this is a throw-away expression, used only to extract the type and name of the $_Frame variable
      traitFrame.Name = m.EnclosingClass.Name + "_" + traitFrame.Name;
      Contract.Assert(traitFrame.Type != null);  // follows from the postcondition of TheFrame
      Bpl.LocalVariable frame = new Bpl.LocalVariable(tok, new TypedIdent(tok, null ?? traitFrame.Name, traitFrame.Type));
      localVariables.Add(frame);
      // $_Frame := (lambda<alpha> $o: ref, $f: Field alpha :: $o != null && $Heap[$o,alloc] ==> ($o,$f) in Modifies/Reads-Clause);
      TypeVariable alpha = new TypeVariable(tok, "alpha");
      BoundVariable oVar = new BoundVariable(tok, new TypedIdent(tok, "$o", predef.RefType));
      Bpl.IdentifierExpr o = new Bpl.IdentifierExpr(tok, oVar);
      BoundVariable fVar = new BoundVariable(tok, new TypedIdent(tok, "$f", predef.FieldName(tok, alpha)));
      Bpl.IdentifierExpr f = new Bpl.IdentifierExpr(tok, fVar);
      Expr ante = Expr.And(Expr.Neq(o, predef.Null), etran.IsAlloced(tok, o));
      Expr consequent = InRWClause(tok, o, f, traitFrameExps, etran, null, null);
      Expr lambda = new Bpl.LambdaExpr(tok, new List<TypeVariable> { alpha }, new List<Variable> { oVar, fVar }, null,
        Expr.Imp(ante, consequent));

      //to initialize $_Frame variable to Frame'
      builder.Add(Cmd.SimpleAssign(tok, new Bpl.IdentifierExpr(tok, frame), lambda));

      // emit: assert (forall<alpha> o: ref, f: Field alpha :: o != null && $Heap[o,alloc] && (o,f) in subFrame ==> $_Frame[o,f]);
      Expr oInCallee = InRWClause(tok, o, f, classFrameExps, etran, null, null);
      Expr consequent2 = InRWClause(tok, o, f, traitFrameExps, etran, null, null);
      Expr q = new Bpl.ForallExpr(tok, new List<TypeVariable> { alpha }, new List<Variable> { oVar, fVar },
        Expr.Imp(Expr.And(ante, oInCallee), consequent2));
      builder.Add(Assert(tok, q, new PODesc.TraitFrame(true), kv));
    }

    /// <summary>
    /// This method is expected to be called at most once for each parameter combination, and in particular
    /// at most once for each value of "kind".
    /// </summary>
    private Procedure AddMethod(Method m, MethodTranslationKind kind) {
      Contract.Requires(m != null);
      Contract.Requires(m.EnclosingClass != null);
      Contract.Requires(predef != null);
      Contract.Requires(currentModule == null && codeContext == null && isAllocContext == null);
      Contract.Ensures(currentModule == null && codeContext == null && isAllocContext == null);
      Contract.Ensures(Contract.Result<Procedure>() != null);
      Contract.Assert(VisibleInScope(m));

      currentModule = m.EnclosingClass.EnclosingModuleDefinition;
      codeContext = m;
      isAllocContext = new IsAllocContext(m.IsGhost);

      Expr prevHeap = null;
      Expr currHeap = null;
      var ordinaryEtran = new ExpressionTranslator(this, predef, m.tok);
      ExpressionTranslator etran;
      var inParams = new List<Variable>();
      if (m is TwoStateLemma) {
        var prevHeapVar = new Bpl.Formal(m.tok, new TypedIdent(m.tok, "previous$Heap", predef.HeapType), true);
        var currHeapVar = new Bpl.Formal(m.tok, new TypedIdent(m.tok, "current$Heap", predef.HeapType), true);
        inParams.Add(prevHeapVar);
        inParams.Add(currHeapVar);
        prevHeap = new Bpl.IdentifierExpr(m.tok, prevHeapVar);
        currHeap = new Bpl.IdentifierExpr(m.tok, currHeapVar);
        etran = new ExpressionTranslator(this, predef, currHeap, prevHeap);
      } else {
        etran = ordinaryEtran;
      }

      List<Variable> outParams;
      GenerateMethodParameters(m.tok, m, kind, etran, inParams, out outParams);

      var req = new List<Requires>();
      var mod = new List<Bpl.IdentifierExpr>();
      var ens = new List<Ensures>();
      // FREE PRECONDITIONS
      if (kind == MethodTranslationKind.SpecWellformedness || kind == MethodTranslationKind.Implementation || kind == MethodTranslationKind.OverrideCheck) {  // the other cases have no need for a free precondition
        // free requires mh == ModuleContextHeight && fh == FunctionContextHeight;
        req.Add(Requires(m.tok, true, etran.HeightContext(kind == MethodTranslationKind.OverrideCheck ? m.OverriddenMethod : m), null, null));
        if (m is TwoStateLemma) {
          // free requires prevHeap == Heap && HeapSucc(prevHeap, currHeap) && IsHeap(currHeap)
          var a0 = Expr.Eq(prevHeap, ordinaryEtran.HeapExpr);
          var a1 = HeapSucc(prevHeap, currHeap);
          var a2 = FunctionCall(m.tok, BuiltinFunction.IsGoodHeap, null, currHeap);
          req.Add(Requires(m.tok, true, BplAnd(a0, BplAnd(a1, a2)), null, null));
        }
      }
      if (m is TwoStateLemma) {
        // Checked preconditions that old parameters really existed in previous state
        var index = 0;
        foreach (var formal in m.Ins) {
          if (formal.IsOld) {
            var dafnyFormalIdExpr = new IdentifierExpr(formal.tok, formal);
            var pIdx = m.Ins.Count == 1 ? "" : " at index " + index;
            var desc = new PODesc.IsAllocated($"parameter{pIdx} ('{formal.Name}')", "in the two-state lemma's previous state");
            var require = Requires(formal.tok, false, MkIsAlloc(etran.TrExpr(dafnyFormalIdExpr), formal.Type, prevHeap),
              desc.FailureDescription, null);
            require.Description = desc;
            req.Add(require);
          }
          index++;
        }
      }
      mod.Add((Bpl.IdentifierExpr/*TODO: this cast is somewhat dubious*/)ordinaryEtran.HeapExpr);
      mod.Add(etran.Tick());

      var bodyKind = kind == MethodTranslationKind.SpecWellformedness || kind == MethodTranslationKind.Implementation;

      if (kind != MethodTranslationKind.SpecWellformedness && kind != MethodTranslationKind.OverrideCheck) {
        // USER-DEFINED SPECIFICATIONS
        var comment = "user-defined preconditions";
        foreach (var p in m.Req) {
          string errorMessage = CustomErrorMessage(p.Attributes);
          if (p.Label != null && kind == MethodTranslationKind.Implementation) {
            // don't include this precondition here, but record it for later use
            p.Label.E = (m is TwoStateLemma ? ordinaryEtran : etran.Old).TrExpr(p.E);
          } else {
            foreach (var s in TrSplitExprForMethodSpec(p.E, etran, kind)) {
              if (s.IsOnlyChecked && bodyKind) {
                // don't include in split
              } else if (s.IsOnlyFree && !bodyKind) {
                // don't include in split -- it would be ignored, anyhow
              } else {
                req.Add(Requires(s.Tok, s.IsOnlyFree, s.E, errorMessage, comment));
                comment = null;
                // the free here is not linked to the free on the original expression (this is free things generated in the splitting.)
              }
            }
          }
        }
        comment = "user-defined postconditions";
        foreach (var p in m.Ens) {
          string errorMessage = CustomErrorMessage(p.Attributes);
          AddEnsures(ens, Ensures(p.E.tok, true, CanCallAssumption(p.E, etran), errorMessage, comment));
          comment = null;
          foreach (var s in TrSplitExprForMethodSpec(p.E, etran, kind)) {
            var post = s.E;
            if (kind == MethodTranslationKind.Implementation && RefinementToken.IsInherited(s.Tok, currentModule)) {
              // this postcondition was inherited into this module, so make it into the form "$_reverifyPost ==> s.E"
              post = Expr.Imp(new Bpl.IdentifierExpr(s.E.tok, "$_reverifyPost", Bpl.Type.Bool), post);
            }
            if (s.IsOnlyFree && bodyKind) {
              // don't include in split -- it would be ignored, anyhow
            } else if (s.IsOnlyChecked && !bodyKind) {
              // don't include in split
            } else {
              AddEnsures(ens, Ensures(s.Tok, s.IsOnlyFree, post, errorMessage, null));
            }
          }
        }
        if (m is Constructor && kind == MethodTranslationKind.Call) {
          var fresh = Expr.Not(etran.Old.IsAlloced(m.tok, new Bpl.IdentifierExpr(m.tok, "this", TrReceiverType(m))));
          AddEnsures(ens, Ensures(m.tok, false, fresh, null, "constructor allocates the object"));
        }
        foreach (BoilerplateTriple tri in GetTwoStateBoilerplate(m.tok, m.Mod.Expressions, m.IsGhost, m.AllowsAllocation, ordinaryEtran.Old, ordinaryEtran, ordinaryEtran.Old)) {
          AddEnsures(ens, Ensures(tri.tok, tri.IsFree, tri.Expr, tri.ErrorMessage, tri.Comment));
        }

        // add the fuel assumption for the reveal method of a opaque method
        if (IsOpaqueRevealLemma(m)) {
          List<Expression> args = Attributes.FindExpressions(m.Attributes, "fuel");
          if (args != null) {
            MemberSelectExpr selectExpr = args[0].Resolved as MemberSelectExpr;
            if (selectExpr != null) {
              Function f = selectExpr.Member as Function;
              FuelConstant fuelConstant = this.functionFuel.Find(x => x.f == f);
              if (fuelConstant != null) {
                Expr startFuel = fuelConstant.startFuel;
                Expr startFuelAssert = fuelConstant.startFuelAssert;
                Expr moreFuel_expr = fuelConstant.MoreFuel(sink, predef, f.IdGenerator);
                Expr layer = etran.layerInterCluster.LayerN(1, moreFuel_expr);
                Expr layerAssert = etran.layerInterCluster.LayerN(2, moreFuel_expr);

                AddEnsures(ens, Ensures(m.tok, true, Expr.Eq(startFuel, layer), null, null));
                AddEnsures(ens, Ensures(m.tok, true, Expr.Eq(startFuelAssert, layerAssert), null, null));

                AddEnsures(ens, Ensures(m.tok, true, Expr.Eq(FunctionCall(f.tok, BuiltinFunction.AsFuelBottom, null, moreFuel_expr), moreFuel_expr), null, "Shortcut to LZ"));
              }
            }
          }
        }
      }

      var name = MethodName(m, kind);
<<<<<<< HEAD
      var proc = new Procedure(m.tok, name, new List<TypeVariable>(), inParams, outParams, req, mod, ens, etran.TrAttributes(m.Attributes, null));
=======
      var proc = new Boogie.Procedure(m.tok, name, new List<Boogie.TypeVariable>(), inParams, outParams, req, mod, ens, etran.TrAttributes(m.Attributes, null));
      AddVerboseName(proc, m.FullDafnyName, kind);
>>>>>>> 2b0a9f47

      if (InsertChecksums) {
        InsertChecksum(m, proc, true);
      }

      currentModule = null;
      codeContext = null;
      isAllocContext = null;

      return proc;
    }

    private void InsertChecksum(Method m, Bpl.Declaration decl, bool specificationOnly = false) {
      Contract.Requires(VisibleInScope(m));
      byte[] data;
      using (var writer = new StringWriter()) {
        var printer = new Printer(writer);
        printer.PrintAttributes(m.Attributes);
        printer.PrintFormals(m.Ins, m);
        if (m.Outs.Any()) {
          writer.Write("returns ");
          printer.PrintFormals(m.Outs, m);
        }
        printer.PrintSpec("", m.Req, 0);
        printer.PrintFrameSpecLine("", m.Mod.Expressions, 0, null);
        printer.PrintSpec("", m.Ens, 0);
        printer.PrintDecreasesSpec(m.Decreases, 0);
        writer.WriteLine();
        if (!specificationOnly && m.Body != null && RevealedInScope(m)) {
          printer.PrintStatement(m.Body, 0);
        }
        data = Encoding.UTF8.GetBytes(writer.ToString());
      }

      InsertChecksum(decl, data);
    }
  }
}<|MERGE_RESOLUTION|>--- conflicted
+++ resolved
@@ -715,15 +715,8 @@
       if (EmitImplementation(m.Attributes)) {
         // emit impl only when there are proof obligations.
         QKeyValue kv = etran.TrAttributes(m.Attributes, null);
-<<<<<<< HEAD
-        Implementation impl = new Implementation(m.tok, proc.Name,
-          new List<TypeVariable>(), inParams, outParams,
-          localVariables, stmts, kv);
-        sink.AddTopLevelDeclaration(impl);
-=======
         Boogie.Implementation impl = AddImplementationWithVerboseName(m.tok, proc,
            inParams, outParams, localVariables, stmts, kv);
->>>>>>> 2b0a9f47
 
         if (InsertChecksums) {
           InsertChecksum(m, impl);
@@ -803,13 +796,8 @@
       if (EmitImplementation(m.Attributes)) {
         // emit the impl only when there are proof obligations.
         QKeyValue kv = etran.TrAttributes(m.Attributes, null);
-<<<<<<< HEAD
-        Implementation impl = new Implementation(m.tok, proc.Name, new List<TypeVariable>(), inParams, outParams, localVariables, stmts, kv);
-        sink.AddTopLevelDeclaration(impl);
-=======
 
         Boogie.Implementation impl = AddImplementationWithVerboseName(m.tok, proc, inParams, outParams, localVariables, stmts, kv);
->>>>>>> 2b0a9f47
 
         if (InsertChecksums) {
           InsertChecksum(m, impl);
@@ -904,12 +892,8 @@
       };
       var ens = new List<Ensures>();
 
-<<<<<<< HEAD
-      var proc = new Procedure(f.tok, "OverrideCheck$$" + f.FullSanitizedName, new List<TypeVariable>(),
-=======
       var name = MethodName(f, MethodTranslationKind.OverrideCheck);
-      var proc = new Boogie.Procedure(f.tok, name, new List<Boogie.TypeVariable>(),
->>>>>>> 2b0a9f47
+      var proc = new Procedure(f.tok, name, new List<TypeVariable>(),
         Util.Concat(Util.Concat(typeInParams, inParams_Heap), inParams), outParams,
         req, mod, ens, etran.TrAttributes(f.Attributes, null));
       AddVerboseName(proc, f.FullDafnyName, MethodTranslationKind.OverrideCheck);
@@ -969,15 +953,9 @@
         // emit the impl only when there are proof obligations.
         QKeyValue kv = etran.TrAttributes(f.Attributes, null);
 
-<<<<<<< HEAD
-        var impl = new Implementation(f.tok, proc.Name, new List<TypeVariable>(),
-          Util.Concat(Util.Concat(typeInParams, inParams_Heap), implInParams), implOutParams, localVariables, stmts, kv);
-        sink.AddTopLevelDeclaration(impl);
-=======
         var impl = AddImplementationWithVerboseName(f.tok, proc,
           Util.Concat(Util.Concat(typeInParams, inParams_Heap), implInParams),
           implOutParams, localVariables, stmts, kv);
->>>>>>> 2b0a9f47
       }
 
       if (InsertChecksums) {
@@ -1498,12 +1476,8 @@
       }
 
       var name = MethodName(m, kind);
-<<<<<<< HEAD
       var proc = new Procedure(m.tok, name, new List<TypeVariable>(), inParams, outParams, req, mod, ens, etran.TrAttributes(m.Attributes, null));
-=======
-      var proc = new Boogie.Procedure(m.tok, name, new List<Boogie.TypeVariable>(), inParams, outParams, req, mod, ens, etran.TrAttributes(m.Attributes, null));
       AddVerboseName(proc, m.FullDafnyName, kind);
->>>>>>> 2b0a9f47
 
       if (InsertChecksums) {
         InsertChecksum(m, proc, true);
