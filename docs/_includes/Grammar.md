--- conflicted
+++ resolved
@@ -207,17 +207,10 @@
 
 ```
 reservedword =
-<<<<<<< HEAD
     "abstract" | "allocated" | "as" | "assert" | "assume" | "bool" | "break" | "by" |
     "calc" | "case" | "char" | "class" | "codatatype" | "colemma" |
     "const" | "constructor" | "copredicate" | "datatype" | "decreases" |
     "default" | "else" | "ensures" | "exists" | "expect" | "export" | "extends" | "false" |
-=======
-    "abstract" | "array" | "as" | "assert" | "assume" | "bool" | 
-    "break" | "calc" | "case" | "char" | "class" | "codatatype" | 
-    "colemma" | "constructor" | "copredicate" | "datatype" | "decreases" |
-    "default" | "else" | "ensures" | "exists" | "extends" | "false" |
->>>>>>> 7746132a
     "forall" | "free" | "fresh" | "function" | "ghost" | "if" | "imap" | "import" |
     "in" | "include" | "inductive" | "int" | "invariant" | "iset" | "iterator" | "label" |
     "lemma" | "map" | "match" | "method" | "modifies" | "modify" |
