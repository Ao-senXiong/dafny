--- conflicted
+++ resolved
@@ -1,11 +1,6 @@
-<<<<<<< HEAD
+The /allocated:<n> option is deprecated
 ChainingDisjointTests.dfy(49,2): Error: a postcondition could not be proven on this return path
 ChainingDisjointTests.dfy(48,14): Related location: this is the postcondition that could not be proven.
-=======
-The /allocated:<n> option is deprecated
-ChainingDisjointTests.dfy(49,2): Error: A postcondition might not hold on this return path.
-ChainingDisjointTests.dfy(48,14): Related location: This is the postcondition that might not hold.
->>>>>>> dcbd72fc
 ChainingDisjointTests.dfy(42,22): Related location
 ChainingDisjointTests.dfy(58,13): Error: assertion could not be proven
 ChainingDisjointTests.dfy(58,18): Error: assertion could not be proven
