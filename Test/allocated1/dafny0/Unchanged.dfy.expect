<<<<<<< HEAD
Unchanged.dfy(33,25): Error: assertion could not be proven
Unchanged.dfy(34,25): Error: assertion could not be proven
Unchanged.dfy(35,25): Error: assertion could not be proven
Unchanged.dfy(38,13): Error: assertion could not be proven
=======
The /allocated:<n> option is deprecated
Unchanged.dfy(33,25): Error: assertion might not hold
Unchanged.dfy(34,25): Error: assertion might not hold
Unchanged.dfy(35,25): Error: assertion might not hold
Unchanged.dfy(38,13): Error: assertion might not hold
>>>>>>> dcbd72fc
Unchanged.dfy(46,35): Error: object might not be allocated in the old-state of the 'unchanged' predicate
Unchanged.dfy(47,35): Error: object might not be allocated in the old-state of the 'unchanged' predicate
Unchanged.dfy(48,41): Error: object might not be allocated in the old-state of the 'unchanged' predicate
Unchanged.dfy(49,35): Error: object might not be allocated in the old-state of the 'unchanged' predicate

Dafny program verifier finished with 1 verified, 8 errors<|MERGE_RESOLUTION|>--- conflicted
+++ resolved
@@ -1,15 +1,8 @@
-<<<<<<< HEAD
+The /allocated:<n> option is deprecated
 Unchanged.dfy(33,25): Error: assertion could not be proven
 Unchanged.dfy(34,25): Error: assertion could not be proven
 Unchanged.dfy(35,25): Error: assertion could not be proven
 Unchanged.dfy(38,13): Error: assertion could not be proven
-=======
-The /allocated:<n> option is deprecated
-Unchanged.dfy(33,25): Error: assertion might not hold
-Unchanged.dfy(34,25): Error: assertion might not hold
-Unchanged.dfy(35,25): Error: assertion might not hold
-Unchanged.dfy(38,13): Error: assertion might not hold
->>>>>>> dcbd72fc
 Unchanged.dfy(46,35): Error: object might not be allocated in the old-state of the 'unchanged' predicate
 Unchanged.dfy(47,35): Error: object might not be allocated in the old-state of the 'unchanged' predicate
 Unchanged.dfy(48,41): Error: object might not be allocated in the old-state of the 'unchanged' predicate
