<<<<<<< HEAD
Protected.dfy(21,19): Error: assertion could not be proven
Protected.dfy(35,17): Error: assertion could not be proven
Protected.dfy(39,15): Error: assertion could not be proven
Protected.dfy(52,19): Error: assertion could not be proven
Protected.dfy(59,19): Error: assertion could not be proven
=======
The /allocated:<n> option is deprecated
Protected.dfy(21,19): Error: assertion might not hold
Protected.dfy(35,17): Error: assertion might not hold
Protected.dfy(39,15): Error: assertion might not hold
Protected.dfy(52,19): Error: assertion might not hold
Protected.dfy(59,19): Error: assertion might not hold
>>>>>>> dcbd72fc

Dafny program verifier finished with 3 verified, 5 errors<|MERGE_RESOLUTION|>--- conflicted
+++ resolved
@@ -1,16 +1,8 @@
-<<<<<<< HEAD
+The /allocated:<n> option is deprecated
 Protected.dfy(21,19): Error: assertion could not be proven
 Protected.dfy(35,17): Error: assertion could not be proven
 Protected.dfy(39,15): Error: assertion could not be proven
 Protected.dfy(52,19): Error: assertion could not be proven
 Protected.dfy(59,19): Error: assertion could not be proven
-=======
-The /allocated:<n> option is deprecated
-Protected.dfy(21,19): Error: assertion might not hold
-Protected.dfy(35,17): Error: assertion might not hold
-Protected.dfy(39,15): Error: assertion might not hold
-Protected.dfy(52,19): Error: assertion might not hold
-Protected.dfy(59,19): Error: assertion might not hold
->>>>>>> dcbd72fc
 
 Dafny program verifier finished with 3 verified, 5 errors