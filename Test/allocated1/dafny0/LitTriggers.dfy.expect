--- conflicted
+++ resolved
@@ -1,8 +1,4 @@
-<<<<<<< HEAD
+The /allocated:<n> option is deprecated
 LitTriggers.dfy(56,21): Error: assertion could not be proven
-=======
-The /allocated:<n> option is deprecated
-LitTriggers.dfy(56,21): Error: assertion might not hold
->>>>>>> dcbd72fc
 
 Dafny program verifier finished with 5 verified, 1 error