--- conflicted
+++ resolved
@@ -1,15 +1,8 @@
-<<<<<<< HEAD
+The /allocated:<n> option is deprecated
 CoPrefix.dfy(164,2): Error: a postcondition could not be proven on this return path
 CoPrefix.dfy(163,14): Related location: this is the postcondition that could not be proven.
 CoPrefix.dfy(169,2): Error: a postcondition could not be proven on this return path
 CoPrefix.dfy(168,14): Related location: this is the postcondition that could not be proven.
-=======
-The /allocated:<n> option is deprecated
-CoPrefix.dfy(164,2): Error: A postcondition might not hold on this return path.
-CoPrefix.dfy(163,14): Related location: This is the postcondition that might not hold.
-CoPrefix.dfy(169,2): Error: A postcondition might not hold on this return path.
-CoPrefix.dfy(168,14): Related location: This is the postcondition that might not hold.
->>>>>>> dcbd72fc
 CoPrefix.dfy(176,10): Error: cannot prove termination; try supplying a decreases clause
 CoPrefix.dfy(205,6): Error: the calculation step between the previous line and this line could not be proven
 CoPrefix.dfy(207,6): Error: the calculation step between the previous line and this line could not be proven
