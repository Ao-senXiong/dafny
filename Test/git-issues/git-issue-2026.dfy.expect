git-issue-2026.dfy(18,18): Error: this invariant could not be proved to be maintained by the loop
git-issue-2026.dfy(18,18): Related message: loop invariant violation

Dafny program verifier finished with 0 verified, 1 error
Counterexample for first failing assertion: 
git-issue-2026.dfy(12,0): initial state:
	n : int = 2
	ret : _System.array<seq<char>> = ()
git-issue-2026.dfy(13,24):
	n : int = 2
<<<<<<< HEAD
	ret : _System.array?<seq<char>> = (Length := 2, [(- 1)] := @0, [0] := @1)
	@0 : seq<char> = ['e', 'v', 'e', 'n']
	@1 : seq<char> = ['o', 'd', 'd']
git-issue-2026.dfy(15,14):
	n : int = 2
	ret : _System.array?<seq<char>> = (Length := 2, [(- 1)] := @0, [0] := @1)
=======
	ret : _System.array?<seq<char>> = (Length := 2, [0] := @0)
	@0 : seq<char> = ['o', 'd', 'd']
git-issue-2026.dfy(15,14):
	n : int = 2
	ret : _System.array?<seq<char>> = (Length := 2, [0] := @0)
>>>>>>> 4dc1c0e9
	i : int = 0
	@0 : seq<char> = ['e', 'v', 'e', 'n']
	@1 : seq<char> = ['o', 'd', 'd']
git-issue-2026.dfy(16,4): after some loop iterations:
	n : int = 2
<<<<<<< HEAD
	ret : _System.array?<seq<char>> = (Length := 2, [(- 1)] := @0)
	i : int = 0
	@0 : seq<char> = ['e', 'v', 'e', 'n']
git-issue-2026.dfy(22,27):
	n : int = 2
	ret : _System.array?<seq<char>> = (Length := 2, [(- 1)] := @0, [0] := @1)
=======
	ret : _System.array?<seq<char>> = (Length := 2)
	i : int = 0
git-issue-2026.dfy(22,27):
	n : int = 2
	ret : _System.array?<seq<char>> = (Length := 2, [0] := @0)
>>>>>>> 4dc1c0e9
	i : int = 0
	@0 : seq<char> = ['e', 'v', 'e', 'n']
	@1 : seq<char> = ['o', 'd', 'd']
git-issue-2026.dfy(26,18):
	n : int = 2
<<<<<<< HEAD
	ret : _System.array?<seq<char>> = (Length := 2, [(- 1)] := @0, [0] := @1)
=======
	ret : _System.array?<seq<char>> = (Length := 2, [0] := @0)
>>>>>>> 4dc1c0e9
	i : int = 1
	@0 : seq<char> = ['e', 'v', 'e', 'n']
	@1 : seq<char> = ['o', 'd', 'd']<|MERGE_RESOLUTION|>--- conflicted
+++ resolved
@@ -8,49 +8,27 @@
 	ret : _System.array<seq<char>> = ()
 git-issue-2026.dfy(13,24):
 	n : int = 2
-<<<<<<< HEAD
-	ret : _System.array?<seq<char>> = (Length := 2, [(- 1)] := @0, [0] := @1)
-	@0 : seq<char> = ['e', 'v', 'e', 'n']
-	@1 : seq<char> = ['o', 'd', 'd']
-git-issue-2026.dfy(15,14):
-	n : int = 2
-	ret : _System.array?<seq<char>> = (Length := 2, [(- 1)] := @0, [0] := @1)
-=======
 	ret : _System.array?<seq<char>> = (Length := 2, [0] := @0)
 	@0 : seq<char> = ['o', 'd', 'd']
 git-issue-2026.dfy(15,14):
 	n : int = 2
 	ret : _System.array?<seq<char>> = (Length := 2, [0] := @0)
->>>>>>> 4dc1c0e9
 	i : int = 0
 	@0 : seq<char> = ['e', 'v', 'e', 'n']
 	@1 : seq<char> = ['o', 'd', 'd']
 git-issue-2026.dfy(16,4): after some loop iterations:
 	n : int = 2
-<<<<<<< HEAD
-	ret : _System.array?<seq<char>> = (Length := 2, [(- 1)] := @0)
-	i : int = 0
-	@0 : seq<char> = ['e', 'v', 'e', 'n']
-git-issue-2026.dfy(22,27):
-	n : int = 2
-	ret : _System.array?<seq<char>> = (Length := 2, [(- 1)] := @0, [0] := @1)
-=======
 	ret : _System.array?<seq<char>> = (Length := 2)
 	i : int = 0
 git-issue-2026.dfy(22,27):
 	n : int = 2
 	ret : _System.array?<seq<char>> = (Length := 2, [0] := @0)
->>>>>>> 4dc1c0e9
 	i : int = 0
 	@0 : seq<char> = ['e', 'v', 'e', 'n']
 	@1 : seq<char> = ['o', 'd', 'd']
 git-issue-2026.dfy(26,18):
 	n : int = 2
-<<<<<<< HEAD
-	ret : _System.array?<seq<char>> = (Length := 2, [(- 1)] := @0, [0] := @1)
-=======
 	ret : _System.array?<seq<char>> = (Length := 2, [0] := @0)
->>>>>>> 4dc1c0e9
 	i : int = 1
 	@0 : seq<char> = ['e', 'v', 'e', 'n']
 	@1 : seq<char> = ['o', 'd', 'd']