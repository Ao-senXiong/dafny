<<<<<<< HEAD
git-issue-2026.dfy(11,18): Error: this loop invariant might not be maintained by the loop
git-issue-2026.dfy(11,18): Related message: loop invariant violation
git-issue-2026.dfy(12,18): Error: this loop invariant might not be maintained by the loop
git-issue-2026.dfy(12,18): Related message: loop invariant violation
=======
git-issue-2026.dfy(17,18): Error: This loop invariant might not be maintained by the loop.
git-issue-2026.dfy(17,18): Related message: loop invariant violation
git-issue-2026.dfy(18,18): Error: This loop invariant might not be maintained by the loop.
git-issue-2026.dfy(18,18): Related message: loop invariant violation
>>>>>>> dcbd72fc

Dafny program verifier finished with 0 verified, 2 errors
Counterexample for first failing assertion: 
git-issue-2026.dfy(11,0): initial state:
	n : int = 5854
	ret : _System.array?<seq<char>> = ()
git-issue-2026.dfy(12,24):
	n : int = 5854
	ret : _System.array?<seq<char>> = (Length := 5854, [(- 1)] := @0, [0] := @1)
	@0 : ? = ()
	@1 : seq<char> = ['o', 'd', 'd']
git-issue-2026.dfy(14,14):
	n : int = 5854
	ret : _System.array?<seq<char>> = (Length := 5854, [(- 1)] := @0, [0] := @1)
	i : int = 0
	@0 : ? = ()
	@1 : seq<char> = ['o', 'd', 'd']
git-issue-2026.dfy(15,4): after some loop iterations:
	n : int = 5854
	ret : _System.array?<seq<char>> = (Length := 5854, [(- 1)] := @0)
	i : int = 0
	@0 : ? = ()
git-issue-2026.dfy(21,27):
	n : int = 5854
	ret : _System.array?<seq<char>> = (Length := 5854, [(- 1)] := @0, [0] := @1)
	i : int = 0
	@0 : ? = ()
	@1 : seq<char> = ['o', 'd', 'd']
git-issue-2026.dfy(25,18):
	n : int = 5854
	ret : _System.array?<seq<char>> = (Length := 5854, [(- 1)] := @0, [0] := @1)
	i : int = 1
	@0 : ? = ()
	@1 : seq<char> = ['o', 'd', 'd']<|MERGE_RESOLUTION|>--- conflicted
+++ resolved
@@ -1,14 +1,7 @@
-<<<<<<< HEAD
-git-issue-2026.dfy(11,18): Error: this loop invariant might not be maintained by the loop
-git-issue-2026.dfy(11,18): Related message: loop invariant violation
-git-issue-2026.dfy(12,18): Error: this loop invariant might not be maintained by the loop
-git-issue-2026.dfy(12,18): Related message: loop invariant violation
-=======
-git-issue-2026.dfy(17,18): Error: This loop invariant might not be maintained by the loop.
+git-issue-2026.dfy(17,18): Error: this loop invariant might not be maintained by the loop
 git-issue-2026.dfy(17,18): Related message: loop invariant violation
-git-issue-2026.dfy(18,18): Error: This loop invariant might not be maintained by the loop.
+git-issue-2026.dfy(18,18): Error: this loop invariant might not be maintained by the loop
 git-issue-2026.dfy(18,18): Related message: loop invariant violation
->>>>>>> dcbd72fc
 
 Dafny program verifier finished with 0 verified, 2 errors
 Counterexample for first failing assertion: 
