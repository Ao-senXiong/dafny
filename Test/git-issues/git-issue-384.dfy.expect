<<<<<<< HEAD
git-issue-384.dfy(13,2): Error: a postcondition could not be proven on this return path
git-issue-384.dfy(12,12): Related location: this is the postcondition that could not be proven.
=======
The /allocated:<n> option is deprecated
git-issue-384.dfy(13,2): Error: A postcondition might not hold on this return path.
git-issue-384.dfy(12,12): Related location: This is the postcondition that might not hold.
>>>>>>> dcbd72fc

Dafny program verifier finished with 2 verified, 1 error<|MERGE_RESOLUTION|>--- conflicted
+++ resolved
@@ -1,10 +1,5 @@
-<<<<<<< HEAD
+The /allocated:<n> option is deprecated
 git-issue-384.dfy(13,2): Error: a postcondition could not be proven on this return path
 git-issue-384.dfy(12,12): Related location: this is the postcondition that could not be proven.
-=======
-The /allocated:<n> option is deprecated
-git-issue-384.dfy(13,2): Error: A postcondition might not hold on this return path.
-git-issue-384.dfy(12,12): Related location: This is the postcondition that might not hold.
->>>>>>> dcbd72fc
 
 Dafny program verifier finished with 2 verified, 1 error