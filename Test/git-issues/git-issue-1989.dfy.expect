git-issue-1989.dfy(22,31): Warning: Argument to 'old' does not dereference the mutable heap, so this use of 'old' has no effect
git-issue-1989.dfy(49,7): Warning: Argument to 'old' does not dereference the mutable heap, so this use of 'old' has no effect
git-issue-1989.dfy(50,7): Warning: Argument to 'old' does not dereference the mutable heap, so this use of 'old' has no effect
git-issue-1989.dfy(51,7): Warning: Argument to 'old' does not dereference the mutable heap, so this use of 'old' has no effect
git-issue-1989.dfy(52,7): Warning: Argument to 'old' does not dereference the mutable heap, so this use of 'old' has no effect
git-issue-1989.dfy(67,30): Warning: Argument to 'old' does not dereference the mutable heap, so this use of 'old' has no effect
git-issue-1989.dfy(70,29): Warning: Argument to 'old' does not dereference the mutable heap, so this use of 'old' has no effect
git-issue-1989.dfy(70,29): Warning: Argument to 'old' does not dereference the mutable heap, so this use of 'old' has no effect
git-issue-1989.dfy(70,51): Warning: Argument to 'old' does not dereference the mutable heap, so this use of 'old' has no effect
git-issue-1989.dfy(158,18): Warning: Argument to 'old' does not dereference the mutable heap, so this use of 'old' has no effect
git-issue-1989.dfy(160,23): Warning: Argument to 'old' does not dereference the mutable heap, so this use of 'old' has no effect
git-issue-1989.dfy(171,9): Warning: Argument to 'old' does not dereference the mutable heap, so this use of 'old' has no effect
git-issue-1989.dfy(211,4): Warning: Argument to 'old' does not dereference the mutable heap, so this use of 'old' has no effect
<<<<<<< HEAD
git-issue-1989.dfy(126,2): Error: a postcondition could not be proved on this return path
git-issue-1989.dfy(122,22): Related location: this is the postcondition that could not be proved
git-issue-1989.dfy(150,23): Error: assertion could not be proved
=======
git-issue-1989.dfy(89,17): Warning: Argument to 'old' does not dereference the mutable heap, so this use of 'old' has no effect
git-issue-1989.dfy(95,24): Warning: Argument to 'old' does not dereference the mutable heap, so this use of 'old' has no effect
git-issue-1989.dfy(97,20): Warning: Argument to 'old' does not dereference the mutable heap, so this use of 'old' has no effect
git-issue-1989.dfy(98,22): Warning: Argument to 'old' does not dereference the mutable heap, so this use of 'old' has no effect
git-issue-1989.dfy(122,25): Warning: Argument to 'old' does not dereference the mutable heap, so this use of 'old' has no effect
git-issue-1989.dfy(124,23): Warning: Argument to 'old' does not dereference the mutable heap, so this use of 'old' has no effect
git-issue-1989.dfy(125,28): Warning: Argument to 'old' does not dereference the mutable heap, so this use of 'old' has no effect
git-issue-1989.dfy(150,23): Error: assertion might not hold
>>>>>>> 7c47bf5a
git-issue-1989.dfy(156,20): Error: a precondition for this call could not be proved
git-issue-1989.dfy(130,18): Related location: this is the precondition that could not be proved
git-issue-1989.dfy(181,24): Error: assertion could not be proved
git-issue-1989.dfy(199,17): Error: a precondition for this call could not be proved
git-issue-1989.dfy(130,18): Related location: this is the precondition that could not be proved
git-issue-1989.dfy(221,24): Error: assertion could not be proved
git-issue-1989.dfy(233,17): Error: a precondition for this call could not be proved
git-issue-1989.dfy(130,18): Related location: this is the precondition that could not be proved
git-issue-1989.dfy(126,2): Error: a postcondition could not be proved on this return path
git-issue-1989.dfy(122,22): Related location: this is the postcondition that could not be proved

Dafny program verifier finished with 17 verified, 7 errors<|MERGE_RESOLUTION|>--- conflicted
+++ resolved
@@ -11,11 +11,6 @@
 git-issue-1989.dfy(160,23): Warning: Argument to 'old' does not dereference the mutable heap, so this use of 'old' has no effect
 git-issue-1989.dfy(171,9): Warning: Argument to 'old' does not dereference the mutable heap, so this use of 'old' has no effect
 git-issue-1989.dfy(211,4): Warning: Argument to 'old' does not dereference the mutable heap, so this use of 'old' has no effect
-<<<<<<< HEAD
-git-issue-1989.dfy(126,2): Error: a postcondition could not be proved on this return path
-git-issue-1989.dfy(122,22): Related location: this is the postcondition that could not be proved
-git-issue-1989.dfy(150,23): Error: assertion could not be proved
-=======
 git-issue-1989.dfy(89,17): Warning: Argument to 'old' does not dereference the mutable heap, so this use of 'old' has no effect
 git-issue-1989.dfy(95,24): Warning: Argument to 'old' does not dereference the mutable heap, so this use of 'old' has no effect
 git-issue-1989.dfy(97,20): Warning: Argument to 'old' does not dereference the mutable heap, so this use of 'old' has no effect
@@ -23,8 +18,7 @@
 git-issue-1989.dfy(122,25): Warning: Argument to 'old' does not dereference the mutable heap, so this use of 'old' has no effect
 git-issue-1989.dfy(124,23): Warning: Argument to 'old' does not dereference the mutable heap, so this use of 'old' has no effect
 git-issue-1989.dfy(125,28): Warning: Argument to 'old' does not dereference the mutable heap, so this use of 'old' has no effect
-git-issue-1989.dfy(150,23): Error: assertion might not hold
->>>>>>> 7c47bf5a
+git-issue-1989.dfy(150,23): Error: assertion could not be proved
 git-issue-1989.dfy(156,20): Error: a precondition for this call could not be proved
 git-issue-1989.dfy(130,18): Related location: this is the precondition that could not be proved
 git-issue-1989.dfy(181,24): Error: assertion could not be proved
