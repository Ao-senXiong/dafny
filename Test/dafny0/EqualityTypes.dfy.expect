--- conflicted
+++ resolved
@@ -13,17 +13,10 @@
 EqualityTypes.dfy(149,13): Error: type parameter 0 (Y) passed to function G must support equality (got Co)
 EqualityTypes.dfy(156,11): Error: set argument type must support equality (got Co)
 EqualityTypes.dfy(173,8): Error: set argument type must support equality (got Dt<Co>)
-<<<<<<< HEAD
-EqualityTypes.dfy(176,8): Error: set argument type must support equality (got Left<Co,int>)
-EqualityTypes.dfy(177,8): Error: type parameter 1 (U) passed to type Right must support equality (got Co)
-EqualityTypes.dfy(179,8): Error: type parameter 1 (U) passed to type RightExplicit must support equality (got Co)
-EqualityTypes.dfy(181,8): Error: set argument type must support equality (got Syn<int,int,Co>)
-=======
 EqualityTypes.dfy(176,8): Error: set argument type must support equality (got Left<Co, int>)
 EqualityTypes.dfy(177,8): Error: type parameter 1 (U) passed to type Right must support equality (got Co)
 EqualityTypes.dfy(179,8): Error: type parameter 1 (U) passed to type RightExplicit must support equality (got Co)
 EqualityTypes.dfy(181,8): Error: set argument type must support equality (got Syn<int, int, Co>)
->>>>>>> 979d28f5
 EqualityTypes.dfy(184,8): Error: set argument type must support equality (got Co)
 EqualityTypes.dfy(185,8): Error: set argument type must support equality (got Co)
 EqualityTypes.dfy(192,8): Error: set argument type must support equality (got Co)
