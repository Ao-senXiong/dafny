--- conflicted
+++ resolved
@@ -17,8 +17,13 @@
 Fuel.dfy(280,26): Error: assertion could not be proved
 Fuel.dfy(335,26): Error: function precondition could not be proved
 Fuel.dfy(324,21): Related location
-<<<<<<< HEAD
+Fuel.dfy(312,58): Related location
+Fuel.dfy(335,26): Error: function precondition could not be proved
+Fuel.dfy(324,21): Related location
 Fuel.dfy(312,43): Related location
+Fuel.dfy(335,26): Error: function precondition could not be proved
+Fuel.dfy(324,21): Related location
+Fuel.dfy(314,46): Related location
 Fuel.dfy(335,26): Error: function precondition could not be proved
 Fuel.dfy(324,21): Related location
 Fuel.dfy(314,93): Related location
@@ -26,28 +31,6 @@
 Fuel.dfy(324,21): Related location
 Fuel.dfy(314,72): Related location
 Fuel.dfy(335,26): Error: function precondition could not be proved
-Fuel.dfy(324,21): Related location
-Fuel.dfy(314,46): Related location
-Fuel.dfy(335,26): Error: function precondition could not be proved
-Fuel.dfy(324,21): Related location
-Fuel.dfy(313,41): Related location
-Fuel.dfy(335,26): Error: function precondition could not be proved
-=======
-Fuel.dfy(312,58): Related location
-Fuel.dfy(335,26): Error: function precondition might not hold
-Fuel.dfy(324,21): Related location
-Fuel.dfy(312,43): Related location
-Fuel.dfy(335,26): Error: function precondition might not hold
-Fuel.dfy(324,21): Related location
-Fuel.dfy(314,46): Related location
-Fuel.dfy(335,26): Error: function precondition might not hold
-Fuel.dfy(324,21): Related location
-Fuel.dfy(314,93): Related location
-Fuel.dfy(335,26): Error: function precondition might not hold
-Fuel.dfy(324,21): Related location
-Fuel.dfy(314,72): Related location
-Fuel.dfy(335,26): Error: function precondition might not hold
->>>>>>> 7012d0c7
 Fuel.dfy(324,21): Related location
 Fuel.dfy(313,41): Related location
 Fuel.dfy(335,49): Error: destructor 't' can only be applied to datatype values constructed by 'VTuple'
@@ -59,12 +42,9 @@
 Fuel.dfy(311,43): Related location
 Fuel.dfy(336,45): Error: function precondition could not be proved
 Fuel.dfy(329,21): Related location
-<<<<<<< HEAD
 Fuel.dfy(312,58): Related location
 Fuel.dfy(336,45): Error: function precondition could not be proved
 Fuel.dfy(329,21): Related location
-=======
->>>>>>> 7012d0c7
 Fuel.dfy(312,43): Related location
 Fuel.dfy(336,45): Error: function precondition could not be proved
 Fuel.dfy(329,21): Related location
