--- conflicted
+++ resolved
@@ -22,9 +22,5 @@
 CoResolution.dfy(206,12): Error: type variable '_T0' in the function call to 'A' could not be determined
 CoResolution.dfy(206,13): Error: the type of this expression is underspecified
 CoResolution.dfy(206,19): Error: type variable '_T0' in the function call to 'S' could not be determined
-<<<<<<< HEAD
-24 resolution/type errors detected in CoResolution.dfy
-=======
 CoResolution.dfy(206,20): Error: the type of this expression is underspecified
-25 resolution/type errors detected in CoResolution.dfy
->>>>>>> 16b7d12d
+25 resolution/type errors detected in CoResolution.dfy