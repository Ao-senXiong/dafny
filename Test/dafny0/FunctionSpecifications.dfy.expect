--- conflicted
+++ resolved
@@ -2,32 +2,17 @@
 FunctionSpecifications.dfy(31,12): Related location: this is the postcondition that could not be proved
 FunctionSpecifications.dfy(45,2): Error: a postcondition could not be proved on this return path
 FunctionSpecifications.dfy(40,23): Related location: this is the postcondition that could not be proved
-<<<<<<< HEAD
-FunctionSpecifications.dfy(53,10): Error: cannot prove termination; try supplying a decreases clause
-FunctionSpecifications.dfy(60,15): Error: a postcondition could not be proved on this return path
-FunctionSpecifications.dfy(61,21): Related location: this is the postcondition that could not be proved
-FunctionSpecifications.dfy(109,22): Error: assertion could not be proved
-FunctionSpecifications.dfy(112,22): Error: assertion could not be proved
-FunctionSpecifications.dfy(127,26): Error: assertion could not be proved
-FunctionSpecifications.dfy(131,26): Error: assertion could not be proved
-FunctionSpecifications.dfy(136,25): Error: a postcondition could not be proved on this return path
-FunctionSpecifications.dfy(138,28): Related location: this is the postcondition that could not be proved
-FunctionSpecifications.dfy(147,2): Error: decreases clause might not decrease
-FunctionSpecifications.dfy(154,2): Error: decreases clause might not decrease
-FunctionSpecifications.dfy(159,2): Error: cannot prove termination; try supplying a decreases clause
-=======
 FunctionSpecifications.dfy(61,10): Error: cannot prove termination; try supplying a decreases clause
 FunctionSpecifications.dfy(68,15): Error: a postcondition could not be proved on this return path
 FunctionSpecifications.dfy(69,21): Related location: this is the postcondition that could not be proved
-FunctionSpecifications.dfy(117,22): Error: assertion might not hold
-FunctionSpecifications.dfy(120,22): Error: assertion might not hold
-FunctionSpecifications.dfy(135,26): Error: assertion might not hold
-FunctionSpecifications.dfy(139,26): Error: assertion might not hold
+FunctionSpecifications.dfy(117,22): Error: assertion could not be proved
+FunctionSpecifications.dfy(120,22): Error: assertion could not be proved
+FunctionSpecifications.dfy(135,26): Error: assertion could not be proved
+FunctionSpecifications.dfy(139,26): Error: assertion could not be proved
 FunctionSpecifications.dfy(144,25): Error: a postcondition could not be proved on this return path
 FunctionSpecifications.dfy(146,28): Related location: this is the postcondition that could not be proved
 FunctionSpecifications.dfy(155,2): Error: decreases clause might not decrease
 FunctionSpecifications.dfy(162,2): Error: decreases clause might not decrease
 FunctionSpecifications.dfy(167,2): Error: cannot prove termination; try supplying a decreases clause
->>>>>>> 7c47bf5a
 
 Dafny program verifier finished with 10 verified, 12 errors