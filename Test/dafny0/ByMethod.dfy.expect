<<<<<<< HEAD
ByMethod.dfy(38,18): Error: this loop invariant might not be maintained by the loop
=======
ByMethod.dfy(38,18): Error: this invariant could not be proved to be maintained by the loop
>>>>>>> 7012d0c7
ByMethod.dfy(38,18): Related message: loop invariant violation
ByMethod.dfy(42,4): Error: a postcondition could not be proved on this return path
ByMethod.dfy(35,7): Related location: this is the postcondition that could not be proved
ByMethod.dfy(47,11): Error: a postcondition could not be proved on this return path
ByMethod.dfy(48,12): Related location: this is the postcondition that could not be proved
ByMethod.dfy(55,11): Error: a postcondition could not be proved on this return path
ByMethod.dfy(56,12): Related location: this is the postcondition that could not be proved
ByMethod.dfy(60,4): Error: a postcondition could not be proved on this return path
ByMethod.dfy(59,7): Related location: this is the postcondition that could not be proved
ByMethod.dfy(63,12): Error: a postcondition could not be proved on this return path
ByMethod.dfy(64,27): Related location: this is the postcondition that could not be proved
ByMethod.dfy(68,4): Error: a postcondition could not be proved on this return path
ByMethod.dfy(67,7): Related location: this is the postcondition that could not be proved
ByMethod.dfy(71,12): Error: a postcondition could not be proved on this return path
ByMethod.dfy(72,27): Related location: this is the postcondition that could not be proved
ByMethod.dfy(93,11): Error: decreases clause might not decrease
ByMethod.dfy(102,11): Error: decreases clause might not decrease
ByMethod.dfy(111,11): Error: decreases clause might not decrease
ByMethod.dfy(126,10): Error: cannot prove termination; try supplying a decreases clause
ByMethod.dfy(132,13): Error: cannot prove termination; try supplying a decreases clause
ByMethod.dfy(148,11): Error: cannot prove termination; try supplying a decreases clause
ByMethod.dfy(152,13): Error: cannot prove termination; try supplying a decreases clause
ByMethod.dfy(175,13): Error: decreases clause might not decrease

Dafny program verifier finished with 15 verified, 16 errors<|MERGE_RESOLUTION|>--- conflicted
+++ resolved
@@ -1,8 +1,4 @@
-<<<<<<< HEAD
-ByMethod.dfy(38,18): Error: this loop invariant might not be maintained by the loop
-=======
 ByMethod.dfy(38,18): Error: this invariant could not be proved to be maintained by the loop
->>>>>>> 7012d0c7
 ByMethod.dfy(38,18): Related message: loop invariant violation
 ByMethod.dfy(42,4): Error: a postcondition could not be proved on this return path
 ByMethod.dfy(35,7): Related location: this is the postcondition that could not be proved
