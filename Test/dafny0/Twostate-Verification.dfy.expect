Twostate-Verification.dfy(656,22): Warning: Argument to 'old' does not dereference the mutable heap, so this use of 'old' has no effect
Twostate-Verification.dfy(657,22): Warning: Argument to 'old' does not dereference the mutable heap, so this use of 'old' has no effect
Twostate-Verification.dfy(658,22): Warning: Argument to 'old' does not dereference the mutable heap, so this use of 'old' has no effect
Twostate-Verification.dfy(659,22): Warning: Argument to 'old' does not dereference the mutable heap, so this use of 'old' has no effect
Twostate-Verification.dfy(661,22): Warning: Argument to 'old' does not dereference the mutable heap, so this use of 'old' has no effect
Twostate-Verification.dfy(662,22): Warning: Argument to 'old' does not dereference the mutable heap, so this use of 'old' has no effect
Twostate-Verification.dfy(663,22): Warning: Argument to 'old' does not dereference the mutable heap, so this use of 'old' has no effect
Twostate-Verification.dfy(665,22): Warning: Argument to 'old' does not dereference the mutable heap, so this use of 'old' has no effect
Twostate-Verification.dfy(666,22): Warning: Argument to 'old' does not dereference the mutable heap, so this use of 'old' has no effect
Twostate-Verification.dfy(667,22): Warning: Argument to 'old' does not dereference the mutable heap, so this use of 'old' has no effect
Twostate-Verification.dfy(668,22): Warning: Argument to 'old' does not dereference the mutable heap, so this use of 'old' has no effect
Twostate-Verification.dfy(670,22): Warning: Argument to 'old' does not dereference the mutable heap, so this use of 'old' has no effect
Twostate-Verification.dfy(671,22): Warning: Argument to 'old' does not dereference the mutable heap, so this use of 'old' has no effect
Twostate-Verification.dfy(672,22): Warning: Argument to 'old' does not dereference the mutable heap, so this use of 'old' has no effect
Twostate-Verification.dfy(673,22): Warning: Argument to 'old' does not dereference the mutable heap, so this use of 'old' has no effect
Twostate-Verification.dfy(675,22): Warning: Argument to 'old' does not dereference the mutable heap, so this use of 'old' has no effect
Twostate-Verification.dfy(676,22): Warning: Argument to 'old' does not dereference the mutable heap, so this use of 'old' has no effect
Twostate-Verification.dfy(677,22): Warning: Argument to 'old' does not dereference the mutable heap, so this use of 'old' has no effect
Twostate-Verification.dfy(679,22): Warning: Argument to 'old' does not dereference the mutable heap, so this use of 'old' has no effect
Twostate-Verification.dfy(680,22): Warning: Argument to 'old' does not dereference the mutable heap, so this use of 'old' has no effect
Twostate-Verification.dfy(681,22): Warning: Argument to 'old' does not dereference the mutable heap, so this use of 'old' has no effect
Twostate-Verification.dfy(682,22): Warning: Argument to 'old' does not dereference the mutable heap, so this use of 'old' has no effect
Twostate-Verification.dfy(33,13): Warning: Argument to 'old' does not dereference the mutable heap, so this use of 'old' has no effect
<<<<<<< HEAD
Twostate-Verification.dfy(271,13): Error: a postcondition could not be proved on this return path
Twostate-Verification.dfy(263,24): Related location: this is the postcondition that could not be proved
Twostate-Verification.dfy(277,4): Error: a postcondition could not be proved on this return path
Twostate-Verification.dfy(276,26): Related location: this is the postcondition that could not be proved
Twostate-Verification.dfy(313,38): Error: assertion could not be proved
=======
Twostate-Verification.dfy(313,38): Error: assertion might not hold
>>>>>>> 7c47bf5a
Twostate-Verification.dfy(337,23): Error: a precondition for this call could not be proved
Twostate-Verification.dfy(317,29): Related location: this is the precondition that could not be proved
Twostate-Verification.dfy(359,18): Error: assertion could not be proved
Twostate-Verification.dfy(361,18): Error: assertion could not be proved
Twostate-Verification.dfy(384,17): Error: receiver argument might not be allocated in the two-state function's previous state
Twostate-Verification.dfy(386,17): Error: receiver argument might not be allocated in the two-state function's previous state
Twostate-Verification.dfy(391,26): Error: argument at index 0 ('c') might not be allocated in the two-state function's previous state
Twostate-Verification.dfy(393,28): Error: argument at index 0 ('c') might not be allocated in the two-state function's previous state
Twostate-Verification.dfy(398,19): Error: receiver argument might not be allocated in the two-state function's previous state
Twostate-Verification.dfy(412,8): Error: receiver argument might not be allocated in the two-state lemma's previous state
Twostate-Verification.dfy(414,8): Error: receiver argument might not be allocated in the two-state lemma's previous state
Twostate-Verification.dfy(420,27): Error: parameter at index 0 ('c') might not be allocated in the two-state lemma's previous state
Twostate-Verification.dfy(422,29): Error: parameter at index 0 ('c') might not be allocated in the two-state lemma's previous state
Twostate-Verification.dfy(447,28): Error: argument at index 0 ('c') might not be allocated in the two-state function's previous state
Twostate-Verification.dfy(451,30): Error: argument at index 0 ('c') might not be allocated in the two-state function's previous state
Twostate-Verification.dfy(466,29): Error: parameter at index 0 ('c') might not be allocated in the two-state lemma's previous state
Twostate-Verification.dfy(470,31): Error: parameter at index 0 ('c') might not be allocated in the two-state lemma's previous state
Twostate-Verification.dfy(558,22): Error: argument at index 2 ('c') might not be allocated in the two-state function's previous state
Twostate-Verification.dfy(561,22): Error: parameter at index 2 ('c') might not be allocated in the two-state lemma's previous state
Twostate-Verification.dfy(564,22): Error: argument at index 2 ('c') might not be allocated in the two-state function's previous state
Twostate-Verification.dfy(567,22): Error: parameter at index 2 ('c') might not be allocated in the two-state lemma's previous state
Twostate-Verification.dfy(579,11): Error: receiver argument might not be allocated in the two-state function's previous state
Twostate-Verification.dfy(582,11): Error: receiver argument might not be allocated in the two-state lemma's previous state
Twostate-Verification.dfy(593,19): Error: argument at index 1 ('c') might not be allocated in the two-state function's previous state
Twostate-Verification.dfy(596,19): Error: parameter at index 1 ('c') might not be allocated in the two-state lemma's previous state
Twostate-Verification.dfy(599,19): Error: argument at index 1 ('c') might not be allocated in the two-state function's previous state
Twostate-Verification.dfy(602,19): Error: parameter at index 1 ('c') might not be allocated in the two-state lemma's previous state
Twostate-Verification.dfy(613,22): Error: argument at index 2 ('c') might not be allocated in the two-state function's previous state
Twostate-Verification.dfy(616,22): Error: parameter at index 2 ('c') might not be allocated in the two-state lemma's previous state
Twostate-Verification.dfy(619,26): Error: argument at index 3 ('c') might not be allocated in the two-state function's previous state
Twostate-Verification.dfy(622,26): Error: parameter at index 3 ('c') might not be allocated in the two-state lemma's previous state
Twostate-Verification.dfy(635,25): Error: receiver argument might not be allocated in the two-state function's previous state
Twostate-Verification.dfy(659,29): Error: receiver might not be allocated in the state in which its fields are accessed
Twostate-Verification.dfy(271,13): Error: a postcondition could not be proved on this return path
Twostate-Verification.dfy(263,24): Related location: this is the postcondition that could not be proved
Twostate-Verification.dfy(277,4): Error: a postcondition could not be proved on this return path
Twostate-Verification.dfy(276,26): Related location: this is the postcondition that could not be proved
Twostate-Verification.dfy(6,4): Error: parameter at index 0 ('c') might not be allocated in the two-state lemma's previous state
Twostate-Verification.dfy(12,17): Error: receiver might not be allocated in the state in which its fields are accessed
Twostate-Verification.dfy(37,26): Error: receiver might not be allocated in the state in which its fields are accessed
Twostate-Verification.dfy(41,32): Error: receiver argument might not be allocated in the state in which the function is invoked
Twostate-Verification.dfy(56,26): Error: receiver might not be allocated in the state in which its fields are accessed
Twostate-Verification.dfy(58,32): Error: receiver argument might not be allocated in the state in which the function is invoked
<<<<<<< HEAD
Twostate-Verification.dfy(74,15): Error: assertion could not be proved
Twostate-Verification.dfy(6,4): Error: parameter at index 0 ('c') might not be allocated in the two-state lemma's previous state
Twostate-Verification.dfy(12,17): Error: receiver might not be allocated in the state in which its fields are accessed
=======
Twostate-Verification.dfy(74,15): Error: assertion might not hold
>>>>>>> 7c47bf5a

Dafny program verifier finished with 66 verified, 42 errors<|MERGE_RESOLUTION|>--- conflicted
+++ resolved
@@ -21,15 +21,7 @@
 Twostate-Verification.dfy(681,22): Warning: Argument to 'old' does not dereference the mutable heap, so this use of 'old' has no effect
 Twostate-Verification.dfy(682,22): Warning: Argument to 'old' does not dereference the mutable heap, so this use of 'old' has no effect
 Twostate-Verification.dfy(33,13): Warning: Argument to 'old' does not dereference the mutable heap, so this use of 'old' has no effect
-<<<<<<< HEAD
-Twostate-Verification.dfy(271,13): Error: a postcondition could not be proved on this return path
-Twostate-Verification.dfy(263,24): Related location: this is the postcondition that could not be proved
-Twostate-Verification.dfy(277,4): Error: a postcondition could not be proved on this return path
-Twostate-Verification.dfy(276,26): Related location: this is the postcondition that could not be proved
 Twostate-Verification.dfy(313,38): Error: assertion could not be proved
-=======
-Twostate-Verification.dfy(313,38): Error: assertion might not hold
->>>>>>> 7c47bf5a
 Twostate-Verification.dfy(337,23): Error: a precondition for this call could not be proved
 Twostate-Verification.dfy(317,29): Related location: this is the precondition that could not be proved
 Twostate-Verification.dfy(359,18): Error: assertion could not be proved
@@ -73,12 +65,6 @@
 Twostate-Verification.dfy(41,32): Error: receiver argument might not be allocated in the state in which the function is invoked
 Twostate-Verification.dfy(56,26): Error: receiver might not be allocated in the state in which its fields are accessed
 Twostate-Verification.dfy(58,32): Error: receiver argument might not be allocated in the state in which the function is invoked
-<<<<<<< HEAD
 Twostate-Verification.dfy(74,15): Error: assertion could not be proved
-Twostate-Verification.dfy(6,4): Error: parameter at index 0 ('c') might not be allocated in the two-state lemma's previous state
-Twostate-Verification.dfy(12,17): Error: receiver might not be allocated in the state in which its fields are accessed
-=======
-Twostate-Verification.dfy(74,15): Error: assertion might not hold
->>>>>>> 7c47bf5a
 
 Dafny program verifier finished with 66 verified, 42 errors