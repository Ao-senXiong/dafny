--- conflicted
+++ resolved
@@ -163,11 +163,7 @@
   print fromFuncRef, "\n";
 }
 
-<<<<<<< HEAD
-function method IncrementChar(c: char): char 
-=======
 function IncrementChar(c: char): char 
->>>>>>> 073bef97
   requires c <= 'Z'
 {
   c + 1 as char
