Naked.dfy(9,15): Error: cannot use naked function in recursive setting. Possible solution: eta expansion.
Naked.dfy(12,7): Error: cannot use naked function in recursive setting. Possible solution: eta expansion.
Naked.dfy(17,58): Error: cannot use naked function in recursive setting. Possible solution: eta expansion.
Naked.dfy(22,14): Error: cannot use naked function in recursive setting. Possible solution: eta expansion.
Naked.dfy(26,15): Error: cannot use naked function in recursive setting. Possible solution: eta expansion.
<<<<<<< HEAD
Naked.dfy(30,44): Error: function precondition could not be proven
=======
Naked.dfy(30,50): Error: function precondition might not hold
>>>>>>> dcbd72fc
Naked.dfy(32,13): Related location
Naked.dfy(32,14): Error: cannot use naked function in recursive setting. Possible solution: eta expansion.
Naked.dfy(38,10): Error: cannot use naked function in recursive setting. Possible solution: eta expansion.
Naked.dfy(42,11): Error: cannot use naked function in recursive setting. Possible solution: eta expansion.
Naked.dfy(46,4): Error: cannot prove termination; try supplying a decreases clause
Naked.dfy(49,10): Error: cannot use naked function in recursive setting. Possible solution: eta expansion.
Naked.dfy(56,12): Error: cannot use naked function in recursive setting. Possible solution: eta expansion.
Naked.dfy(60,13): Error: cannot use naked function in recursive setting. Possible solution: eta expansion.
Naked.dfy(67,12): Error: cannot use naked function in recursive setting. Possible solution: eta expansion.
Naked.dfy(102,20): Error: assertion could not be proven

Dafny program verifier finished with 5 verified, 15 errors<|MERGE_RESOLUTION|>--- conflicted
+++ resolved
@@ -3,11 +3,7 @@
 Naked.dfy(17,58): Error: cannot use naked function in recursive setting. Possible solution: eta expansion.
 Naked.dfy(22,14): Error: cannot use naked function in recursive setting. Possible solution: eta expansion.
 Naked.dfy(26,15): Error: cannot use naked function in recursive setting. Possible solution: eta expansion.
-<<<<<<< HEAD
-Naked.dfy(30,44): Error: function precondition could not be proven
-=======
-Naked.dfy(30,50): Error: function precondition might not hold
->>>>>>> dcbd72fc
+Naked.dfy(30,50): Error: function precondition could not be proven
 Naked.dfy(32,13): Related location
 Naked.dfy(32,14): Error: cannot use naked function in recursive setting. Possible solution: eta expansion.
 Naked.dfy(38,10): Error: cannot use naked function in recursive setting. Possible solution: eta expansion.
