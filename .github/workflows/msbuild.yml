name: Build and Test

on:
  workflow_dispatch:
  pull_request:
<<<<<<< HEAD
    branches: [ master , main-4.0 ]
  push:
=======
    branches: [ master, main-* ]

concurrency:
  group: build-${{ github.event.pull_request.number || github.ref }}
  cancel-in-progress: true
>>>>>>> 691e9f5c

concurrency:
  group: build-${{ github.event.pull_request.number || github.ref }}
  cancel-in-progress: true


env:
  dotnet-version: 6.0.x # SDK Version for building Dafny

jobs:
  singletons:
    needs: check-deep-tests
    if: always() && (( github.event_name == 'pull_request' && (needs.check-deep-tests.result == 'success' || contains(github.event.pull_request.labels.*.name, 'run-deep-tests'))) || ( github.event_name == 'push' && ( github.ref_name == 'master' || vars.TEST_ON_FORK == 'true' )))
    runs-on: ubuntu-20.04
    steps:
    - name: Setup dotnet
      uses: actions/setup-dotnet@v3
      with:
        dotnet-version: ${{env.dotnet-version}}
    - name: Checkout Dafny
      uses: actions/checkout@v3
      with:
        path: dafny
    - name: Restore tools
      working-directory: dafny
      run: dotnet tool restore
    - name: Get Boogie Version
      run: |
        sudo apt-get install -qq libxml2-utils
        echo "boogieVersion=`xmllint --xpath "//PackageReference[@Include='Boogie.ExecutionEngine']/@Version" dafny/Source/DafnyCore/DafnyCore.csproj | grep -Po 'Version="\K.*?(?=")'`" >> $GITHUB_ENV
    - name: Attempt custom Boogie patch
      working-directory: dafny
      run: git apply customBoogie.patch
    - name: Checkout Boogie
      uses: actions/checkout@v3
      with:
        repository: boogie-org/boogie
        path: dafny/boogie
        ref: v${{ env.boogieVersion }}
    - name: Build Dafny with local Boogie
      working-directory: dafny
      run: dotnet build Source/Dafny.sln
    - name: Check whitespace and style
      working-directory: dafny
      run: dotnet tool run dotnet-format -w -s error --check Source/Dafny.sln --exclude DafnyCore/Scanner.cs --exclude DafnyCore/Parser.cs
    - name: Create NuGet package (just to make sure it works)
      run: dotnet pack --no-build dafny/Source/Dafny.sln

  check-deep-tests:
    uses: ./.github/workflows/check-deep-tests-reusable.yml
    with:
      branch: master

  integration-tests:
    needs: check-deep-tests
    if: always() && (( github.event_name == 'pull_request' && (needs.check-deep-tests.result == 'success' || contains(github.event.pull_request.labels.*.name, 'run-deep-tests'))) || ( github.event_name == 'push' && ( github.ref_name == 'master' || vars.TEST_ON_FORK == 'true' )))
    uses: ./.github/workflows/integration-tests-reusable.yml
    with:
      # By default run only on one platform, but run on all platforms if the PR has the "run-deep-tests"
      # label, and skip checking the nightly build above.
      # This is the best way to fix an issue in master that was only caught by the nightly build.
      all_platforms: ${{ contains(github.event.pull_request.labels.*.name, 'run-deep-tests') || contains(github.event.push.labels.*.name, 'run-deep-tests')}}
      num_shards: 5<|MERGE_RESOLUTION|>--- conflicted
+++ resolved
@@ -3,16 +3,11 @@
 on:
   workflow_dispatch:
   pull_request:
-<<<<<<< HEAD
-    branches: [ master , main-4.0 ]
-  push:
-=======
     branches: [ master, main-* ]
 
 concurrency:
   group: build-${{ github.event.pull_request.number || github.ref }}
   cancel-in-progress: true
->>>>>>> 691e9f5c
 
 concurrency:
   group: build-${{ github.event.pull_request.number || github.ref }}
