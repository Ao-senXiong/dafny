--- conflicted
+++ resolved
@@ -7,14 +7,6 @@
 exe:
 	(cd ${DIR} ; dotnet build Source/Dafny.sln ) ## includes parser
 
-<<<<<<< HEAD
-dfyprod:
-	(cd "${DIR}"/Source/DafnyCore ; bash DafnyGeneratedFromDafny.sh)
-	(cd "${DIR}" ; dotnet build Source/Dafny.sln ) ## includes parser
-
-dfydev:
-	(cd "${DIR}"/Source/DafnyCore ; bash DafnyGeneratedFromDafny.sh --no-verify)
-=======
 dfyprodformat:
 	(cd "${DIR}"/Source/DafnyCore ; ../../Binaries/Dafny.exe format .)
 
@@ -25,10 +17,9 @@
 	(cd "${DIR}" ; dotnet build Source/Dafny.sln ) ## includes parser
 
 dfydevinit:
-	(cd "${DIR}"/Source/DafnyCore ; bash DafnyGeneratedFromDafny.sh --no-verify --no-format)
+	(cd "${DIR}"/Source/DafnyCore ; bash DafnyGeneratedFromDafny.sh --no-verify)
 
 dfydev: dfydevinit
->>>>>>> 598c2c3e
 	(cd "${DIR}" ; dotnet build Source/Dafny.sln ) ## includes parser
 
 boogie: ${DIR}/boogie/Binaries/Boogie.exe
